--- conflicted
+++ resolved
@@ -81,19 +81,9 @@
 .. autoclass:: TIMESTAMP
   :members: __init__
 
-<<<<<<< HEAD
 .. autoclass:: VECTOR
   :members: __init__
 
-.. _cx_oracle:
-
-cx_Oracle
----------
-
-.. automodule:: sqlalchemy.dialects.oracle.cx_oracle
-
-=======
->>>>>>> 750fa9ef
 .. _oracledb:
 
 python-oracledb
