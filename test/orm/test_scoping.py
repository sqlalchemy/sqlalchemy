import sqlalchemy as sa
from sqlalchemy import ForeignKey
from sqlalchemy import Integer
from sqlalchemy import String
from sqlalchemy import testing
from sqlalchemy.orm import mapper
from sqlalchemy.orm import query
from sqlalchemy.orm import relationship
from sqlalchemy.orm import scoped_session
from sqlalchemy.testing import assert_raises_message
from sqlalchemy.testing import eq_
from sqlalchemy.testing import fixtures
from sqlalchemy.testing.mock import Mock
from sqlalchemy.testing.schema import Column
from sqlalchemy.testing.schema import Table


class ScopedSessionTest(fixtures.MappedTest):
    @classmethod
    def define_tables(cls, metadata):
        Table(
            "table1",
            metadata,
            Column(
                "id", Integer, primary_key=True, test_needs_autoincrement=True
            ),
            Column("data", String(30)),
        )
        Table(
            "table2",
            metadata,
            Column(
                "id", Integer, primary_key=True, test_needs_autoincrement=True
            ),
            Column("someid", None, ForeignKey("table1.id")),
        )

    def test_basic(self):
        table2, table1 = self.tables.table2, self.tables.table1

        Session = scoped_session(sa.orm.sessionmaker())

        class CustomQuery(query.Query):
            pass

        class SomeObject(fixtures.ComparableEntity):
            query = Session.query_property()

        class SomeOtherObject(fixtures.ComparableEntity):
            query = Session.query_property()
            custom_query = Session.query_property(query_cls=CustomQuery)

        mapper(
            SomeObject,
            table1,
            properties={"options": relationship(SomeOtherObject)},
        )
        mapper(SomeOtherObject, table2)

        s = SomeObject(id=1, data="hello")
        sso = SomeOtherObject()
        s.options.append(sso)
        Session.add(s)
        Session.commit()
        Session.refresh(sso)
        Session.remove()

        eq_(
            SomeObject(
                id=1, data="hello", options=[SomeOtherObject(someid=1)]
            ),
            Session.query(SomeObject).one(),
        )
        eq_(
            SomeObject(
                id=1, data="hello", options=[SomeOtherObject(someid=1)]
            ),
            SomeObject.query.one(),
        )
        eq_(
            SomeOtherObject(someid=1),
            SomeOtherObject.query.filter(
                SomeOtherObject.someid == sso.someid
            ).one(),
        )
        assert isinstance(SomeOtherObject.query, query.Query)
        assert not isinstance(SomeOtherObject.query, CustomQuery)
        assert isinstance(SomeOtherObject.custom_query, query.Query)

    def test_config_errors(self):
        Session = scoped_session(sa.orm.sessionmaker())

        s = Session()  # noqa
        assert_raises_message(
            sa.exc.InvalidRequestError,
            "Scoped session is already present",
            Session,
            bind=testing.db,
        )

        assert_raises_message(
            sa.exc.SAWarning,
            "At least one scoped session is already present. ",
            Session.configure,
            bind=testing.db,
        )

    def test_call_with_kwargs(self):
        mock_scope_func = Mock()
        SessionMaker = sa.orm.sessionmaker()
        Session = scoped_session(sa.orm.sessionmaker(), mock_scope_func)

        s0 = SessionMaker()
        assert not s0.autocommit

        mock_scope_func.return_value = 0
        s1 = Session()
        assert not s1.autocommit

        assert_raises_message(
            sa.exc.InvalidRequestError,
            "Scoped session is already present",
            Session,
            autocommit=True,
        )

        mock_scope_func.return_value = 1
        s2 = Session(autocommit=True)
<<<<<<< HEAD
        assert s2.autocommit
=======
        assert not s2.autocommit
>>>>>>> a8520907
<|MERGE_RESOLUTION|>--- conflicted
+++ resolved
@@ -10,6 +10,8 @@
 from sqlalchemy.testing import assert_raises_message
 from sqlalchemy.testing import eq_
 from sqlalchemy.testing import fixtures
+from sqlalchemy.testing import is_false
+from sqlalchemy.testing import is_true
 from sqlalchemy.testing.mock import Mock
 from sqlalchemy.testing.schema import Column
 from sqlalchemy.testing.schema import Table
@@ -111,11 +113,11 @@
         Session = scoped_session(sa.orm.sessionmaker(), mock_scope_func)
 
         s0 = SessionMaker()
-        assert not s0.autocommit
+        is_false(s0.autocommit)
 
         mock_scope_func.return_value = 0
         s1 = Session()
-        assert not s1.autocommit
+        is_false(s1.autocommit)
 
         assert_raises_message(
             sa.exc.InvalidRequestError,
@@ -126,8 +128,4 @@
 
         mock_scope_func.return_value = 1
         s2 = Session(autocommit=True)
-<<<<<<< HEAD
-        assert s2.autocommit
-=======
-        assert not s2.autocommit
->>>>>>> a8520907
+        is_true(s2.autocommit)