<<<<<<< HEAD
import functools
=======
from sqlalchemy import Column
>>>>>>> 42d747f7
from sqlalchemy import delete
from sqlalchemy import Integer
from sqlalchemy import LABEL_STYLE_TABLENAME_PLUS_COL
from sqlalchemy import MetaData
from sqlalchemy import Table
from sqlalchemy import testing
from sqlalchemy import text
from sqlalchemy import update
from sqlalchemy.dialects import mssql, mysql, postgresql
from sqlalchemy.engine import default
from sqlalchemy.exc import CompileError
from sqlalchemy.sql import and_
from sqlalchemy.sql import bindparam
from sqlalchemy.sql import column
from sqlalchemy.sql import cte
from sqlalchemy.sql import exists
from sqlalchemy.sql import func
from sqlalchemy.sql import literal
from sqlalchemy.sql import select
from sqlalchemy.sql import table
from sqlalchemy.sql.elements import quoted_name
from sqlalchemy.sql.selectable import CTE
from sqlalchemy.sql.visitors import cloned_traverse
from sqlalchemy.testing import assert_raises_message
from sqlalchemy.testing import AssertsCompiledSQL
from sqlalchemy.testing import eq_
from sqlalchemy.testing import fixtures


class CTETest(fixtures.TestBase, AssertsCompiledSQL):

    __dialect__ = "default_enhanced"

    def test_nonrecursive(self):
        orders = table(
            "orders",
            column("region"),
            column("amount"),
            column("product"),
            column("quantity"),
        )

        regional_sales = (
            select(
                orders.c.region,
                func.sum(orders.c.amount).label("total_sales"),
            )
            .group_by(orders.c.region)
            .cte("regional_sales")
        )

        top_regions = (
            select(regional_sales.c.region)
            .where(
                regional_sales.c.total_sales
                > select(
                    func.sum(regional_sales.c.total_sales) / 10
                ).scalar_subquery()
            )
            .cte("top_regions")
        )

        s = (
            select(
                orders.c.region,
                orders.c.product,
                func.sum(orders.c.quantity).label("product_units"),
                func.sum(orders.c.amount).label("product_sales"),
            )
            .where(orders.c.region.in_(select(top_regions.c.region)))
            .group_by(orders.c.region, orders.c.product)
        )

        # needs to render regional_sales first as top_regions
        # refers to it
        self.assert_compile(
            s,
            "WITH regional_sales AS (SELECT orders.region AS region, "
            "sum(orders.amount) AS total_sales FROM orders "
            "GROUP BY orders.region), "
            "top_regions AS (SELECT "
            "regional_sales.region AS region FROM regional_sales "
            "WHERE regional_sales.total_sales > "
            "(SELECT sum(regional_sales.total_sales) / :sum_1 AS "
            "anon_1 FROM regional_sales)) "
            "SELECT orders.region, orders.product, "
            "sum(orders.quantity) AS product_units, "
            "sum(orders.amount) AS product_sales "
            "FROM orders WHERE orders.region "
            "IN (SELECT top_regions.region FROM top_regions) "
            "GROUP BY orders.region, orders.product",
        )

    def test_recursive(self):
        parts = table(
            "parts", column("part"), column("sub_part"), column("quantity")
        )

        included_parts = (
            select(parts.c.sub_part, parts.c.part, parts.c.quantity)
            .where(parts.c.part == "our part")
            .cte(recursive=True)
        )

        incl_alias = included_parts.alias()
        parts_alias = parts.alias()
        included_parts = included_parts.union(
            select(
                parts_alias.c.sub_part,
                parts_alias.c.part,
                parts_alias.c.quantity,
            ).where(parts_alias.c.part == incl_alias.c.sub_part)
        )

        s = (
            select(
                included_parts.c.sub_part,
                func.sum(included_parts.c.quantity).label("total_quantity"),
            )
            .select_from(
                included_parts.join(
                    parts, included_parts.c.part == parts.c.part
                )
            )
            .group_by(included_parts.c.sub_part)
        )
        self.assert_compile(
            s,
            "WITH RECURSIVE anon_1(sub_part, part, quantity) "
            "AS (SELECT parts.sub_part AS sub_part, parts.part "
            "AS part, parts.quantity AS quantity FROM parts "
            "WHERE parts.part = :part_1 UNION "
            "SELECT parts_1.sub_part AS sub_part, "
            "parts_1.part AS part, parts_1.quantity "
            "AS quantity FROM parts AS parts_1, anon_1 AS anon_2 "
            "WHERE parts_1.part = anon_2.sub_part) "
            "SELECT anon_1.sub_part, "
            "sum(anon_1.quantity) AS total_quantity FROM anon_1 "
            "JOIN parts ON anon_1.part = parts.part "
            "GROUP BY anon_1.sub_part",
        )

        # quick check that the "WITH RECURSIVE" varies per
        # dialect
        self.assert_compile(
            s,
            "WITH anon_1(sub_part, part, quantity) "
            "AS (SELECT parts.sub_part AS sub_part, parts.part "
            "AS part, parts.quantity AS quantity FROM parts "
            "WHERE parts.part = :part_1 UNION "
            "SELECT parts_1.sub_part AS sub_part, "
            "parts_1.part AS part, parts_1.quantity "
            "AS quantity FROM parts AS parts_1, anon_1 AS anon_2 "
            "WHERE parts_1.part = anon_2.sub_part) "
            "SELECT anon_1.sub_part, "
            "sum(anon_1.quantity) AS total_quantity FROM anon_1 "
            "JOIN parts ON anon_1.part = parts.part "
            "GROUP BY anon_1.sub_part",
            dialect=mssql.dialect(),
        )

    def test_recursive_w_anon_labels(self):
        parts = table(
            "parts", column("part"), column("sub_part"), column("quantity")
        )

        included_parts = (
            select(
                parts.c.sub_part.label(None),
                parts.c.part.label(None),
                parts.c.quantity,
            )
            .where(parts.c.part == "our part")
            .cte(recursive=True)
        )

        incl_alias = included_parts.alias()
        parts_alias = parts.alias()
        included_parts = included_parts.union(
            select(
                parts_alias.c.sub_part,
                parts_alias.c.part,
                parts_alias.c.quantity,
            ).where(parts_alias.c.part == incl_alias.c[0])
        )

        s = (
            select(
                included_parts.c[0],
                func.sum(included_parts.c.quantity).label("total_quantity"),
            )
            .select_from(
                included_parts.join(parts, included_parts.c[1] == parts.c.part)
            )
            .group_by(included_parts.c[0])
        )
        self.assert_compile(
            s,
            "WITH RECURSIVE anon_1(sub_part_1, part_1, quantity) "
            "AS (SELECT parts.sub_part AS sub_part_1, parts.part "
            "AS part_1, parts.quantity AS quantity FROM parts "
            "WHERE parts.part = :part_2 UNION "
            "SELECT parts_1.sub_part AS sub_part, "
            "parts_1.part AS part, parts_1.quantity "
            "AS quantity FROM parts AS parts_1, anon_1 AS anon_2 "
            "WHERE parts_1.part = anon_2.sub_part_1) "
            "SELECT anon_1.sub_part_1, "
            "sum(anon_1.quantity) AS total_quantity FROM anon_1 "
            "JOIN parts ON anon_1.part_1 = parts.part "
            "GROUP BY anon_1.sub_part_1",
        )

    def test_recursive_inner_cte_unioned_to_alias(self):
        parts = table(
            "parts", column("part"), column("sub_part"), column("quantity")
        )

        included_parts = (
            select(parts.c.sub_part, parts.c.part, parts.c.quantity)
            .where(parts.c.part == "our part")
            .cte(recursive=True)
        )

        incl_alias = included_parts.alias("incl")
        parts_alias = parts.alias()
        included_parts = incl_alias.union(
            select(
                parts_alias.c.sub_part,
                parts_alias.c.part,
                parts_alias.c.quantity,
            ).where(parts_alias.c.part == incl_alias.c.sub_part)
        )

        s = (
            select(
                included_parts.c.sub_part,
                func.sum(included_parts.c.quantity).label("total_quantity"),
            )
            .select_from(
                included_parts.join(
                    parts, included_parts.c.part == parts.c.part
                )
            )
            .group_by(included_parts.c.sub_part)
        )
        self.assert_compile(
            s,
            "WITH RECURSIVE incl(sub_part, part, quantity) "
            "AS (SELECT parts.sub_part AS sub_part, parts.part "
            "AS part, parts.quantity AS quantity FROM parts "
            "WHERE parts.part = :part_1 UNION "
            "SELECT parts_1.sub_part AS sub_part, "
            "parts_1.part AS part, parts_1.quantity "
            "AS quantity FROM parts AS parts_1, incl "
            "WHERE parts_1.part = incl.sub_part) "
            "SELECT incl.sub_part, "
            "sum(incl.quantity) AS total_quantity FROM incl "
            "JOIN parts ON incl.part = parts.part "
            "GROUP BY incl.sub_part",
        )

    def test_recursive_union_no_alias_one(self):
        s1 = select(literal(0).label("x"))
        cte = s1.cte(name="cte", recursive=True)
        cte = cte.union_all(select(cte.c.x + 1).where(cte.c.x < 10))
        s2 = select(cte)
        self.assert_compile(
            s2,
            "WITH RECURSIVE cte(x) AS "
            "(SELECT :param_1 AS x UNION ALL "
            "SELECT cte.x + :x_1 AS anon_1 "
            "FROM cte WHERE cte.x < :x_2) "
            "SELECT cte.x FROM cte",
        )

    def test_recursive_union_alias_one(self):
        s1 = select(literal(0).label("x"))
        cte = s1.cte(name="cte", recursive=True)
        cte = cte.union_all(select(cte.c.x + 1).where(cte.c.x < 10)).alias(
            "cr1"
        )
        s2 = select(cte)
        self.assert_compile(
            s2,
            "WITH RECURSIVE cte(x) AS "
            "(SELECT :param_1 AS x UNION ALL "
            "SELECT cte.x + :x_1 AS anon_1 "
            "FROM cte WHERE cte.x < :x_2) "
            "SELECT cr1.x FROM cte AS cr1",
        )

    def test_recursive_union_no_alias_two(self):
        """

        pg's example::

            WITH RECURSIVE t(n) AS (
                VALUES (1)
              UNION ALL
                SELECT n+1 FROM t WHERE n < 100
            )
            SELECT sum(n) FROM t;

        """

        # I know, this is the PG VALUES keyword,
        # we're cheating here.  also yes we need the SELECT,
        # sorry PG.
        t = select(func.values(1).label("n")).cte("t", recursive=True)
        t = t.union_all(select(t.c.n + 1).where(t.c.n < 100))
        s = select(func.sum(t.c.n))
        self.assert_compile(
            s,
            "WITH RECURSIVE t(n) AS "
            "(SELECT values(:values_1) AS n "
            "UNION ALL SELECT t.n + :n_1 AS anon_1 "
            "FROM t "
            "WHERE t.n < :n_2) "
            "SELECT sum(t.n) AS sum_1 FROM t",
        )

    def test_recursive_union_alias_two(self):
        # I know, this is the PG VALUES keyword,
        # we're cheating here.  also yes we need the SELECT,
        # sorry PG.
        t = select(func.values(1).label("n")).cte("t", recursive=True)
        t = t.union_all(select(t.c.n + 1).where(t.c.n < 100)).alias("ta")
        s = select(func.sum(t.c.n))
        self.assert_compile(
            s,
            "WITH RECURSIVE t(n) AS "
            "(SELECT values(:values_1) AS n "
            "UNION ALL SELECT t.n + :n_1 AS anon_1 "
            "FROM t "
            "WHERE t.n < :n_2) "
            "SELECT sum(ta.n) AS sum_1 FROM t AS ta",
        )

    def test_recursive_union_no_alias_three(self):
        # like test one, but let's refer to the CTE
        # in a sibling CTE.

        s1 = select(literal(0).label("x"))
        cte = s1.cte(name="cte", recursive=True)

        # can't do it here...
        # bar = select(cte).cte('bar')
        cte = cte.union_all(select(cte.c.x + 1).where(cte.c.x < 10))
        bar = select(cte).cte("bar")

        s2 = select(cte, bar)
        self.assert_compile(
            s2,
            "WITH RECURSIVE cte(x) AS "
            "(SELECT :param_1 AS x UNION ALL "
            "SELECT cte.x + :x_2 AS anon_1 "
            "FROM cte WHERE cte.x < :x_3), "
            "bar AS (SELECT cte.x AS x FROM cte) "
            "SELECT cte.x, bar.x AS x_1 FROM cte, bar",
        )

    def test_recursive_union_alias_three(self):
        # like test one, but let's refer to the CTE
        # in a sibling CTE.

        s1 = select(literal(0).label("x"))
        cte = s1.cte(name="cte", recursive=True)

        # can't do it here...
        # bar = select(cte).cte('bar')
        cte = cte.union_all(select(cte.c.x + 1).where(cte.c.x < 10)).alias(
            "cs1"
        )
        bar = select(cte).cte("bar").alias("cs2")

        s2 = select(cte, bar)
        self.assert_compile(
            s2,
            "WITH RECURSIVE cte(x) AS "
            "(SELECT :param_1 AS x UNION ALL "
            "SELECT cte.x + :x_2 AS anon_1 "
            "FROM cte WHERE cte.x < :x_3), "
            "bar AS (SELECT cs1.x AS x FROM cte AS cs1) "
            "SELECT cs1.x, cs2.x AS x_1 FROM cte AS cs1, bar AS cs2",
        )

    def test_recursive_union_no_alias_four(self):
        # like test one and three, but let's refer
        # previous version of "cte".  here we test
        # how the compiler resolves multiple instances
        # of "cte".

        s1 = select(literal(0).label("x"))
        cte = s1.cte(name="cte", recursive=True)

        bar = select(cte).cte("bar")
        cte = cte.union_all(select(cte.c.x + 1).where(cte.c.x < 10))

        # outer cte rendered first, then bar, which
        # includes "inner" cte
        s2 = select(cte, bar)
        self.assert_compile(
            s2,
            "WITH RECURSIVE cte(x) AS "
            "(SELECT :param_1 AS x UNION ALL "
            "SELECT cte.x + :x_2 AS anon_1 "
            "FROM cte WHERE cte.x < :x_3), "
            "bar AS (SELECT cte.x AS x FROM cte) "
            "SELECT cte.x, bar.x AS x_1 FROM cte, bar",
        )

        # bar rendered, only includes "inner" cte,
        # "outer" cte isn't present
        s2 = select(bar)
        self.assert_compile(
            s2,
            "WITH RECURSIVE cte(x) AS "
            "(SELECT :param_1 AS x), "
            "bar AS (SELECT cte.x AS x FROM cte) "
            "SELECT bar.x FROM bar",
        )

        # bar rendered, but then the "outer"
        # cte is rendered.
        s2 = select(bar, cte)
        self.assert_compile(
            s2,
            "WITH RECURSIVE bar AS (SELECT cte.x AS x FROM cte), "
            "cte(x) AS "
            "(SELECT :param_1 AS x UNION ALL "
            "SELECT cte.x + :x_2 AS anon_1 "
            "FROM cte WHERE cte.x < :x_3) "
            "SELECT bar.x, cte.x AS x_1 FROM bar, cte",
        )

    def test_recursive_union_alias_four(self):
        # like test one and three, but let's refer
        # previous version of "cte".  here we test
        # how the compiler resolves multiple instances
        # of "cte".

        s1 = select(literal(0).label("x"))
        cte = s1.cte(name="cte", recursive=True)

        bar = select(cte).cte("bar").alias("cs1")
        cte = cte.union_all(select(cte.c.x + 1).where(cte.c.x < 10)).alias(
            "cs2"
        )

        # outer cte rendered first, then bar, which
        # includes "inner" cte
        s2 = select(cte, bar)
        self.assert_compile(
            s2,
            "WITH RECURSIVE cte(x) AS "
            "(SELECT :param_1 AS x UNION ALL "
            "SELECT cte.x + :x_2 AS anon_1 "
            "FROM cte WHERE cte.x < :x_3), "
            "bar AS (SELECT cte.x AS x FROM cte) "
            "SELECT cs2.x, cs1.x AS x_1 FROM cte AS cs2, bar AS cs1",
        )

        # bar rendered, only includes "inner" cte,
        # "outer" cte isn't present
        s2 = select(bar)
        self.assert_compile(
            s2,
            "WITH RECURSIVE cte(x) AS "
            "(SELECT :param_1 AS x), "
            "bar AS (SELECT cte.x AS x FROM cte) "
            "SELECT cs1.x FROM bar AS cs1",
        )

        # bar rendered, but then the "outer"
        # cte is rendered.
        s2 = select(bar, cte)
        self.assert_compile(
            s2,
            "WITH RECURSIVE bar AS (SELECT cte.x AS x FROM cte), "
            "cte(x) AS "
            "(SELECT :param_1 AS x UNION ALL "
            "SELECT cte.x + :x_2 AS anon_1 "
            "FROM cte WHERE cte.x < :x_3) "
            "SELECT cs1.x, cs2.x AS x_1 FROM bar AS cs1, cte AS cs2",
        )

    def test_conflicting_names(self):
        """test a flat out name conflict."""

        s1 = select(1)
        c1 = s1.cte(name="cte1", recursive=True)
        s2 = select(1)
        c2 = s2.cte(name="cte1", recursive=True)

        s = select(c1, c2)
        assert_raises_message(
            CompileError,
            "Multiple, unrelated CTEs found " "with the same name: 'cte1'",
            s.compile,
        )

    def test_with_recursive_no_name_currently_buggy(self):
        s1 = select(1)
        c1 = s1.cte(name="cte1", recursive=True)

        # this is nonsensical at the moment
        self.assert_compile(
            select(c1),
            'WITH RECURSIVE cte1("1") AS (SELECT 1) SELECT cte1.1 FROM cte1',
        )

        # however, so is subquery, which is worse as it isn't even trying
        # to quote "1" as a label
        self.assert_compile(
            select(s1.subquery()), "SELECT anon_1.1 FROM (SELECT 1) AS anon_1"
        )

    def test_wrecur_dupe_col_names(self):
        """test #6710"""

        manager = table("manager", column("id"))
        employee = table("employee", column("id"), column("manager_id"))

        top_q = select(employee, manager).join_from(
            employee, manager, employee.c.manager_id == manager.c.id
        )

        top_q = top_q.cte("cte", recursive=True)

        bottom_q = (
            select(employee, manager)
            .join_from(
                employee, manager, employee.c.manager_id == manager.c.id
            )
            .join(top_q, top_q.c.id == employee.c.id)
        )

        rec_cte = select(top_q.union_all(bottom_q))
        self.assert_compile(
            rec_cte,
            "WITH RECURSIVE cte(id, manager_id, id_1) AS "
            "(SELECT employee.id AS id, employee.manager_id AS manager_id, "
            "manager.id AS id_1 FROM employee JOIN manager "
            "ON employee.manager_id = manager.id UNION ALL "
            "SELECT employee.id AS id, employee.manager_id AS manager_id, "
            "manager.id AS id_1 FROM employee JOIN manager ON "
            "employee.manager_id = manager.id "
            "JOIN cte ON cte.id = employee.id) "
            "SELECT cte.id, cte.manager_id, cte.id_1 FROM cte",
        )

    def test_wrecur_dupe_col_names_w_grouping(self):
        """test #6710

        by adding order_by() to the top query, the CTE will have
        a compound select with the first element a SelectStatementGrouping
        object, which we can test has the correct methods for the compiler
        to call upon.

        """

        manager = table("manager", column("id"))
        employee = table("employee", column("id"), column("manager_id"))

        top_q = (
            select(employee, manager)
            .join_from(
                employee, manager, employee.c.manager_id == manager.c.id
            )
            .order_by(employee.c.id)
            .cte("cte", recursive=True)
        )

        bottom_q = (
            select(employee, manager)
            .join_from(
                employee, manager, employee.c.manager_id == manager.c.id
            )
            .join(top_q, top_q.c.id == employee.c.id)
        )

        rec_cte = select(top_q.union_all(bottom_q))

        self.assert_compile(
            rec_cte,
            "WITH RECURSIVE cte(id, manager_id, id_1) AS "
            "((SELECT employee.id AS id, employee.manager_id AS manager_id, "
            "manager.id AS id_1 FROM employee JOIN manager "
            "ON employee.manager_id = manager.id ORDER BY employee.id) "
            "UNION ALL "
            "SELECT employee.id AS id, employee.manager_id AS manager_id, "
            "manager.id AS id_1 FROM employee JOIN manager ON "
            "employee.manager_id = manager.id "
            "JOIN cte ON cte.id = employee.id) "
            "SELECT cte.id, cte.manager_id, cte.id_1 FROM cte",
        )

    def test_wrecur_ovlp_lbls_plus_dupes_separate_keys_use_labels(self):
        """test a condition related to #6710.

        also see test_compiler->
        test_overlapping_labels_plus_dupes_separate_keys_use_labels

        for a non cte form of this test.

        """

        m = MetaData()
        foo = Table(
            "foo",
            m,
            Column("id", Integer),
            Column("bar_id", Integer, key="bb"),
        )
        foo_bar = Table("foo_bar", m, Column("id", Integer, key="bb"))

        stmt = select(
            foo.c.id,
            foo.c.bb,
            foo_bar.c.bb,
            foo.c.bb,
            foo.c.id,
            foo.c.bb,
            foo_bar.c.bb,
            foo_bar.c.bb,
        ).set_label_style(LABEL_STYLE_TABLENAME_PLUS_COL)

        cte = stmt.cte(recursive=True)

        self.assert_compile(
            select(cte),
            "WITH RECURSIVE anon_1(foo_id, foo_bar_id, foo_bar_id_1) AS "
            "(SELECT foo.id AS foo_id, foo.bar_id AS foo_bar_id, "
            "foo_bar.id AS foo_bar_id_1, foo.bar_id AS foo_bar_id__1, "
            "foo.id AS foo_id__1, foo.bar_id AS foo_bar_id__1, "
            "foo_bar.id AS foo_bar_id__2, foo_bar.id AS foo_bar_id__2 "
            "FROM foo, foo_bar) "
            "SELECT anon_1.foo_id, anon_1.foo_bar_id, anon_1.foo_bar_id_1, "
            "anon_1.foo_bar_id AS foo_bar_id_2, anon_1.foo_id AS foo_id_1, "
            "anon_1.foo_bar_id AS foo_bar_id_3, "
            "anon_1.foo_bar_id_1 AS foo_bar_id_1_1, "
            "anon_1.foo_bar_id_1 AS foo_bar_id_1_2 FROM anon_1",
        )

    def test_union(self):
        orders = table("orders", column("region"), column("amount"))

        regional_sales = select(orders.c.region, orders.c.amount).cte(
            "regional_sales"
        )

        s = select(regional_sales.c.region).where(
            regional_sales.c.amount > 500
        )

        self.assert_compile(
            s,
            "WITH regional_sales AS "
            "(SELECT orders.region AS region, "
            "orders.amount AS amount FROM orders) "
            "SELECT regional_sales.region "
            "FROM regional_sales WHERE "
            "regional_sales.amount > :amount_1",
        )

        s = s.union_all(
            select(regional_sales.c.region).where(
                regional_sales.c.amount < 300
            )
        )
        self.assert_compile(
            s,
            "WITH regional_sales AS "
            "(SELECT orders.region AS region, "
            "orders.amount AS amount FROM orders) "
            "SELECT regional_sales.region FROM regional_sales "
            "WHERE regional_sales.amount > :amount_1 "
            "UNION ALL SELECT regional_sales.region "
            "FROM regional_sales WHERE "
            "regional_sales.amount < :amount_2",
        )

    def test_union_cte_aliases(self):
        orders = table("orders", column("region"), column("amount"))

        regional_sales = (
            select(orders.c.region, orders.c.amount)
            .cte("regional_sales")
            .alias("rs")
        )

        s = select(regional_sales.c.region).where(
            regional_sales.c.amount > 500
        )

        self.assert_compile(
            s,
            "WITH regional_sales AS "
            "(SELECT orders.region AS region, "
            "orders.amount AS amount FROM orders) "
            "SELECT rs.region "
            "FROM regional_sales AS rs WHERE "
            "rs.amount > :amount_1",
        )

        s = s.union_all(
            select(regional_sales.c.region).where(
                regional_sales.c.amount < 300
            )
        )
        self.assert_compile(
            s,
            "WITH regional_sales AS "
            "(SELECT orders.region AS region, "
            "orders.amount AS amount FROM orders) "
            "SELECT rs.region FROM regional_sales AS rs "
            "WHERE rs.amount > :amount_1 "
            "UNION ALL SELECT rs.region "
            "FROM regional_sales AS rs WHERE "
            "rs.amount < :amount_2",
        )

        cloned = cloned_traverse(s, {}, {})
        self.assert_compile(
            cloned,
            "WITH regional_sales AS "
            "(SELECT orders.region AS region, "
            "orders.amount AS amount FROM orders) "
            "SELECT rs.region FROM regional_sales AS rs "
            "WHERE rs.amount > :amount_1 "
            "UNION ALL SELECT rs.region "
            "FROM regional_sales AS rs WHERE "
            "rs.amount < :amount_2",
        )

    def test_cloned_alias(self):
        entity = table(
            "entity", column("id"), column("employer_id"), column("name")
        )
        tag = table("tag", column("tag"), column("entity_id"))

        tags = (
            select(tag.c.entity_id, func.array_agg(tag.c.tag).label("tags"))
            .group_by(tag.c.entity_id)
            .cte("unaliased_tags")
        )

        entity_tags = tags.alias(name="entity_tags")
        employer_tags = tags.alias(name="employer_tags")

        q = (
            select(entity.c.name)
            .select_from(
                entity.outerjoin(
                    entity_tags, tags.c.entity_id == entity.c.id
                ).outerjoin(
                    employer_tags, tags.c.entity_id == entity.c.employer_id
                )
            )
            .where(entity_tags.c.tags.op("@>")(bindparam("tags")))
            .where(employer_tags.c.tags.op("@>")(bindparam("tags")))
        )

        self.assert_compile(
            q,
            "WITH unaliased_tags AS "
            "(SELECT tag.entity_id AS entity_id, array_agg(tag.tag) AS tags "
            "FROM tag GROUP BY tag.entity_id)"
            " SELECT entity.name "
            "FROM entity "
            "LEFT OUTER JOIN unaliased_tags AS entity_tags ON "
            "unaliased_tags.entity_id = entity.id "
            "LEFT OUTER JOIN unaliased_tags AS employer_tags ON "
            "unaliased_tags.entity_id = entity.employer_id "
            "WHERE (entity_tags.tags @> :tags) AND "
            "(employer_tags.tags @> :tags)",
        )

        cloned = q.params(tags=["tag1", "tag2"])
        self.assert_compile(
            cloned,
            "WITH unaliased_tags AS "
            "(SELECT tag.entity_id AS entity_id, array_agg(tag.tag) AS tags "
            "FROM tag GROUP BY tag.entity_id)"
            " SELECT entity.name "
            "FROM entity "
            "LEFT OUTER JOIN unaliased_tags AS entity_tags ON "
            "unaliased_tags.entity_id = entity.id "
            "LEFT OUTER JOIN unaliased_tags AS employer_tags ON "
            "unaliased_tags.entity_id = entity.employer_id "
            "WHERE (entity_tags.tags @> :tags) AND "
            "(employer_tags.tags @> :tags)",
        )

    def test_reserved_quote(self):
        orders = table("orders", column("order"))
        s = select(orders.c.order).cte("regional_sales", recursive=True)
        s = select(s.c.order)
        self.assert_compile(
            s,
            'WITH RECURSIVE regional_sales("order") AS '
            '(SELECT orders."order" AS "order" '
            "FROM orders)"
            ' SELECT regional_sales."order" '
            "FROM regional_sales",
        )

    def test_multi_subq_quote(self):
        cte = select(literal(1).label("id")).cte(name="CTE")

        s1 = select(cte.c.id).alias()
        s2 = select(cte.c.id).alias()

        s = select(s1, s2)
        self.assert_compile(
            s,
            'WITH "CTE" AS (SELECT :param_1 AS id) '
            "SELECT anon_1.id, anon_2.id AS id_1 FROM "
            '(SELECT "CTE".id AS id FROM "CTE") AS anon_1, '
            '(SELECT "CTE".id AS id FROM "CTE") AS anon_2',
        )

    def test_multi_subq_alias(self):
        cte = select(literal(1).label("id")).cte(name="cte1").alias("aa")

        s1 = select(cte.c.id).alias()
        s2 = select(cte.c.id).alias()

        s = select(s1, s2)
        self.assert_compile(
            s,
            "WITH cte1 AS (SELECT :param_1 AS id) "
            "SELECT anon_1.id, anon_2.id AS id_1 FROM "
            "(SELECT aa.id AS id FROM cte1 AS aa) AS anon_1, "
            "(SELECT aa.id AS id FROM cte1 AS aa) AS anon_2",
        )

    def test_cte_refers_to_aliased_cte_twice(self):
        # test issue #4204
        a = table("a", column("id"))
        b = table("b", column("id"), column("fid"))
        c = table("c", column("id"), column("fid"))

        cte1 = select(a.c.id).cte(name="cte1")

        aa = cte1.alias("aa")

        cte2 = (
            select(b.c.id)
            .select_from(b.join(aa, b.c.fid == aa.c.id))
            .cte(name="cte2")
        )

        cte3 = (
            select(c.c.id)
            .select_from(c.join(aa, c.c.fid == aa.c.id))
            .cte(name="cte3")
        )

        stmt = select(cte3.c.id, cte2.c.id).select_from(
            cte2.join(cte3, cte2.c.id == cte3.c.id)
        )
        self.assert_compile(
            stmt,
            "WITH cte1 AS (SELECT a.id AS id FROM a), "
            "cte2 AS (SELECT b.id AS id FROM b "
            "JOIN cte1 AS aa ON b.fid = aa.id), "
            "cte3 AS (SELECT c.id AS id FROM c "
            "JOIN cte1 AS aa ON c.fid = aa.id) "
            "SELECT cte3.id, cte2.id AS id_1 "
            "FROM cte2 JOIN cte3 ON cte2.id = cte3.id",
        )

    def test_named_alias_no_quote(self):
        cte = select(literal(1).label("id")).cte(name="CTE")

        s1 = select(cte.c.id).alias(name="no_quotes")

        s = select(s1)
        self.assert_compile(
            s,
            'WITH "CTE" AS (SELECT :param_1 AS id) '
            "SELECT no_quotes.id FROM "
            '(SELECT "CTE".id AS id FROM "CTE") AS no_quotes',
        )

    def test_named_alias_quote(self):
        cte = select(literal(1).label("id")).cte(name="CTE")

        s1 = select(cte.c.id).alias(name="Quotes Required")

        s = select(s1)
        self.assert_compile(
            s,
            'WITH "CTE" AS (SELECT :param_1 AS id) '
            'SELECT "Quotes Required".id FROM '
            '(SELECT "CTE".id AS id FROM "CTE") AS "Quotes Required"',
        )

    def test_named_alias_disable_quote(self):
        cte = select(literal(1).label("id")).cte(
            name=quoted_name("CTE", quote=False)
        )

        s1 = select(cte.c.id).alias(name=quoted_name("DontQuote", quote=False))

        s = select(s1)
        self.assert_compile(
            s,
            "WITH CTE AS (SELECT :param_1 AS id) "
            "SELECT DontQuote.id FROM "
            "(SELECT CTE.id AS id FROM CTE) AS DontQuote",
        )

    def test_positional_binds(self):
        orders = table("orders", column("order"))
        s = select(orders.c.order, literal("x")).cte("regional_sales")
        s = select(s.c.order, literal("y"))
        dialect = default.DefaultDialect()
        dialect.positional = True
        dialect.paramstyle = "numeric"
        self.assert_compile(
            s,
            'WITH regional_sales AS (SELECT orders."order" '
            'AS "order", :1 AS anon_2 FROM orders) SELECT '
            'regional_sales."order", :2 AS anon_1 FROM regional_sales',
            checkpositional=("x", "y"),
            dialect=dialect,
        )

        self.assert_compile(
            s.union(s),
            'WITH regional_sales AS (SELECT orders."order" '
            'AS "order", :1 AS anon_2 FROM orders) SELECT '
            'regional_sales."order", :2 AS anon_1 FROM regional_sales '
            'UNION SELECT regional_sales."order", :3 AS anon_1 '
            "FROM regional_sales",
            checkpositional=("x", "y", "y"),
            dialect=dialect,
        )

        s = (
            select(orders.c.order)
            .where(orders.c.order == "x")
            .cte("regional_sales")
        )
        s = select(s.c.order).where(s.c.order == "y")
        self.assert_compile(
            s,
            'WITH regional_sales AS (SELECT orders."order" AS '
            '"order" FROM orders WHERE orders."order" = :1) '
            'SELECT regional_sales."order" FROM regional_sales '
            'WHERE regional_sales."order" = :2',
            checkpositional=("x", "y"),
            dialect=dialect,
        )

    def test_positional_binds_2(self):
        orders = table("orders", column("order"))
        s = select(orders.c.order, literal("x")).cte("regional_sales")
        s = select(s.c.order, literal("y"))
        dialect = default.DefaultDialect()
        dialect.positional = True
        dialect.paramstyle = "numeric"
        s1 = (
            select(orders.c.order)
            .where(orders.c.order == "x")
            .cte("regional_sales_1")
        )

        s1a = s1.alias()

        s2 = (
            select(
                orders.c.order == "y",
                s1a.c.order,
                orders.c.order,
                s1.c.order,
            )
            .where(orders.c.order == "z")
            .cte("regional_sales_2")
        )

        s3 = select(s2)

        self.assert_compile(
            s3,
            'WITH regional_sales_1 AS (SELECT orders."order" AS "order" '
            'FROM orders WHERE orders."order" = :1), regional_sales_2 AS '
            '(SELECT orders."order" = :2 AS anon_1, '
            'anon_2."order" AS "order", '
            'orders."order" AS order_1, '
            'regional_sales_1."order" AS order_2 FROM orders, '
            "regional_sales_1 "
            "AS anon_2, regional_sales_1 "
            'WHERE orders."order" = :3) SELECT regional_sales_2.anon_1, '
            'regional_sales_2."order", regional_sales_2.order_1, '
            "regional_sales_2.order_2 FROM regional_sales_2",
            checkpositional=("x", "y", "z"),
            dialect=dialect,
        )

    def test_positional_binds_2_asliteral(self):
        orders = table("orders", column("order"))
        s = select(orders.c.order, literal("x")).cte("regional_sales")
        s = select(s.c.order, literal("y"))
        dialect = default.DefaultDialect()
        dialect.positional = True
        dialect.paramstyle = "numeric"
        s1 = (
            select(orders.c.order)
            .where(orders.c.order == "x")
            .cte("regional_sales_1")
        )

        s1a = s1.alias()

        s2 = (
            select(
                orders.c.order == "y",
                s1a.c.order,
                orders.c.order,
                s1.c.order,
            )
            .where(orders.c.order == "z")
            .cte("regional_sales_2")
        )

        s3 = select(s2)

        self.assert_compile(
            s3,
            "WITH regional_sales_1 AS "
            '(SELECT orders."order" AS "order" '
            "FROM orders "
            "WHERE orders.\"order\" = 'x'), "
            "regional_sales_2 AS "
            "(SELECT orders.\"order\" = 'y' AS anon_1, "
            'anon_2."order" AS "order", orders."order" AS order_1, '
            'regional_sales_1."order" AS order_2 '
            "FROM orders, regional_sales_1 AS anon_2, regional_sales_1 "
            "WHERE orders.\"order\" = 'z') "
            "SELECT regional_sales_2.anon_1, "
            'regional_sales_2."order", regional_sales_2.order_1, '
            "regional_sales_2.order_2 FROM regional_sales_2",
            checkpositional=(),
            dialect=dialect,
            literal_binds=True,
        )

    def test_all_aliases(self):
        orders = table("order", column("order"))
        s = select(orders.c.order).cte("regional_sales")

        r1 = s.alias()
        r2 = s.alias()

        s2 = select(r1, r2).where(r1.c.order > r2.c.order)

        self.assert_compile(
            s2,
            'WITH regional_sales AS (SELECT "order"."order" '
            'AS "order" FROM "order") '
            'SELECT anon_1."order", anon_2."order" AS order_1 '
            "FROM regional_sales AS anon_1, "
            'regional_sales AS anon_2 WHERE anon_1."order" > anon_2."order"',
        )

        s3 = select(orders).select_from(
            orders.join(r1, r1.c.order == orders.c.order)
        )

        self.assert_compile(
            s3,
            "WITH regional_sales AS "
            '(SELECT "order"."order" AS "order" '
            'FROM "order")'
            ' SELECT "order"."order" '
            'FROM "order" JOIN regional_sales AS anon_1 '
            'ON anon_1."order" = "order"."order"',
        )

    def test_prefixes(self):
        orders = table("order", column("order"))
        s = select(orders.c.order).cte("regional_sales")
        s = s.prefix_with("NOT MATERIALIZED", dialect="postgresql")
        stmt = select(orders).where(orders.c.order > s.c.order)

        self.assert_compile(
            stmt,
            'WITH regional_sales AS (SELECT "order"."order" AS "order" '
            'FROM "order") SELECT "order"."order" FROM "order", '
            'regional_sales WHERE "order"."order" > regional_sales."order"',
        )

        self.assert_compile(
            stmt,
            "WITH regional_sales AS NOT MATERIALIZED "
            '(SELECT "order"."order" AS "order" '
            'FROM "order") SELECT "order"."order" FROM "order", '
            'regional_sales WHERE "order"."order" > regional_sales."order"',
            dialect="postgresql",
        )

    def test_suffixes(self):
        orders = table("order", column("order"))
        s = select(orders.c.order).cte("regional_sales")
        s = s.suffix_with("pg suffix", dialect="postgresql")
        s = s.suffix_with("oracle suffix", dialect="oracle")
        stmt = select(orders).where(orders.c.order > s.c.order)

        self.assert_compile(
            stmt,
            'WITH regional_sales AS (SELECT "order"."order" AS "order" '
            'FROM "order")  SELECT "order"."order" FROM "order", '
            'regional_sales WHERE "order"."order" > regional_sales."order"',
        )

        self.assert_compile(
            stmt,
            'WITH regional_sales AS (SELECT "order"."order" AS "order" '
            'FROM "order") oracle suffix  '
            'SELECT "order"."order" FROM "order", '
            'regional_sales WHERE "order"."order" > regional_sales."order"',
            dialect="oracle",
        )

        self.assert_compile(
            stmt,
            'WITH regional_sales AS (SELECT "order"."order" AS "order" '
            'FROM "order") pg suffix  SELECT "order"."order" FROM "order", '
            'regional_sales WHERE "order"."order" > regional_sales."order"',
            dialect="postgresql",
        )

    def test_upsert_from_select(self):
        orders = table(
            "orders",
            column("region"),
            column("amount"),
            column("product"),
            column("quantity"),
        )

        upsert = (
            orders.update()
            .where(orders.c.region == "Region1")
            .values(amount=1.0, product="Product1", quantity=1)
            .returning(*(orders.c._all_columns))
            .cte("upsert")
        )

        insert = orders.insert().from_select(
            orders.c.keys(),
            select(
                literal("Region1"),
                literal(1.0),
                literal("Product1"),
                literal(1),
            ).where(~exists(upsert.select())),
        )

        self.assert_compile(
            insert,
            "WITH upsert AS (UPDATE orders SET amount=:param_5, "
            "product=:param_6, quantity=:param_7 "
            "WHERE orders.region = :region_1 "
            "RETURNING orders.region, orders.amount, "
            "orders.product, orders.quantity) "
            "INSERT INTO orders (region, amount, product, quantity) "
            "SELECT :param_1 AS anon_1, :param_2 AS anon_2, "
            ":param_3 AS anon_3, :param_4 AS anon_4 WHERE NOT (EXISTS "
            "(SELECT upsert.region, upsert.amount, upsert.product, "
            "upsert.quantity FROM upsert))",
            checkparams={
                "param_1": "Region1",
                "param_2": 1.0,
                "param_3": "Product1",
                "param_4": 1,
                "param_5": 1.0,
                "param_6": "Product1",
                "param_7": 1,
                "region_1": "Region1",
            },
        )

        eq_(insert.compile().isinsert, True)

    @testing.combinations(
        ("default_enhanced",),
        ("postgresql",),
    )
    def test_select_from_update_cte(self, dialect):
        t1 = table("table_1", column("id"), column("val"))

        t2 = table("table_2", column("id"), column("val"))

        upd = (
            t1.update()
            .values(val=t2.c.val)
            .where(t1.c.id == t2.c.id)
            .returning(t1.c.id, t1.c.val)
        )

        cte = upd.cte("update_cte")

        qry = select(cte)

        self.assert_compile(
            qry,
            "WITH update_cte AS (UPDATE table_1 SET val=table_2.val "
            "FROM table_2 WHERE table_1.id = table_2.id "
            "RETURNING table_1.id, table_1.val) "
            "SELECT update_cte.id, update_cte.val FROM update_cte",
            dialect=dialect,
        )

    @testing.combinations(
        ("default_enhanced",),
        ("postgresql",),
    )
    def test_select_from_delete_cte(self, dialect):
        t1 = table("table_1", column("id"), column("val"))

        t2 = table("table_2", column("id"), column("val"))

        dlt = (
            t1.delete().where(t1.c.id == t2.c.id).returning(t1.c.id, t1.c.val)
        )

        cte = dlt.cte("delete_cte")

        qry = select(cte)

        if dialect == "postgresql":
            self.assert_compile(
                qry,
                "WITH delete_cte AS (DELETE FROM table_1 USING table_2 "
                "WHERE table_1.id = table_2.id RETURNING table_1.id, "
                "table_1.val) SELECT delete_cte.id, delete_cte.val "
                "FROM delete_cte",
                dialect=dialect,
            )
        else:
            self.assert_compile(
                qry,
                "WITH delete_cte AS (DELETE FROM table_1 , table_2 "
                "WHERE table_1.id = table_2.id "
                "RETURNING table_1.id, table_1.val) "
                "SELECT delete_cte.id, delete_cte.val FROM delete_cte",
                dialect=dialect,
            )

    def test_anon_update_cte(self):
        orders = table("orders", column("region"))
        stmt = (
            orders.update()
            .where(orders.c.region == "x")
            .values(region="y")
            .returning(orders.c.region)
            .cte()
        )

        self.assert_compile(
            stmt.select(),
            "WITH anon_1 AS (UPDATE orders SET region=:param_1 "
            "WHERE orders.region = :region_1 RETURNING orders.region) "
            "SELECT anon_1.region FROM anon_1",
            checkparams={"param_1": "y", "region_1": "x"},
        )

        eq_(stmt.select().compile().isupdate, False)

    def test_anon_insert_cte(self):
        orders = table("orders", column("region"))
        stmt = (
            orders.insert().values(region="y").returning(orders.c.region).cte()
        )

        self.assert_compile(
            stmt.select(),
            "WITH anon_1 AS (INSERT INTO orders (region) "
            "VALUES (:param_1) RETURNING orders.region) "
            "SELECT anon_1.region FROM anon_1",
            checkparams={"param_1": "y"},
        )
        eq_(stmt.select().compile().isinsert, False)

    def test_pg_example_one(self):
        products = table("products", column("id"), column("date"))
        products_log = table("products_log", column("id"), column("date"))

        moved_rows = (
            products.delete()
            .where(
                and_(products.c.date >= "dateone", products.c.date < "datetwo")
            )
            .returning(*products.c)
            .cte("moved_rows")
        )

        stmt = products_log.insert().from_select(
            products_log.c, moved_rows.select()
        )
        self.assert_compile(
            stmt,
            "WITH moved_rows AS "
            "(DELETE FROM products WHERE products.date >= :date_1 "
            "AND products.date < :date_2 "
            "RETURNING products.id, products.date) "
            "INSERT INTO products_log (id, date) "
            "SELECT moved_rows.id, moved_rows.date FROM moved_rows",
        )
        eq_(stmt.compile().isinsert, True)
        eq_(stmt.compile().isdelete, False)

    def test_pg_example_one_select_only(self):
        products = table("products", column("id"), column("date"))

        moved_rows = (
            products.delete()
            .where(
                and_(products.c.date >= "dateone", products.c.date < "datetwo")
            )
            .returning(*products.c)
            .cte("moved_rows")
        )

        stmt = moved_rows.select()

        self.assert_compile(
            stmt,
            "WITH moved_rows AS "
            "(DELETE FROM products WHERE products.date >= :date_1 "
            "AND products.date < :date_2 "
            "RETURNING products.id, products.date) "
            "SELECT moved_rows.id, moved_rows.date FROM moved_rows",
        )

        eq_(stmt.compile().isdelete, False)

    def test_pg_example_two(self):
        products = table("products", column("id"), column("price"))

        t = (
            products.update()
            .values(price="someprice")
            .returning(*products.c)
            .cte("t")
        )
        stmt = t.select()
        assert "autocommit" not in stmt._execution_options
        eq_(stmt.compile().execution_options["autocommit"], True)

        self.assert_compile(
            stmt,
            "WITH t AS "
            "(UPDATE products SET price=:param_1 "
            "RETURNING products.id, products.price) "
            "SELECT t.id, t.price "
            "FROM t",
            checkparams={"param_1": "someprice"},
        )
        eq_(stmt.compile().isupdate, False)

    def test_pg_example_three(self):

        parts = table("parts", column("part"), column("sub_part"))

        included_parts = (
            select(parts.c.sub_part, parts.c.part)
            .where(parts.c.part == "our part")
            .cte("included_parts", recursive=True)
        )

        pr = included_parts.alias("pr")
        p = parts.alias("p")
        included_parts = included_parts.union_all(
            select(p.c.sub_part, p.c.part).where(p.c.part == pr.c.sub_part)
        )
        stmt = (
            parts.delete()
            .where(parts.c.part.in_(select(included_parts.c.part)))
            .returning(parts.c.part)
        )

        # the outer RETURNING is a bonus over what PG's docs have
        self.assert_compile(
            stmt,
            "WITH RECURSIVE included_parts(sub_part, part) AS "
            "(SELECT parts.sub_part AS sub_part, parts.part AS part "
            "FROM parts "
            "WHERE parts.part = :part_1 "
            "UNION ALL SELECT p.sub_part AS sub_part, p.part AS part "
            "FROM parts AS p, included_parts AS pr "
            "WHERE p.part = pr.sub_part) "
            "DELETE FROM parts WHERE parts.part IN "
            "(SELECT included_parts.part FROM included_parts) "
            "RETURNING parts.part",
        )

    def test_insert_in_the_cte(self):
        products = table("products", column("id"), column("price"))

        cte = (
            products.insert()
            .values(id=1, price=27.0)
            .returning(*products.c)
            .cte("pd")
        )

        stmt = select(cte)

        assert "autocommit" not in stmt._execution_options
        eq_(stmt.compile().execution_options["autocommit"], True)

        self.assert_compile(
            stmt,
            "WITH pd AS "
            "(INSERT INTO products (id, price) VALUES (:param_1, :param_2) "
            "RETURNING products.id, products.price) "
            "SELECT pd.id, pd.price "
            "FROM pd",
            checkparams={"param_1": 1, "param_2": 27.0},
        )
        eq_(stmt.compile().isinsert, False)

    def test_update_pulls_from_cte(self):
        products = table("products", column("id"), column("price"))

        cte = products.select().cte("pd")
        assert "autocommit" not in cte.select()._execution_options

        stmt = products.update().where(products.c.price == cte.c.price)
        eq_(stmt.compile().execution_options["autocommit"], True)

        self.assert_compile(
            stmt,
            "WITH pd AS "
            "(SELECT products.id AS id, products.price AS price "
            "FROM products) "
            "UPDATE products SET id=:id, price=:price FROM pd "
            "WHERE products.price = pd.price",
        )
        eq_(stmt.compile().isupdate, True)

    def test_update_against_cte_directly(self):
        """test #6464

        for UPDATE, I'm not sure this is a valid syntax on any platform.

        """
        products = table("products", column("id"), column("price"))

        cte = products.select().cte("pd")
        assert "autocommit" not in cte.select()._execution_options

        stmt = update(cte)
        eq_(stmt.compile().execution_options["autocommit"], True)

        self.assert_compile(
            stmt,
            "WITH pd AS (SELECT products.id AS id, products.price AS price "
            "FROM products) UPDATE pd SET id=:id, price=:price",
        )
        eq_(stmt.compile().isupdate, True)

    def test_delete_against_cte_directly(self):
        """test #6464.

        SQL-Server specific arrangement seems to allow
        DELETE from a CTE directly.

        """
        products = table("products", column("id"), column("price"))

        cte = products.select().cte("pd")
        assert "autocommit" not in cte.select()._execution_options

        stmt = delete(cte)
        eq_(stmt.compile().execution_options["autocommit"], True)

        self.assert_compile(
            stmt,
            "WITH pd AS (SELECT products.id AS id, products.price AS price "
            "FROM products) DELETE FROM pd",
        )
        eq_(stmt.compile().isdelete, True)

    def test_delete_against_user_textual_cte(self):
        """test #6464.

        Test the user's exact arrangement.

        """

        q = select(
            text(
                "name, date_hour, "
                "ROW_NUMBER() OVER(PARTITION BY name, date_hour "
                "ORDER BY value DESC)"
                " AS RN FROM testtable"
            )
        )
        cte = q.cte("deldup")
        stmt = delete(cte, text("RN > 1"))
        eq_(stmt.compile().execution_options["autocommit"], True)

        self.assert_compile(
            stmt,
            "WITH deldup AS (SELECT name, date_hour, ROW_NUMBER() "
            "OVER(PARTITION BY name, date_hour ORDER BY value DESC) "
            "AS RN FROM testtable) DELETE FROM deldup WHERE RN > 1",
        )
        eq_(stmt.compile().isdelete, True)

    def test_select_uses_independent_cte(self):
        products = table("products", column("id"), column("price"))

        upd_cte = (
            products.update().values(price=10).where(products.c.price > 50)
        ).cte()

        stmt = products.select().where(products.c.price < 45).add_cte(upd_cte)

        self.assert_compile(
            stmt,
            "WITH anon_1 AS (UPDATE products SET price=:param_1 "
            "WHERE products.price > :price_1) "
            "SELECT products.id, products.price "
            "FROM products WHERE products.price < :price_2",
            checkparams={"param_1": 10, "price_1": 50, "price_2": 45},
        )

    def test_insert_uses_independent_cte(self):
        products = table("products", column("id"), column("price"))

        upd_cte = (
            products.update().values(price=10).where(products.c.price > 50)
        ).cte()

        stmt = (
            products.insert().values({"id": 1, "price": 20}).add_cte(upd_cte)
        )

        self.assert_compile(
            stmt,
            "WITH anon_1 AS (UPDATE products SET price=:param_1 "
            "WHERE products.price > :price_1) "
            "INSERT INTO products (id, price) VALUES (:id, :price)",
            checkparams={"id": 1, "price": 20, "param_1": 10, "price_1": 50},
        )

    def test_update_uses_independent_cte(self):
        products = table("products", column("id"), column("price"))

        upd_cte = (
            products.update().values(price=10).where(products.c.price > 50)
        ).cte()

        stmt = (
            products.update()
            .values(price=5)
            .where(products.c.price < 50)
            .add_cte(upd_cte)
        )

        self.assert_compile(
            stmt,
            "WITH anon_1 AS (UPDATE products SET price=:param_1 "
            "WHERE products.price > :price_1) UPDATE products "
            "SET price=:price WHERE products.price < :price_2",
            checkparams={
                "param_1": 10,
                "price": 5,
                "price_1": 50,
                "price_2": 50,
            },
        )

    def test_update_w_insert_independent_cte(self):
        products = table("products", column("id"), column("price"))

        ins_cte = (products.insert().values({"id": 1, "price": 10})).cte()

        stmt = (
            products.update()
            .values(price=5)
            .where(products.c.price < 50)
            .add_cte(ins_cte)
        )

        self.assert_compile(
            stmt,
            "WITH anon_1 AS (INSERT INTO products (id, price) "
            "VALUES (:param_1, :param_2)) "
            "UPDATE products SET price=:price WHERE products.price < :price_1",
            checkparams={
                "price": 5,
                "param_1": 1,
                "param_2": 10,
                "price_1": 50,
            },
        )

    def test_delete_uses_independent_cte(self):
        products = table("products", column("id"), column("price"))

        upd_cte = (
            products.update().values(price=10).where(products.c.price > 50)
        ).cte()

        stmt = products.delete().where(products.c.price < 45).add_cte(upd_cte)

        self.assert_compile(
            stmt,
            "WITH anon_1 AS (UPDATE products SET price=:param_1 "
            "WHERE products.price > :price_1) "
            "DELETE FROM products WHERE products.price < :price_2",
            checkparams={"param_1": 10, "price_1": 50, "price_2": 45},
        )

    def test_independent_cte_can_be_referenced(self):
        products = table("products", column("id"), column("price"))

        cte = products.select().cte("pd")

        stmt = (
            products.update()
            .where(products.c.price == cte.c.price)
            .add_cte(cte)
        )

        self.assert_compile(
            stmt,
            "WITH pd AS "
            "(SELECT products.id AS id, products.price AS price "
            "FROM products) "
            "UPDATE products SET id=:id, price=:price FROM pd "
            "WHERE products.price = pd.price",
        )

    def test_standalone_function(self):
        a = table("a", column("x"))
        a_stmt = select(a)

        stmt = select(cte(a_stmt))

        self.assert_compile(
            stmt,
            "WITH anon_1 AS (SELECT a.x AS x FROM a) "
            "SELECT anon_1.x FROM anon_1",
        )

    def test_no_alias_construct(self):
        a = table("a", column("x"))
        a_stmt = select(a)

        assert_raises_message(
            NotImplementedError,
            "The CTE class is not intended to be constructed directly.  "
            r"Please use the cte\(\) standalone function",
            CTE,
            a_stmt,
            "foo",
        )


class NestingCTETest(fixtures.TestBase, AssertsCompiledSQL):

    __dialect__ = postgresql.dialect()

    def test_select_with_nesting_cte_in_cte(self):
        nesting_cte = select([literal(1).label("inner_cte")]).cte(
            "nesting", nesting=True
        )
        stmt = select(
            [select([nesting_cte.c.inner_cte.label("outer_cte")]).cte("cte")]
        )

        self.assert_compile(
            stmt,
            "WITH cte AS (WITH nesting AS (SELECT %(param_1)s AS inner_cte) "
            "SELECT nesting.inner_cte AS outer_cte FROM nesting) "
            "SELECT cte.outer_cte FROM cte",
        )

    def test_nesting_cte_in_cte_with_same_name(self):
        nesting_cte = select([literal(1).label("inner_cte")]).cte(
            "some_cte", nesting=True
        )
        stmt = select(
            [
                select([nesting_cte.c.inner_cte.label("outer_cte")]).cte(
                    "some_cte"
                )
            ]
        )

        self.assert_compile(
            stmt,
            "WITH some_cte AS (WITH some_cte AS (SELECT %(param_1)s AS inner_cte) "
            "SELECT some_cte.inner_cte AS outer_cte FROM some_cte) "
            "SELECT some_cte.outer_cte FROM some_cte",
        )

    def test_nesting_cte_at_top_level(self):
        nesting_cte = select([literal(1).label("val")]).cte(
            "nesting_cte", nesting=True
        )
        cte = select([literal(2).label("val")]).cte("cte")
        stmt = select([nesting_cte.c.val, cte.c.val])

        self.assert_compile(
            stmt,
            "WITH nesting_cte AS (SELECT %(param_1)s AS val)"
            ", cte AS (SELECT %(param_2)s AS val)"
            " SELECT nesting_cte.val, cte.val AS val_1 FROM nesting_cte, cte",
        )

    def test_double_nesting_cte_in_cte(self):
        """
        Validate that the SELECT in the 2nd nesting CTE does not render
        the 1st CTE.

        It implies that nesting CTE level is taken in account.
        """
        select_1_cte = select([literal(1).label("inner_cte")]).cte(
            "nesting_1", nesting=True
        )
        select_2_cte = select([literal(2).label("inner_cte")]).cte(
            "nesting_2", nesting=True
        )

        stmt = select(
            [
                select(
                    [
                        select_1_cte.c.inner_cte.label("outer_1"),
                        select_2_cte.c.inner_cte.label("outer_2"),
                    ]
                ).cte("cte")
            ]
        )

        self.assert_compile(
            stmt,
            "WITH cte AS ("
            "WITH nesting_1 AS (SELECT %(param_1)s AS inner_cte)"
            ", nesting_2 AS (SELECT %(param_2)s AS inner_cte)"
            " SELECT nesting_1.inner_cte AS outer_1"
            ", nesting_2.inner_cte AS outer_2"
            " FROM nesting_1, nesting_2"
            ") SELECT cte.outer_1, cte.outer_2 FROM cte",
        )

    def test_double_nesting_cte_with_cross_reference_in_cte(self):
        select_1_cte = select([literal(1).label("inner_cte_1")]).cte(
            "nesting_1", nesting=True
        )
        select_2_cte = select(
            [(select_1_cte.c.inner_cte_1 + 1).label("inner_cte_2")]
        ).cte("nesting_2", nesting=True)

        # 1 next 2

        nesting_cte_1_2 = select([select_1_cte, select_2_cte]).cte("cte")
        stmt_1_2 = select([nesting_cte_1_2])
        self.assert_compile(
            stmt_1_2,
            "WITH cte AS ("
            "WITH nesting_1 AS (SELECT %(param_1)s AS inner_cte_1)"
            ", nesting_2 AS (SELECT nesting_1.inner_cte_1 + %(inner_cte_1_1)s"
            " AS inner_cte_2 FROM nesting_1)"
            " SELECT nesting_1.inner_cte_1 AS inner_cte_1"
            ", nesting_2.inner_cte_2 AS inner_cte_2"
            " FROM nesting_1, nesting_2"
            ") SELECT cte.inner_cte_1, cte.inner_cte_2 FROM cte",
        )

        # 2 next 1

        nesting_cte_2_1 = select([select_2_cte, select_1_cte]).cte("cte")
        stmt_2_1 = select([nesting_cte_2_1])
        self.assert_compile(
            stmt_2_1,
            # FIXME: nesting_1 is generated 2 times
            "WITH cte AS ("
            "WITH nesting_1 AS (SELECT %(param_1)s AS inner_cte_1)"
            ", nesting_2 AS (SELECT nesting_1.inner_cte_1 + %(inner_cte_1_1)s"
            " AS inner_cte_2 FROM nesting_1)"
            " SELECT nesting_2.inner_cte_2 AS inner_cte_2"
            ", nesting_1.inner_cte_1 AS inner_cte_1"
            " FROM nesting_2, nesting_1"
            ") SELECT cte.inner_cte_2, cte.inner_cte_1 FROM cte",
        )

    def test_nesting_cte_in_nesting_cte_in_cte(self):
        select_1_cte = select([literal(1).label("inner_cte")]).cte(
            "nesting_1", nesting=True
        )
        select_2_cte = select([select_1_cte.c.inner_cte.label("inner_2")]).cte(
            "nesting_2", nesting=True
        )

        stmt = select(
            [select([select_2_cte.c.inner_2.label("outer_cte")]).cte("cte")]
        )

        self.assert_compile(
            stmt,
            "WITH cte AS ("
            "WITH nesting_2 AS ("
            "WITH nesting_1 AS (SELECT %(param_1)s AS inner_cte)"
            " SELECT nesting_1.inner_cte AS inner_2 FROM nesting_1"
            ") SELECT nesting_2.inner_2 AS outer_cte FROM nesting_2"
            ") SELECT cte.outer_cte FROM cte",
        )

    def test_compound_select_with_nesting_cte_in_cte(self):
        select_1_cte = select([literal(1).label("inner_cte")]).cte(
            "nesting_1", nesting=True
        )
        select_2_cte = select([literal(2).label("inner_cte")]).cte(
            "nesting_2", nesting=True
        )

        nesting_cte = (
            select([select_1_cte]).union(select([select_2_cte])).subquery()
        )

        stmt = select(
            [select([nesting_cte.c.inner_cte.label("outer_cte")]).cte("cte")]
        )

        self.assert_compile(
            stmt,
            "WITH cte AS ("
            "SELECT anon_1.inner_cte AS outer_cte FROM ("
            "WITH nesting_1 AS (SELECT %(param_1)s AS inner_cte)"
            ", nesting_2 AS (SELECT %(param_2)s AS inner_cte)"
            " SELECT nesting_1.inner_cte AS inner_cte FROM nesting_1"
            " UNION"
            " SELECT nesting_2.inner_cte AS inner_cte FROM nesting_2"
            ") AS anon_1"
            ") SELECT cte.outer_cte FROM cte",
        )

    def test_nesting_cte_in_recursive_cte(self):
        nesting_cte = select([literal(1).label("inner_cte")]).cte(
            "nesting", nesting=True
        )
        stmt = select(
            [
                select([nesting_cte.c.inner_cte.label("outer_cte")]).cte(
                    "cte", recursive=True
                )
            ]
        )

        self.assert_compile(
            stmt,
            "WITH RECURSIVE cte(outer_cte) AS (WITH nesting AS "
            "(SELECT %(param_1)s AS inner_cte) "
            "SELECT nesting.inner_cte AS outer_cte FROM nesting) "
            "SELECT cte.outer_cte FROM cte",
        )

    def test_recursive_nesting_cte_in_cte(self):
        nesting_cte = select([literal(1).label("inner_cte")]).cte(
            "nesting", nesting=True, recursive=True
        )
        stmt = select(
            [select([nesting_cte.c.inner_cte.label("outer_cte")]).cte("cte")]
        )

        self.assert_compile(
            stmt,
            "WITH cte AS (WITH RECURSIVE nesting(inner_cte) AS "
            "(SELECT %(param_1)s AS inner_cte) "
            "SELECT nesting.inner_cte AS outer_cte FROM nesting) "
            "SELECT cte.outer_cte FROM cte",
        )

    def test_recursive_nesting_cte_in_recursive_cte(self):
        nesting_cte = select([literal(1).label("inner_cte")]).cte(
            "nesting", nesting=True, recursive=True
        )
        stmt = select(
            [
                select([nesting_cte.c.inner_cte.label("outer_cte")]).cte(
                    "cte", recursive=True
                )
            ]
        )

        self.assert_compile(
            stmt,
            "WITH RECURSIVE cte(outer_cte) AS (WITH RECURSIVE nesting(inner_cte) "
            "AS (SELECT %(param_1)s AS inner_cte) "
            "SELECT nesting.inner_cte AS outer_cte FROM nesting) "
            "SELECT cte.outer_cte FROM cte",
        )

    def test_select_from_insert_cte_with_nesting(self):
        products = table("products", column("id"), column("price"))

        generator_cte = select(
            [literal(1).label("id"), literal(27.0).label("price")]
        ).cte("generator", nesting=True)

        cte = (
            products.insert()
            .from_select(
                [products.c.id, products.c.price],
                select([generator_cte]),
            )
            .returning(*products.c)
            .cte("insert_cte")
        )

        stmt = select(cte)

        assert "autocommit" not in stmt._execution_options

        compiled = stmt.compile(dialect=self.__dialect__)

        eq_(compiled.execution_options["autocommit"], True)

        self.assert_compile(
            stmt,
            "WITH insert_cte AS "
            "(WITH generator AS "
            "(SELECT %(param_1)s AS id, %(param_2)s AS price) "
            "INSERT INTO products (id, price) "
            "SELECT generator.id AS id, generator.price AS price FROM generator "
            "RETURNING products.id, products.price) "
            "SELECT insert_cte.id, insert_cte.price "
            "FROM insert_cte",
        )
        eq_(compiled.isinsert, False)

    def test_select_from_update_cte_with_nesting(self):
        t1 = table("table_1", column("id"), column("price"))

        generator_cte = select(
            [literal(1).label("id"), literal(27.0).label("price")]
        ).cte("generator", nesting=True)

        cte = (
            t1.update()
            .values(price=generator_cte.c.price)
            .where(t1.c.id == generator_cte.c.id)
            .returning(t1.c.id, t1.c.price)
        ).cte("update_cte")

        qry = select(cte)

        self.assert_compile(
            qry,
            "WITH update_cte AS "
            "(WITH generator AS "
            "(SELECT %(param_1)s AS id, %(param_2)s AS price) "
            "UPDATE table_1 SET price=generator.price "
            "FROM generator WHERE table_1.id = generator.id "
            "RETURNING table_1.id, table_1.price) "
            "SELECT update_cte.id, update_cte.price FROM update_cte",
        )

    def test_select_from_delete_cte_with_nesting(self):
        t1 = table("table_1", column("id"), column("price"))

        generator_cte = select([literal(1).label("id")]).cte(
            "generator", nesting=True
        )

        dlt = (
            t1.delete()
            .where(t1.c.id == generator_cte.c.id)
            .returning(t1.c.id, t1.c.price)
        )

        cte = dlt.cte("delete_cte")

        qry = select(cte)

        self.assert_compile(
            qry,
            "WITH delete_cte AS "
            "(WITH generator AS "
            "(SELECT %(param_1)s AS id) "
            "DELETE FROM table_1 USING generator "
            "WHERE table_1.id = generator.id RETURNING table_1.id, "
            "table_1.price) SELECT delete_cte.id, delete_cte.price "
            "FROM delete_cte",
        )<|MERGE_RESOLUTION|>--- conflicted
+++ resolved
@@ -1,8 +1,5 @@
-<<<<<<< HEAD
 import functools
-=======
 from sqlalchemy import Column
->>>>>>> 42d747f7
 from sqlalchemy import delete
 from sqlalchemy import Integer
 from sqlalchemy import LABEL_STYLE_TABLENAME_PLUS_COL
