--- conflicted
+++ resolved
@@ -408,11 +408,7 @@
         gc.collect() is called, as well as clean out unreferenced subclasses.
 
         """
-<<<<<<< HEAD
-        return self.cpython + self.gil_enabled + skip_if("+aiosqlite")
-=======
-        return self.cpython + self.only_linux + skip_if("+aiosqlite")
->>>>>>> 1d80e68d
+        return self.cpython + self.gil_enabled + self.only_linux + skip_if("+aiosqlite")
 
     @property
     def memory_process_intensive(self):
