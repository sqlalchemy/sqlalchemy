# util.py
# Copyright (C) 2005, 2006, 2007, 2008, 2009, 2010 Michael Bayer mike_mp@zzzcomputing.com
#
# This module is part of SQLAlchemy and is released under
# the MIT License: http://www.opensource.org/licenses/mit-license.php

<<<<<<< HEAD
import inspect, itertools, operator, sys, warnings, weakref, gc
=======
import inspect
import itertools
import operator
import sys
import warnings
import weakref
import re

>>>>>>> a967dffb
# Py2K
import __builtin__
# end Py2K
types = __import__('types')

from sqlalchemy import exc

try:
    import threading
except ImportError:
    import dummy_threading as threading

py3k = getattr(sys, 'py3kwarning', False) or sys.version_info >= (3, 0)
jython = sys.platform.startswith('java')
<<<<<<< HEAD
=======
win32 = sys.platform.startswith('win')
>>>>>>> a967dffb

if py3k:
    set_types = set
elif sys.version_info < (2, 6):
    import sets
    set_types = set, sets.Set
else:
    # 2.6 deprecates sets.Set, but we still need to be able to detect them
    # in user code and as return values from DB-APIs
    ignore = ('ignore', None, DeprecationWarning, None, 0)
    try:
        warnings.filters.insert(0, ignore)
    except Exception:
        import sets
    else:
        import sets
        warnings.filters.remove(ignore)

    set_types = set, sets.Set

EMPTY_SET = frozenset()

NoneType = type(None)

if py3k:
    import pickle
else:
    try:
        import cPickle as pickle
    except ImportError:
        import pickle

# Py2K
# a controversial feature, required by MySQLdb currently
def buffer(x):
    return x 
    
buffer = getattr(__builtin__, 'buffer', buffer)
# end Py2K
        
if sys.version_info >= (2, 5):
    class PopulateDict(dict):
        """A dict which populates missing values via a creation function.

        Note the creation function takes a key, unlike
        collections.defaultdict.

        """

        def __init__(self, creator):
            self.creator = creator
            
        def __missing__(self, key):
            self[key] = val = self.creator(key)
            return val
else:
    class PopulateDict(dict):
        """A dict which populates missing values via a creation function."""

        def __init__(self, creator):
            self.creator = creator
            
        def __getitem__(self, key):
            try:
                return dict.__getitem__(self, key)
            except KeyError:
                self[key] = value = self.creator(key)
                return value

if py3k:
    def callable(fn):
        return hasattr(fn, '__call__')
    def cmp(a, b):
        return (a > b) - (a < b)

    from functools import reduce
else:
    callable = __builtin__.callable
    cmp = __builtin__.cmp
    reduce = __builtin__.reduce

try:
    from collections import defaultdict
except ImportError:
    class defaultdict(dict):
        def __init__(self, default_factory=None, *a, **kw):
            if (default_factory is not None and
                not hasattr(default_factory, '__call__')):
                raise TypeError('first argument must be callable')
            dict.__init__(self, *a, **kw)
            self.default_factory = default_factory
        def __getitem__(self, key):
            try:
                return dict.__getitem__(self, key)
            except KeyError:
                return self.__missing__(key)
        def __missing__(self, key):
            if self.default_factory is None:
                raise KeyError(key)
            self[key] = value = self.default_factory()
            return value
        def __reduce__(self):
            if self.default_factory is None:
                args = tuple()
            else:
                args = self.default_factory,
            return type(self), args, None, None, self.iteritems()
        def copy(self):
            return self.__copy__()
        def __copy__(self):
            return type(self)(self.default_factory, self)
        def __deepcopy__(self, memo):
            import copy
            return type(self)(self.default_factory,
                              copy.deepcopy(self.items()))
        def __repr__(self):
            return 'defaultdict(%s, %s)' % (self.default_factory,
                                            dict.__repr__(self))

class frozendict(dict):
    @property
    def _blocked_attribute(obj):
        raise AttributeError, "A frozendict cannot be modified."

    __delitem__ = __setitem__ = clear = _blocked_attribute
    pop = popitem = setdefault = update = _blocked_attribute

    def __new__(cls, *args):
        new = dict.__new__(cls)
        dict.__init__(new, *args)
        return new

    def __init__(self, *args):
        pass

    def __reduce__(self):
        return frozendict, (dict(self), )

    def union(self, d):
        if not self:
            return frozendict(d)
        else:
            d2 = self.copy()
            d2.update(d)
            return frozendict(d2)
            
    def __repr__(self):
        return "frozendict(%s)" % dict.__repr__(self)


# find or create a dict implementation that supports __missing__
class _probe(dict):
    def __missing__(self, key):
        return 1
        
try:
    try:
        _probe()['missing']
        py25_dict = dict
    except KeyError:
        class py25_dict(dict):
            def __getitem__(self, key):
                try:
                    return dict.__getitem__(self, key)
                except KeyError:
                    try:
                        missing = self.__missing__
                    except AttributeError:
                        raise KeyError(key)
                    else:
                        return missing(key)
finally:
    del _probe


def to_list(x, default=None):
    if x is None:
        return default
    if not isinstance(x, (list, tuple)):
        return [x]
    else:
        return x

def to_set(x):
    if x is None:
        return set()
    if not isinstance(x, set):
        return set(to_list(x))
    else:
        return x

def to_column_set(x):
    if x is None:
        return column_set()
    if not isinstance(x, column_set):
        return column_set(to_list(x))
    else:
        return x


try:
    from functools import update_wrapper
except ImportError:
    def update_wrapper(wrapper, wrapped,
                       assigned=('__doc__', '__module__', '__name__'),
                       updated=('__dict__',)):
        for attr in assigned:
            setattr(wrapper, attr, getattr(wrapped, attr))
        for attr in updated:
            getattr(wrapper, attr).update(getattr(wrapped, attr, ()))
        return wrapper

try:
    from functools import partial
except:
    def partial(func, *args, **keywords):
        def newfunc(*fargs, **fkeywords):
            newkeywords = keywords.copy()
            newkeywords.update(fkeywords)
            return func(*(args + fargs), **newkeywords)
        return newfunc

try:
    import hashlib
    _md5 = hashlib.md5
except ImportError:
    import md5
    _md5 = md5.new

def md5_hex(x):
    # Py3K
    #x = x.encode('utf-8')
    m = _md5()
    m.update(x)
    return m.hexdigest()


def accepts_a_list_as_starargs(list_deprecation=None):
    def decorate(fn):

        spec = inspect.getargspec(fn)
        assert spec[1], 'Decorated function does not accept *args'

        def _deprecate():
            if list_deprecation:
                if list_deprecation == 'pending':
                    warning_type = exc.SAPendingDeprecationWarning
                else:
                    warning_type = exc.SADeprecationWarning
                msg = (
                    "%s%s now accepts multiple %s arguments as a "
                    "variable argument list.  Supplying %s as a single "
                    "list is deprecated and support will be removed "
                    "in a future release." % (
                        fn.func_name,
                        inspect.formatargspec(*spec),
                        spec[1], spec[1]))
                warnings.warn(msg, warning_type, stacklevel=3)

        def go(fn, *args, **kw): 
            if isinstance(args[-1], list): 
                _deprecate() 
                return fn(*(list(args[0:-1]) + args[-1]), **kw)
            else: 
                return fn(*args, **kw) 
         
        return decorator(go)(fn)

    return decorate

def unique_symbols(used, *bases):
    used = set(used)
    for base in bases:
        pool = itertools.chain((base,),
                               itertools.imap(lambda i: base + str(i),
                                              xrange(1000)))
        for sym in pool:
            if sym not in used:
                used.add(sym)
                yield sym
                break
        else:
            raise NameError("exhausted namespace for symbol base %s" % base)

def decorator(target):
    """A signature-matching decorator factory."""

    def decorate(fn):
        spec = inspect.getargspec(fn)
        names = tuple(spec[0]) + spec[1:3] + (fn.func_name,)
        targ_name, fn_name = unique_symbols(names, 'target', 'fn')

        metadata = dict(target=targ_name, fn=fn_name)
        metadata.update(format_argspec_plus(spec, grouped=False))

        code = 'lambda %(args)s: %(target)s(%(fn)s, %(apply_kw)s)' % (
                metadata)
        decorated = eval(code, {targ_name:target, fn_name:fn})
        decorated.func_defaults = getattr(fn, 'im_func', fn).func_defaults
        return update_wrapper(decorated, fn)
    return update_wrapper(decorate, target)


if sys.version_info >= (2, 5):
    def decode_slice(slc):
        """decode a slice object as sent to __getitem__.

        takes into account the 2.5 __index__() method, basically.

        """
        ret = []
        for x in slc.start, slc.stop, slc.step:
            if hasattr(x, '__index__'):
                x = x.__index__()
            ret.append(x)
        return tuple(ret)
else:
    def decode_slice(slc):
        return (slc.start, slc.stop, slc.step)

def update_copy(d, _new=None, **kw):
    """Copy the given dict and update with the given values."""
    
    d = d.copy()
    if _new:
        d.update(_new)
    d.update(**kw)
    return d
    
def flatten_iterator(x):
    """Given an iterator of which further sub-elements may also be
    iterators, flatten the sub-elements into a single iterator.

    """
    for elem in x:
        if not isinstance(elem, basestring) and hasattr(elem, '__iter__'):
            for y in flatten_iterator(elem):
                yield y
        else:
            yield elem

def get_cls_kwargs(cls):
    """Return the full set of inherited kwargs for the given `cls`.

    Probes a class's __init__ method, collecting all named arguments.  If the
    __init__ defines a \**kwargs catch-all, then the constructor is presumed to
    pass along unrecognized keywords to it's base classes, and the collection
    process is repeated recursively on each of the bases.
    
    """

    for c in cls.__mro__:
        if '__init__' in c.__dict__:
            stack = set([c])
            break
    else:
        return []

    args = set()
    while stack:
        class_ = stack.pop()
        ctr = class_.__dict__.get('__init__', False)
        if not ctr or not isinstance(ctr, types.FunctionType):
            stack.update(class_.__bases__)
            continue
        names, _, has_kw, _ = inspect.getargspec(ctr)
        args.update(names)
        if has_kw:
            stack.update(class_.__bases__)
    args.discard('self')
    return args

def get_func_kwargs(func):
    """Return the full set of legal kwargs for the given `func`."""
    return inspect.getargspec(func)[0]

def format_argspec_plus(fn, grouped=True):
    """Returns a dictionary of formatted, introspected function arguments.

    A enhanced variant of inspect.formatargspec to support code generation.

    fn
       An inspectable callable or tuple of inspect getargspec() results.
    grouped
      Defaults to True; include (parens, around, argument) lists

    Returns:

    args
      Full inspect.formatargspec for fn
    self_arg
      The name of the first positional argument, varargs[0], or None
      if the function defines no positional arguments.
    apply_pos
      args, re-written in calling rather than receiving syntax.  Arguments are
      passed positionally.
    apply_kw
      Like apply_pos, except keyword-ish args are passed as keywords.

    Example::

      >>> format_argspec_plus(lambda self, a, b, c=3, **d: 123)
      {'args': '(self, a, b, c=3, **d)',
       'self_arg': 'self',
       'apply_kw': '(self, a, b, c=c, **d)',
       'apply_pos': '(self, a, b, c, **d)'}

    """
    spec = callable(fn) and inspect.getargspec(fn) or fn
    args = inspect.formatargspec(*spec)
    if spec[0]:
        self_arg = spec[0][0]
    elif spec[1]:
        self_arg = '%s[0]' % spec[1]
    else:
        self_arg = None
    apply_pos = inspect.formatargspec(spec[0], spec[1], spec[2])
    defaulted_vals = spec[3] is not None and spec[0][0-len(spec[3]):] or ()
    apply_kw = inspect.formatargspec(spec[0], spec[1], spec[2], defaulted_vals,
                                     formatvalue=lambda x: '=' + x)
    if grouped:
        return dict(args=args, self_arg=self_arg,
                    apply_pos=apply_pos, apply_kw=apply_kw)
    else:
        return dict(args=args[1:-1], self_arg=self_arg,
                    apply_pos=apply_pos[1:-1], apply_kw=apply_kw[1:-1])

def format_argspec_init(method, grouped=True):
    """format_argspec_plus with considerations for typical __init__ methods

    Wraps format_argspec_plus with error handling strategies for typical
    __init__ cases::

      object.__init__ -> (self)
      other unreflectable (usually C) -> (self, *args, **kwargs)

    """
    try:
        return format_argspec_plus(method, grouped=grouped)
    except TypeError:
        self_arg = 'self'
        if method is object.__init__:
            args = grouped and '(self)' or 'self'
        else:
            args = (grouped and '(self, *args, **kwargs)'
                            or 'self, *args, **kwargs')
        return dict(self_arg='self', args=args, apply_pos=args, apply_kw=args)

def getargspec_init(method):
    """inspect.getargspec with considerations for typical __init__ methods

    Wraps inspect.getargspec with error handling for typical __init__ cases::

      object.__init__ -> (self)
      other unreflectable (usually C) -> (self, *args, **kwargs)

    """
    try:
        return inspect.getargspec(method)
    except TypeError:
        if method is object.__init__:
            return (['self'], None, None, None)
        else:
            return (['self'], 'args', 'kwargs', None)

    
def unbound_method_to_callable(func_or_cls):
    """Adjust the incoming callable such that a 'self' argument is not required."""

    if isinstance(func_or_cls, types.MethodType) and not func_or_cls.im_self:
        return func_or_cls.im_func
    else:
        return func_or_cls

class portable_instancemethod(object):
    """Turn an instancemethod into a (parent, name) pair
    to produce a serializable callable.
    
    """
    def __init__(self, meth):
        self.target = meth.im_self
        self.name = meth.__name__

    def __call__(self, *arg, **kw):
        return getattr(self.target, self.name)(*arg, **kw)
        
def class_hierarchy(cls):
    """Return an unordered sequence of all classes related to cls.

    Traverses diamond hierarchies.

    Fibs slightly: subclasses of builtin types are not returned.  Thus
    class_hierarchy(class A(object)) returns (A, object), not A plus every
    class systemwide that derives from object.

    Old-style classes are discarded and hierarchies rooted on them
    will not be descended.

    """
    # Py2K
    if isinstance(cls, types.ClassType):
        return list()
    # end Py2K
    hier = set([cls])
    process = list(cls.__mro__)
    while process:
        c = process.pop()
        # Py2K
        if isinstance(c, types.ClassType):
            continue
        for b in (_ for _ in c.__bases__
                  if _ not in hier and not isinstance(_, types.ClassType)):
        # end Py2K
        # Py3K
        #for b in (_ for _ in c.__bases__
        #          if _ not in hier):
            process.append(b)
            hier.add(b)
        # Py3K
        #if c.__module__ == 'builtins' or not hasattr(c, '__subclasses__'):
        #    continue
        # Py2K
        if c.__module__ == '__builtin__' or not hasattr(c, '__subclasses__'):
            continue
        # end Py2K
        for s in [_ for _ in c.__subclasses__() if _ not in hier]:
            process.append(s)
            hier.add(s)
    return list(hier)

def iterate_attributes(cls):
    """iterate all the keys and attributes associated 
       with a class, without using getattr().

       Does not use getattr() so that class-sensitive 
       descriptors (i.e. property.__get__()) are not called.

    """
    keys = dir(cls)
    for key in keys:
        for c in cls.__mro__:
            if key in c.__dict__:
                yield (key, c.__dict__[key])
                break

# from paste.deploy.converters
def asbool(obj):
    if isinstance(obj, (str, unicode)):
        obj = obj.strip().lower()
        if obj in ['true', 'yes', 'on', 'y', 't', '1']:
            return True
        elif obj in ['false', 'no', 'off', 'n', 'f', '0']:
            return False
        else:
            raise ValueError("String is not true/false: %r" % obj)
    return bool(obj)

def bool_or_str(*text):
    """Return a callable that will evaulate a string as 
    boolean, or one of a set of "alternate" string values.
    
    """
    def bool_or_value(obj):
        if obj in text:
            return obj
        else:
            return asbool(obj)
    return bool_or_value
    
def coerce_kw_type(kw, key, type_, flexi_bool=True):
    """If 'key' is present in dict 'kw', coerce its value to type 'type\_' if
    necessary.  If 'flexi_bool' is True, the string '0' is considered false
    when coercing to boolean.
    """

    if key in kw and type(kw[key]) is not type_ and kw[key] is not None:
        if type_ is bool and flexi_bool:
            kw[key] = asbool(kw[key])
        else:
            kw[key] = type_(kw[key])

def duck_type_collection(specimen, default=None):
    """Given an instance or class, guess if it is or is acting as one of
    the basic collection types: list, set and dict.  If the __emulates__
    property is present, return that preferentially.
    """

    if hasattr(specimen, '__emulates__'):
        # canonicalize set vs sets.Set to a standard: the builtin set
        if (specimen.__emulates__ is not None and
            issubclass(specimen.__emulates__, set_types)):
            return set
        else:
            return specimen.__emulates__

    isa = isinstance(specimen, type) and issubclass or isinstance
    if isa(specimen, list):
        return list
    elif isa(specimen, set_types):
        return set
    elif isa(specimen, dict):
        return dict

    if hasattr(specimen, 'append'):
        return list
    elif hasattr(specimen, 'add'):
        return set
    elif hasattr(specimen, 'set'):
        return dict
    else:
        return default

def dictlike_iteritems(dictlike):
    """Return a (key, value) iterator for almost any dict-like object."""

    # Py3K
    #if hasattr(dictlike, 'items'):
    #    return dictlike.items()
    # Py2K
    if hasattr(dictlike, 'iteritems'):
        return dictlike.iteritems()
    elif hasattr(dictlike, 'items'):
        return iter(dictlike.items())
    # end Py2K

    getter = getattr(dictlike, '__getitem__', getattr(dictlike, 'get', None))
    if getter is None:
        raise TypeError(
            "Object '%r' is not dict-like" % dictlike)

    if hasattr(dictlike, 'iterkeys'):
        def iterator():
            for key in dictlike.iterkeys():
                yield key, getter(key)
        return iterator()
    elif hasattr(dictlike, 'keys'):
        return iter((key, getter(key)) for key in dictlike.keys())
    else:
        raise TypeError(
            "Object '%r' is not dict-like" % dictlike)

def assert_arg_type(arg, argtype, name):
    if isinstance(arg, argtype):
        return arg
    else:
        if isinstance(argtype, tuple):
            raise exc.ArgumentError(
                            "Argument '%s' is expected to be one of type %s, got '%s'" % 
                            (name, ' or '.join("'%s'" % a for a in argtype), type(arg)))
        else:
            raise exc.ArgumentError(
                            "Argument '%s' is expected to be of type '%s', got '%s'" % 
                            (name, argtype, type(arg)))

_creation_order = 1
def set_creation_order(instance):
    """Assign a '_creation_order' sequence to the given instance.

    This allows multiple instances to be sorted in order of creation
    (typically within a single thread; the counter is not particularly
    threadsafe).

    """
    global _creation_order
    instance._creation_order = _creation_order
    _creation_order +=1

def warn_exception(func, *args, **kwargs):
    """executes the given function, catches all exceptions and converts to a warning."""
    try:
        return func(*args, **kwargs)
    except:
        warn("%s('%s') ignored" % sys.exc_info()[0:2])

def monkeypatch_proxied_specials(into_cls, from_cls, skip=None, only=None,
                                 name='self.proxy', from_instance=None):
    """Automates delegation of __specials__ for a proxying type."""

    if only:
        dunders = only
    else:
        if skip is None:
            skip = ('__slots__', '__del__', '__getattribute__',
                    '__metaclass__', '__getstate__', '__setstate__')
        dunders = [m for m in dir(from_cls)
                   if (m.startswith('__') and m.endswith('__') and
                       not hasattr(into_cls, m) and m not in skip)]
    for method in dunders:
        try:
            fn = getattr(from_cls, method)
            if not hasattr(fn, '__call__'):
                continue
            fn = getattr(fn, 'im_func', fn)
        except AttributeError:
            continue
        try:
            spec = inspect.getargspec(fn)
            fn_args = inspect.formatargspec(spec[0])
            d_args = inspect.formatargspec(spec[0][1:])
        except TypeError:
            fn_args = '(self, *args, **kw)'
            d_args = '(*args, **kw)'

        py = ("def %(method)s%(fn_args)s: "
              "return %(name)s.%(method)s%(d_args)s" % locals())

        env = from_instance is not None and {name: from_instance} or {}
        exec py in env
        try:
            env[method].func_defaults = fn.func_defaults
        except AttributeError:
            pass
        setattr(into_cls, method, env[method])

class NamedTuple(tuple):
    """tuple() subclass that adds labeled names.
    
    Is also pickleable.
    
    """

    def __new__(cls, vals, labels=None):
        vals = list(vals)
        t = tuple.__new__(cls, vals)
        if labels:
            t.__dict__ = dict(itertools.izip(labels, vals))
            t._labels = labels
        return t

    def keys(self):
        return [l for l in self._labels if l is not None]


class OrderedProperties(object):
    """An object that maintains the order in which attributes are set upon it.

    Also provides an iterator and a very basic getitem/setitem
    interface to those attributes.

    (Not really a dict, since it iterates over values, not keys.  Not really
    a list, either, since each value must have a key associated; hence there is
    no append or extend.)
    """

    def __init__(self):
        self.__dict__['_data'] = OrderedDict()

    def __len__(self):
        return len(self._data)

    def __iter__(self):
        return self._data.itervalues()

    def __add__(self, other):
        return list(self) + list(other)

    def __setitem__(self, key, object):
        self._data[key] = object

    def __getitem__(self, key):
        return self._data[key]

    def __delitem__(self, key):
        del self._data[key]

    def __setattr__(self, key, object):
        self._data[key] = object

    def __getstate__(self):
        return {'_data': self.__dict__['_data']}

    def __setstate__(self, state):
        self.__dict__['_data'] = state['_data']

    def __getattr__(self, key):
        try:
            return self._data[key]
        except KeyError:
            raise AttributeError(key)

    def __contains__(self, key):
        return key in self._data

    def update(self, value):
        self._data.update(value)

    def get(self, key, default=None):
        if key in self:
            return self[key]
        else:
            return default

    def keys(self):
        return self._data.keys()

    def has_key(self, key):
        return key in self._data

    def clear(self):
        self._data.clear()

class OrderedDict(dict):
    """A dict that returns keys/values/items in the order they were added."""

    def __init__(self, ____sequence=None, **kwargs):
        self._list = []
        if ____sequence is None:
            if kwargs:
                self.update(**kwargs)
        else:
            self.update(____sequence, **kwargs)

    def clear(self):
        self._list = []
        dict.clear(self)

    def copy(self):
        return self.__copy__()

    def __copy__(self):
        return OrderedDict(self)

    def sort(self, *arg, **kw):
        self._list.sort(*arg, **kw)

    def update(self, ____sequence=None, **kwargs):
        if ____sequence is not None:
            if hasattr(____sequence, 'keys'):
                for key in ____sequence.keys():
                    self.__setitem__(key, ____sequence[key])
            else:
                for key, value in ____sequence:
                    self[key] = value
        if kwargs:
            self.update(kwargs)

    def setdefault(self, key, value):
        if key not in self:
            self.__setitem__(key, value)
            return value
        else:
            return self.__getitem__(key)

    def __iter__(self):
        return iter(self._list)

    def values(self):
        return [self[key] for key in self._list]

    def itervalues(self):
        return iter(self.values())

    def keys(self):
        return list(self._list)

    def iterkeys(self):
        return iter(self.keys())

    def items(self):
        return [(key, self[key]) for key in self.keys()]

    def iteritems(self):
        return iter(self.items())

    def __setitem__(self, key, object):
        if key not in self:
            try:
                self._list.append(key)
            except AttributeError:
                # work around Python pickle loads() with 
                # dict subclass (seems to ignore __setstate__?)
                self._list = [key]
        dict.__setitem__(self, key, object)

    def __delitem__(self, key):
        dict.__delitem__(self, key)
        self._list.remove(key)

    def pop(self, key, *default):
        present = key in self
        value = dict.pop(self, key, *default)
        if present:
            self._list.remove(key)
        return value

    def popitem(self):
        item = dict.popitem(self)
        self._list.remove(item[0])
        return item

class OrderedSet(set):
    def __init__(self, d=None):
        set.__init__(self)
        self._list = []
        if d is not None:
            self.update(d)

    def add(self, element):
        if element not in self:
            self._list.append(element)
        set.add(self, element)

    def remove(self, element):
        set.remove(self, element)
        self._list.remove(element)

    def insert(self, pos, element):
        if element not in self:
            self._list.insert(pos, element)
        set.add(self, element)

    def discard(self, element):
        if element in self:
            self._list.remove(element)
            set.remove(self, element)

    def clear(self):
        set.clear(self)
        self._list = []

    def __getitem__(self, key):
        return self._list[key]

    def __iter__(self):
        return iter(self._list)

    def __repr__(self):
        return '%s(%r)' % (self.__class__.__name__, self._list)

    __str__ = __repr__

    def update(self, iterable):
        add = self.add
        for i in iterable:
            add(i)
        return self

    __ior__ = update

    def union(self, other):
        result = self.__class__(self)
        result.update(other)
        return result

    __or__ = union

    def intersection(self, other):
        other = set(other)
        return self.__class__(a for a in self if a in other)

    __and__ = intersection

    def symmetric_difference(self, other):
        other = set(other)
        result = self.__class__(a for a in self if a not in other)
        result.update(a for a in other if a not in self)
        return result

    __xor__ = symmetric_difference

    def difference(self, other):
        other = set(other)
        return self.__class__(a for a in self if a not in other)

    __sub__ = difference

    def intersection_update(self, other):
        other = set(other)
        set.intersection_update(self, other)
        self._list = [ a for a in self._list if a in other]
        return self

    __iand__ = intersection_update

    def symmetric_difference_update(self, other):
        set.symmetric_difference_update(self, other)
        self._list =  [ a for a in self._list if a in self]
        self._list += [ a for a in other._list if a in self]
        return self

    __ixor__ = symmetric_difference_update

    def difference_update(self, other):
        set.difference_update(self, other)
        self._list = [ a for a in self._list if a in self]
        return self

    __isub__ = difference_update


class IdentitySet(object):
    """A set that considers only object id() for uniqueness.

    This strategy has edge cases for builtin types- it's possible to have
    two 'foo' strings in one of these sets, for example.  Use sparingly.
    
    """

    _working_set = set
    
    def __init__(self, iterable=None):
        self._members = dict()
        if iterable:
            for o in iterable:
                self.add(o)

    def add(self, value):
        self._members[id(value)] = value

    def __contains__(self, value):
        return id(value) in self._members

    def remove(self, value):
        del self._members[id(value)]

    def discard(self, value):
        try:
            self.remove(value)
        except KeyError:
            pass

    def pop(self):
        try:
            pair = self._members.popitem()
            return pair[1]
        except KeyError:
            raise KeyError('pop from an empty set')

    def clear(self):
        self._members.clear()

    def __cmp__(self, other):
        raise TypeError('cannot compare sets using cmp()')

    def __eq__(self, other):
        if isinstance(other, IdentitySet):
            return self._members == other._members
        else:
            return False

    def __ne__(self, other):
        if isinstance(other, IdentitySet):
            return self._members != other._members
        else:
            return True

    def issubset(self, iterable):
        other = type(self)(iterable)

        if len(self) > len(other):
            return False
        for m in itertools.ifilterfalse(other._members.__contains__,
                                        self._members.iterkeys()):
            return False
        return True

    def __le__(self, other):
        if not isinstance(other, IdentitySet):
            return NotImplemented
        return self.issubset(other)

    def __lt__(self, other):
        if not isinstance(other, IdentitySet):
            return NotImplemented
        return len(self) < len(other) and self.issubset(other)

    def issuperset(self, iterable):
        other = type(self)(iterable)

        if len(self) < len(other):
            return False

        for m in itertools.ifilterfalse(self._members.__contains__,
                                        other._members.iterkeys()):
            return False
        return True

    def __ge__(self, other):
        if not isinstance(other, IdentitySet):
            return NotImplemented
        return self.issuperset(other)

    def __gt__(self, other):
        if not isinstance(other, IdentitySet):
            return NotImplemented
        return len(self) > len(other) and self.issuperset(other)

    def union(self, iterable):
        result = type(self)()
        # testlib.pragma exempt:__hash__
        result._members.update(
            self._working_set(self._member_id_tuples()).union(_iter_id(iterable)))
        return result

    def __or__(self, other):
        if not isinstance(other, IdentitySet):
            return NotImplemented
        return self.union(other)

    def update(self, iterable):
        self._members = self.union(iterable)._members

    def __ior__(self, other):
        if not isinstance(other, IdentitySet):
            return NotImplemented
        self.update(other)
        return self

    def difference(self, iterable):
        result = type(self)()
        # testlib.pragma exempt:__hash__
        result._members.update(
            self._working_set(self._member_id_tuples()).difference(_iter_id(iterable)))
        return result

    def __sub__(self, other):
        if not isinstance(other, IdentitySet):
            return NotImplemented
        return self.difference(other)

    def difference_update(self, iterable):
        self._members = self.difference(iterable)._members

    def __isub__(self, other):
        if not isinstance(other, IdentitySet):
            return NotImplemented
        self.difference_update(other)
        return self

    def intersection(self, iterable):
        result = type(self)()
        # testlib.pragma exempt:__hash__
        result._members.update(
            self._working_set(self._member_id_tuples()).intersection(_iter_id(iterable)))
        return result

    def __and__(self, other):
        if not isinstance(other, IdentitySet):
            return NotImplemented
        return self.intersection(other)

    def intersection_update(self, iterable):
        self._members = self.intersection(iterable)._members

    def __iand__(self, other):
        if not isinstance(other, IdentitySet):
            return NotImplemented
        self.intersection_update(other)
        return self

    def symmetric_difference(self, iterable):
        result = type(self)()
        # testlib.pragma exempt:__hash__
        result._members.update(
            self._working_set(self._member_id_tuples()).symmetric_difference(_iter_id(iterable)))
        return result
    
    def _member_id_tuples(self):
        return ((id(v), v) for v in self._members.itervalues())
        
    def __xor__(self, other):
        if not isinstance(other, IdentitySet):
            return NotImplemented
        return self.symmetric_difference(other)

    def symmetric_difference_update(self, iterable):
        self._members = self.symmetric_difference(iterable)._members

    def __ixor__(self, other):
        if not isinstance(other, IdentitySet):
            return NotImplemented
        self.symmetric_difference(other)
        return self

    def copy(self):
        return type(self)(self._members.itervalues())

    __copy__ = copy

    def __len__(self):
        return len(self._members)

    def __iter__(self):
        return self._members.itervalues()

    def __hash__(self):
        raise TypeError('set objects are unhashable')

    def __repr__(self):
        return '%s(%r)' % (type(self).__name__, self._members.values())


class OrderedIdentitySet(IdentitySet):
    class _working_set(OrderedSet):
        # a testing pragma: exempt the OIDS working set from the test suite's
        # "never call the user's __hash__" assertions.  this is a big hammer,
        # but it's safe here: IDS operates on (id, instance) tuples in the
        # working set.
        __sa_hash_exempt__ = True
    
    def __init__(self, iterable=None):
        IdentitySet.__init__(self)
        self._members = OrderedDict()
        if iterable:
            for o in iterable:
                self.add(o)

def _iter_id(iterable):
    """Generator: ((id(o), o) for o in iterable)."""

    for item in iterable:
        yield id(item), item

# define collections that are capable of storing 
# ColumnElement objects as hashable keys/elements.
column_set = set
column_dict = dict
ordered_column_set = OrderedSet
populate_column_dict = PopulateDict

def unique_list(seq, compare_with=set):
    seen = compare_with()
    return [x for x in seq if x not in seen and not seen.add(x)]    

class UniqueAppender(object):
    """Appends items to a collection ensuring uniqueness.

    Additional appends() of the same object are ignored.  Membership is
    determined by identity (``is a``) not equality (``==``).
    """

    def __init__(self, data, via=None):
        self.data = data
        self._unique = IdentitySet()
        if via:
            self._data_appender = getattr(data, via)
        elif hasattr(data, 'append'):
            self._data_appender = data.append
        elif hasattr(data, 'add'):
            # TODO: we think its a set here.  bypass unneeded uniquing logic ?
            self._data_appender = data.add

    def append(self, item):
        if item not in self._unique:
            self._data_appender(item)
            self._unique.add(item)

    def __iter__(self):
        return iter(self.data)


class ScopedRegistry(object):
    """A Registry that can store one or multiple instances of a single
    class on the basis of a "scope" function.
    
    The object implements ``__call__`` as the "getter", so by
    calling ``myregistry()`` the contained object is returned
    for the current scope.

    :param createfunc:
      a callable that returns a new object to be placed in the registry

    :param scopefunc:
      a callable that will return a key to store/retrieve an object.
    """

    def __init__(self, createfunc, scopefunc):
        """Construct a new :class:`.ScopedRegistry`.
        
        :param createfunc:  A creation function that will generate
          a new value for the current scope, if none is present.
          
        :param scopefunc:  A function that returns a hashable
          token representing the current scope (such as, current
          thread identifier).
        
        """
        self.createfunc = createfunc
        self.scopefunc = scopefunc
        self.registry = {}

    def __call__(self):
        key = self.scopefunc()
        try:
            return self.registry[key]
        except KeyError:
            return self.registry.setdefault(key, self.createfunc())

    def has(self):
        """Return True if an object is present in the current scope."""
        
        return self.scopefunc() in self.registry

    def set(self, obj):
        """Set the value forthe current scope."""
        
        self.registry[self.scopefunc()] = obj

    def clear(self):
        """Clear the current scope, if any."""
        
        try:
            del self.registry[self.scopefunc()]
        except KeyError:
            pass

class ThreadLocalRegistry(ScopedRegistry):
    """A :class:`.ScopedRegistry` that uses a ``threading.local()`` 
    variable for storage.
    
    """
    def __init__(self, createfunc):
        self.createfunc = createfunc
        self.registry = threading.local()

    def __call__(self):
        try:
            return self.registry.value
        except AttributeError:
            val = self.registry.value = self.createfunc()
            return val

    def has(self):
        return hasattr(self.registry, "value")

    def set(self, obj):
        self.registry.value = obj

    def clear(self):
        try:
            del self.registry.value
        except AttributeError:
            pass

class _symbol(object):
    def __init__(self, name):
        """Construct a new named symbol."""
        assert isinstance(name, str)
        self.name = name
    def __reduce__(self):
        return symbol, (self.name,)
    def __repr__(self):
        return "<symbol '%s>" % self.name
_symbol.__name__ = 'symbol'


class symbol(object):
    """A constant symbol.

    >>> symbol('foo') is symbol('foo')
    True
    >>> symbol('foo')
    <symbol 'foo>

    A slight refinement of the MAGICCOOKIE=object() pattern.  The primary
    advantage of symbol() is its repr().  They are also singletons.

    Repeated calls of symbol('name') will all return the same instance.

    """
    symbols = {}
    _lock = threading.Lock()

    def __new__(cls, name):
        cls._lock.acquire()
        try:
            sym = cls.symbols.get(name)
            if sym is None:
                cls.symbols[name] = sym = _symbol(name)
            return sym
        finally:
            symbol._lock.release()


def as_interface(obj, cls=None, methods=None, required=None):
    """Ensure basic interface compliance for an instance or dict of callables.

    Checks that ``obj`` implements public methods of ``cls`` or has members
    listed in ``methods``.  If ``required`` is not supplied, implementing at
    least one interface method is sufficient.  Methods present on ``obj`` that
    are not in the interface are ignored.

    If ``obj`` is a dict and ``dict`` does not meet the interface
    requirements, the keys of the dictionary are inspected. Keys present in
    ``obj`` that are not in the interface will raise TypeErrors.

    Raises TypeError if ``obj`` does not meet the interface criteria.

    In all passing cases, an object with callable members is returned.  In the
    simple case, ``obj`` is returned as-is; if dict processing kicks in then
    an anonymous class is returned.

    obj
      A type, instance, or dictionary of callables.
    cls
      Optional, a type.  All public methods of cls are considered the
      interface.  An ``obj`` instance of cls will always pass, ignoring
      ``required``..
    methods
      Optional, a sequence of method names to consider as the interface.
    required
      Optional, a sequence of mandatory implementations. If omitted, an
      ``obj`` that provides at least one interface method is considered
      sufficient.  As a convenience, required may be a type, in which case
      all public methods of the type are required.

    """
    if not cls and not methods:
        raise TypeError('a class or collection of method names are required')

    if isinstance(cls, type) and isinstance(obj, cls):
        return obj

    interface = set(methods or [m for m in dir(cls) if not m.startswith('_')])
    implemented = set(dir(obj))

    complies = operator.ge
    if isinstance(required, type):
        required = interface
    elif not required:
        required = set()
        complies = operator.gt
    else:
        required = set(required)

    if complies(implemented.intersection(interface), required):
        return obj

    # No dict duck typing here.
    if not type(obj) is dict:
        qualifier = complies is operator.gt and 'any of' or 'all of'
        raise TypeError("%r does not implement %s: %s" % (
            obj, qualifier, ', '.join(interface)))

    class AnonymousInterface(object):
        """A callable-holding shell."""

    if cls:
        AnonymousInterface.__name__ = 'Anonymous' + cls.__name__
    found = set()

    for method, impl in dictlike_iteritems(obj):
        if method not in interface:
            raise TypeError("%r: unknown in this interface" % method)
        if not callable(impl):
            raise TypeError("%r=%r is not callable" % (method, impl))
        setattr(AnonymousInterface, method, staticmethod(impl))
        found.add(method)

    if complies(found, required):
        return AnonymousInterface

    raise TypeError("dictionary does not contain required keys %s" %
                    ', '.join(required - found))

def function_named(fn, name):
    """Return a function with a given __name__.

    Will assign to __name__ and return the original function if possible on
    the Python implementation, otherwise a new function will be constructed.

    """
    try:
        fn.__name__ = name
    except TypeError:
        fn = types.FunctionType(fn.func_code, fn.func_globals, name,
                          fn.func_defaults, fn.func_closure)
    return fn


class memoized_property(object):
    """A read-only @property that is only evaluated once."""
    def __init__(self, fget, doc=None):
        self.fget = fget
        self.__doc__ = doc or fget.__doc__
        self.__name__ = fget.__name__

    def __get__(self, obj, cls):
        if obj is None:
            return self
        obj.__dict__[self.__name__] = result = self.fget(obj)
        return result


class memoized_instancemethod(object):
    """Decorate a method memoize its return value.

    Best applied to no-arg methods: memoization is not sensitive to
    argument values, and will always return the same value even when
    called with different arguments.

    """
    def __init__(self, fget, doc=None):
        self.fget = fget
        self.__doc__ = doc or fget.__doc__
        self.__name__ = fget.__name__

    def __get__(self, obj, cls):
        if obj is None:
            return self
        def oneshot(*args, **kw):
            result = self.fget(obj, *args, **kw)
            memo = lambda *a, **kw: result
            memo.__name__ = self.__name__
            memo.__doc__ = self.__doc__
            obj.__dict__[self.__name__] = memo
            return result
        oneshot.__name__ = self.__name__
        oneshot.__doc__ = self.__doc__
        return oneshot

def reset_memoized(instance, name):
    instance.__dict__.pop(name, None)


class group_expirable_memoized_property(object):
    """A family of @memoized_properties that can be expired in tandem."""

    def __init__(self):
        self.attributes = []

    def expire_instance(self, instance):
        """Expire all memoized properties for *instance*."""
        stash = instance.__dict__
        for attribute in self.attributes:
            stash.pop(attribute, None)

    def __call__(self, fn):
        self.attributes.append(fn.__name__)
        return memoized_property(fn)

class importlater(object):
    """Deferred import object.
    
    e.g.::
    
        somesubmod = importlater("mypackage.somemodule", "somesubmod")
        
    is equivalent to::
    
        from mypackage.somemodule import somesubmod
        
    except evaluted upon attribute access to "somesubmod".
    
    """
    def __init__(self, path, addtl=None):
        self._il_path = path
        self._il_addtl = addtl
    
    @memoized_property
    def _il_module(self):
        if self._il_addtl:
            m = __import__(self._il_path, globals(), locals(), 
                                [self._il_addtl])
            try:
                return getattr(m, self._il_addtl)
            except AttributeError:
                raise ImportError(
                        "Module %s has no attribute '%s'" % 
                        (self._il_path, self._il_addtl)
                    )
        else:
            m = __import__(self._il_path)
            for token in self._il_path.split(".")[1:]:
                m = getattr(m, token)
            return m
        
    def __getattr__(self, key):
        try:
            attr = getattr(self._il_module, key)
        except AttributeError:
            raise AttributeError(
                        "Module %s has no attribute '%s'" % 
                        (self._il_path, key)
                    )
        self.__dict__[key] = attr
        return attr
        
class WeakIdentityMapping(weakref.WeakKeyDictionary):
    """A WeakKeyDictionary with an object identity index.

    Adds a .by_id dictionary to a regular WeakKeyDictionary.  Trades
    performance during mutation operations for accelerated lookups by id().

    The usual cautions about weak dictionaries and iteration also apply to
    this subclass.

    """
    _none = symbol('none')

    def __init__(self):
        weakref.WeakKeyDictionary.__init__(self)
        self.by_id = {}
        self._weakrefs = {}

    def __setitem__(self, object, value):
        oid = id(object)
        self.by_id[oid] = value
        if oid not in self._weakrefs:
            self._weakrefs[oid] = self._ref(object)
        weakref.WeakKeyDictionary.__setitem__(self, object, value)

    def __delitem__(self, object):
        del self._weakrefs[id(object)]
        del self.by_id[id(object)]
        weakref.WeakKeyDictionary.__delitem__(self, object)

    def setdefault(self, object, default=None):
        value = weakref.WeakKeyDictionary.setdefault(self, object, default)
        oid = id(object)
        if value is default:
            self.by_id[oid] = default
        if oid not in self._weakrefs:
            self._weakrefs[oid] = self._ref(object)
        return value

    def pop(self, object, default=_none):
        if default is self._none:
            value = weakref.WeakKeyDictionary.pop(self, object)
        else:
            value = weakref.WeakKeyDictionary.pop(self, object, default)
        if id(object) in self.by_id:
            del self._weakrefs[id(object)]
            del self.by_id[id(object)]
        return value

    def popitem(self):
        item = weakref.WeakKeyDictionary.popitem(self)
        oid = id(item[0])
        del self._weakrefs[oid]
        del self.by_id[oid]
        return item

    def clear(self):
        # Py2K
        # in 3k, MutableMapping calls popitem()
        self._weakrefs.clear()
        self.by_id.clear()
        # end Py2K
        weakref.WeakKeyDictionary.clear(self)

    def update(self, *a, **kw):
        raise NotImplementedError

    def _cleanup(self, wr, key=None):
        if key is None:
            key = wr.key
        try:
            del self._weakrefs[key]
        except (KeyError, AttributeError):  # pragma: no cover
            pass                            # pragma: no cover
        try:
            del self.by_id[key]
        except (KeyError, AttributeError):  # pragma: no cover
            pass                            # pragma: no cover
            
    class _keyed_weakref(weakref.ref):
        def __init__(self, object, callback):
            weakref.ref.__init__(self, object, callback)
            self.key = id(object)

    def _ref(self, object):
        return self._keyed_weakref(object, self._cleanup)

import time
if win32 or jython:
    time_func = time.clock
else:
    time_func = time.time 

class LRUCache(dict):
    """Dictionary with 'squishy' removal of least
    recently used items.
    
    """
    def __init__(self, capacity=100, threshold=.5):
        self.capacity = capacity
        self.threshold = threshold

    def __getitem__(self, key):
        item = dict.__getitem__(self, key)
        item[2] = time_func()
        return item[1]

    def values(self):
        return [i[1] for i in dict.values(self)]

    def setdefault(self, key, value):
        if key in self:
            return self[key]
        else:
            self[key] = value
            return value

    def __setitem__(self, key, value):
        item = dict.get(self, key)
        if item is None:
            item = [key, value, time_func()]
            dict.__setitem__(self, key, item)
        else:
            item[1] = value
        self._manage_size()

    def _manage_size(self):
        while len(self) > self.capacity + self.capacity * self.threshold:
            bytime = sorted(dict.values(self), 
                            key=operator.itemgetter(2),
                            reverse=True)
            for item in bytime[self.capacity:]:
                try:
                    del self[item[0]]
                except KeyError:
                    # if we couldnt find a key, most 
                    # likely some other thread broke in 
                    # on us. loop around and try again
                    break

def warn(msg, stacklevel=3):
    if isinstance(msg, basestring):
        warnings.warn(msg, exc.SAWarning, stacklevel=stacklevel)
    else:
        warnings.warn(msg, stacklevel=stacklevel)

def warn_deprecated(msg, stacklevel=3):
    warnings.warn(msg, exc.SADeprecationWarning, stacklevel=stacklevel)

def warn_pending_deprecation(msg, stacklevel=3):
    warnings.warn(msg, exc.SAPendingDeprecationWarning, stacklevel=stacklevel)

def deprecated(version, message=None, add_deprecation_to_docstring=True):
    """Decorates a function and issues a deprecation warning on use.

    :param message:
      If provided, issue message in the warning.  A sensible default
      is used if not provided.

    :param add_deprecation_to_docstring:
      Default True.  If False, the wrapped function's __doc__ is left
      as-is.  If True, the 'message' is prepended to the docs if
      provided, or sensible default if message is omitted.

    """

    if add_deprecation_to_docstring:
        header = ".. deprecated:: %s %s" % \
                    (version, (message or ''))
    else:
        header = None

    if message is None:
        message = "Call to deprecated function %(func)s"

    def decorate(fn):
        return _decorate_with_warning(
            fn, exc.SADeprecationWarning,
            message % dict(func=fn.__name__), header)
    return decorate

def pending_deprecation(version, message=None,
                        add_deprecation_to_docstring=True):
    """Decorates a function and issues a pending deprecation warning on use.

    :param version:
      An approximate future version at which point the pending deprecation
      will become deprecated.  Not used in messaging.

    :param message:
      If provided, issue message in the warning.  A sensible default
      is used if not provided.

    :param add_deprecation_to_docstring:
      Default True.  If False, the wrapped function's __doc__ is left
      as-is.  If True, the 'message' is prepended to the docs if
      provided, or sensible default if message is omitted.
    """

    if add_deprecation_to_docstring:
        header = ".. deprecated:: %s (pending) %s" % \
                        (version, (message or ''))
    else:
        header = None

    if message is None:
        message = "Call to deprecated function %(func)s"
    
    def decorate(fn):
        return _decorate_with_warning(
            fn, exc.SAPendingDeprecationWarning,
            message % dict(func=fn.__name__), header)
    return decorate

def _sanitize_rest(text):
    def repl(m):
        type_, name = m.group(1, 2)
        if type_ in ("func", "meth"):
            name += "()"
        return name
    return re.sub(r'\:(\w+)\:`~?\.?(.+?)`', repl, text)
    
    
def _decorate_with_warning(func, wtype, message, docstring_header=None):
    """Wrap a function with a warnings.warn and augmented docstring."""

    message = _sanitize_rest(message)
    
    @decorator
    def warned(fn, *args, **kwargs):
        warnings.warn(wtype(message), stacklevel=3)
        return fn(*args, **kwargs)

    doc = func.__doc__ is not None and func.__doc__ or ''
    if docstring_header is not None:
        docstring_header %= dict(func=func.__name__)
        docs = doc and doc.expandtabs().split('\n') or []
        indent = ''
        for line in docs[1:]:
            text = line.lstrip()
            if text:
                indent = line[0:len(line) - len(text)]
                break
        point = min(len(docs), 1)
        docs.insert(point, '\n' + indent + docstring_header.rstrip())
        doc = '\n'.join(docs)

    decorated = warned(func)
    decorated.__doc__ = doc
    return decorated

class classproperty(property):
    """A decorator that behaves like @property except that operates
    on classes rather than instances.

    The decorator is currently special when using the declarative
    module, but note that the 
    :class:`~.sqlalchemy.ext.declarative.declared_attr`
    decorator should be used for this purpose with declarative.
    
    """
    
    def __init__(self, fget, *arg, **kw):
        super(classproperty, self).__init__(fget, *arg, **kw)
        self.__doc__ = fget.__doc__
        
    def __get__(desc, self, cls):
        return desc.fget(cls)
<|MERGE_RESOLUTION|>--- conflicted
+++ resolved
@@ -4,9 +4,6 @@
 # This module is part of SQLAlchemy and is released under
 # the MIT License: http://www.opensource.org/licenses/mit-license.php
 
-<<<<<<< HEAD
-import inspect, itertools, operator, sys, warnings, weakref, gc
-=======
 import inspect
 import itertools
 import operator
@@ -15,7 +12,6 @@
 import weakref
 import re
 
->>>>>>> a967dffb
 # Py2K
 import __builtin__
 # end Py2K
@@ -30,10 +26,7 @@
 
 py3k = getattr(sys, 'py3kwarning', False) or sys.version_info >= (3, 0)
 jython = sys.platform.startswith('java')
-<<<<<<< HEAD
-=======
 win32 = sys.platform.startswith('win')
->>>>>>> a967dffb
 
 if py3k:
     set_types = set
