--- conflicted
+++ resolved
@@ -453,32 +453,23 @@
     __visit_name__ = "type_decorator"
 
     def __init__(self, *args, **kwargs):
-<<<<<<< HEAD
         """Construct a :class:`.TypeDecorator`.
 
         Arguments sent here are passed to the constructor 
         of the class assigned to the ``impl`` class level attribute,
-        where the ``self.impl`` attribute is assigned an instance
-        of the implementation type.  If ``impl`` at the class level
-        is already an instance, then it's assigned to ``self.impl``
-        as is.
+        assuming the ``impl`` is a callable, and the resulting
+        object is assigned to the ``self.impl`` instance attribute
+        (thus overriding the class attribute of the same name).
+        
+        If the class level ``impl`` is not a callable (the unusual case),
+        it will be assigned to the same instance attribute 'as-is', 
+        ignoring those arguments passed to the constructor.
 
         Subclasses can override this to customize the generation
-        of ``self.impl``.
-
-=======
-        """Initialize the instance accepting the same kind of parameters
-        as the type being wrapped (as specified in the 'impl' class
-        attribute).
-        
-        Assuming the class level 'impl' is a callable (the common case),
-        it will be instantiated and assigned to a self.impl instance
-        attribute (thus overriding the class attribute of the same name).
-        
-        If the class level 'impl' is not a callable (the unusual case),
-        it will be assigned to the same instance attribute 'as-is'.
->>>>>>> c2800414
-        """
+        of ``self.impl`` entirely.
+
+        """
+
         if not hasattr(self.__class__, 'impl'):
             raise AssertionError("TypeDecorator implementations "
                                  "require a class-level variable "
@@ -553,7 +544,6 @@
         return getattr(self.impl, key)
 
     def process_bind_param(self, value, dialect):
-<<<<<<< HEAD
         """Receive a bound parameter value to be converted.
 
         Subclasses override this method to return the
@@ -561,14 +551,27 @@
         :class:`.TypeEngine` object, and from there to the 
         DBAPI ``execute()`` method.
 
-        :param value: the value.  Can be None.
+        The operation could be anything desired to perform custom
+        behavior, such as transforming or serializing data. 
+        This could also be used as a hook for validating logic.
+
+        This operation should be designed with the reverse operation
+        in mind, which would be the process_result_value method of
+        this class.
+
+        :param value: Data to operate upon, of any type expected by
+         this method in the subclass.  Can be ``None``.
         :param dialect: the :class:`.Dialect` in use.
 
         """
+
         raise NotImplementedError()
 
     def process_result_value(self, value, dialect):
         """Receive a result-row column value to be converted.
+
+        Subclasses should implement this method to operate on data
+        fetched from the database.
 
         Subclasses override this method to return the
         value that should be passed back to the application,
@@ -576,14 +579,24 @@
         the underlying :class:`.TypeEngine` object, originally
         from the DBAPI cursor method ``fetchone()`` or similar.
 
-        :param value: the value.  Can be None.
+        The operation could be anything desired to perform custom
+        behavior, such as transforming or serializing data. 
+        This could also be used as a hook for validating logic.
+
+        :param value: Data to operate upon, of any type expected by
+         this method in the subclass.  Can be ``None``.
         :param dialect: the :class:`.Dialect` in use.
 
-        """
+        This operation should be designed to be reversible by
+        the "process_bind_param" method of this class.
+
+        """
+
         raise NotImplementedError()
 
     def bind_processor(self, dialect):
-        """Provide a bound value processing function for the given :class:`.Dialect`.
+        """Provide a bound value processing function for the 
+        given :class:`.Dialect`.
 
         This is the method that fulfills the :class:`.TypeEngine` 
         contract for bound value conversion.   :class:`.TypeDecorator`
@@ -594,67 +607,11 @@
         though its likely best to use :meth:`process_bind_param` so that
         the processing provided by ``self.impl`` is maintained.
 
-=======
-        """Subclasses should implement this method to operate on
-        the value before loading it to the database.
-
-        The operation could be anything desired to perform custom
-        behavior, such as transforming or serializing data. 
-        This could also be used as a hook for validating logic.
-
-        This operation should be designed with the reverse operation
-        in mind, which would be the process_result_value method of
-        this class.
-
-        If processing is not necessary, the method should
-        return ``None``.
-
-        :param value: Data to operate upon, of any type expected by
-                      this method in the subclass.
         :param dialect: Dialect instance in use.
-        """
-        #can we remove this raise given the behavior of self.bind_processor?
-        raise NotImplementedError()
-
-    def process_result_value(self, value, dialect):
-        """Subclasses should implement this method to operate on data
-        fetched from the database.
-
-        The operation could be anything desired to perform custom
-        behavior, such as transforming or serializing data. 
-        This could also be used as a hook for validating logic.
-
-        This operation should be designed to be reversible by
-        the "process_bind_param" method of this class.
-
-        If processing is not necessary, the method should
-        return ``None``."""
-        #can we remove this raise given the behavior of self.result_processor?
-        raise NotImplementedError()
-
-    def bind_processor(self, dialect):
-        """Returns the appropriate callable to handle the conversion of
-        values *before* being sent to the database.
-        
-        "Appropriate" in this case means that the callable will know
-        the dialect (baked in as a closure), and will know which result
-        processor to call, based on the following rule:
-
-            * If this class's process_result_value is implemented,
-              it will be as the result processor. 
-
-            * If this class's process_result_value is *not* implemented,
-              then the normal result_processor method from the underlying
-              datatype will be used. (The data type which this class is
-              wrapping, as defined in the class attribute "impl".)
-
-        This instance method with the following parameters:
-
-            :param dialect: Dialect instance in use.
 
         This method is the reverse counterpart to the
         :meth:`result_processor` method of this class.
->>>>>>> c2800414
+
         """
         if self.__class__.process_bind_param.func_code \
             is not TypeDecorator.process_bind_param.func_code:
@@ -673,7 +630,6 @@
             return self.impl.bind_processor(dialect)
 
     def result_processor(self, dialect, coltype):
-<<<<<<< HEAD
         """Provide a result value processing function for the given :class:`.Dialect`.
 
         This is the method that fulfills the :class:`.TypeEngine` 
@@ -685,29 +641,12 @@
         though its likely best to use :meth:`process_result_value` so that
         the processing provided by ``self.impl`` is maintained.
 
-=======
-        """Returns the appropriate callable to handle the conversion of
-        values *after* being sent to the database.
-        
-        "Appropriate" in this case means that the callable will know
-        the dialect and coltype (baked in as a closure), and will know
-        which result processor to call, based on the following rule:
-        
-            * If this class's process_result_value is implemented,
-              it will be as the result processor.
-
-            * If this class's process_result_value is *not*
-              implemented,  then the normal result_processor method
-              from the underlying datatype will be used. (The data type
-              which this class is wrapping, as defined in the class
-              attribute "impl".)
-
-            :param dialect: Dialect instance in use.
-            :param coltype: An SQLAlchemy data type
+        :param dialect: Dialect instance in use.
+        :param coltype: An SQLAlchemy data type
 
         This method is the reverse counterpart to the
         :meth:`bind_processor` method of this class.
->>>>>>> c2800414
+
         """
         if self.__class__.process_result_value.func_code \
             is not TypeDecorator.process_result_value.func_code:
@@ -750,7 +689,6 @@
         return self.coerce_compared_value(op, value)
 
     def copy(self):
-<<<<<<< HEAD
         """Produce a copy of this :class:`.TypeDecorator` instance.
 
         This is a shallow copy and is provided to fulfill part of 
@@ -759,15 +697,12 @@
         has local state that should be deep-copied.
 
         """
-=======
-        """Clone this instance using the same class, copying all state."""
->>>>>>> c2800414
+
         instance = self.__class__.__new__(self.__class__)
         instance.__dict__.update(self.__dict__)
         return instance
 
     def get_dbapi_type(self, dbapi):
-<<<<<<< HEAD
         """Return the DBAPI type object represented by this :class:`.TypeDecorator`.
 
         By default this calls upon :meth:`.TypeEngine.get_dbapi_type` of the 
@@ -812,26 +747,6 @@
         has occurred.
 
         """
-=======
-        """Simply calls the same method of the wrapped data type
-        as specified in the class attribute "impl", with no
-        additional functionality. Parameters pass through
-        unchanged."""
-        return self.impl.get_dbapi_type(dbapi)
-
-    def copy_value(self, value):
-        """Simply calls the same method of the wrapped data type
-        as specified in the class attribute "impl", with no
-        additional functionality. Parameters pass through
-        unchanged."""
-        return self.impl.copy_value(value)
-
-    def compare_values(self, x, y):
-        """Simply calls the same method of the wrapped data type
-        as specified in the class attribute "impl", with no
-        additional functionality. Parameters pass through
-        unchanged."""
->>>>>>> c2800414
         return self.impl.compare_values(x, y)
 
     def is_mutable(self):
