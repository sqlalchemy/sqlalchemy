--- conflicted
+++ resolved
@@ -9,58 +9,6 @@
 
 """
 
-<<<<<<< HEAD
-from .sql.base import SchemaVisitor  # noqa
-from .sql.ddl import _CreateDropBase  # noqa
-from .sql.ddl import _DDLCompiles  # noqa
-from .sql.ddl import _DropView  # noqa
-from .sql.ddl import AddConstraint  # noqa
-from .sql.ddl import AddSystemVersioning  # noqa
-from .sql.ddl import CreateColumn  # noqa
-from .sql.ddl import CreateIndex  # noqa
-from .sql.ddl import CreateSchema  # noqa
-from .sql.ddl import CreateSequence  # noqa
-from .sql.ddl import CreateTable  # noqa
-from .sql.ddl import DDL  # noqa
-from .sql.ddl import DDLBase  # noqa
-from .sql.ddl import DDLElement  # noqa
-from .sql.ddl import DropColumnComment  # noqa
-from .sql.ddl import DropConstraint  # noqa
-from .sql.ddl import DropIndex  # noqa
-from .sql.ddl import DropSchema  # noqa
-from .sql.ddl import DropSequence  # noqa
-from .sql.ddl import DropSystemVersioning  # noqa
-from .sql.ddl import DropTable  # noqa
-from .sql.ddl import DropTableComment  # noqa
-from .sql.ddl import SetColumnComment  # noqa
-from .sql.ddl import SetTableComment  # noqa
-from .sql.ddl import sort_tables  # noqa
-from .sql.ddl import sort_tables_and_constraints  # noqa
-from .sql.naming import conv  # noqa
-from .sql.schema import _get_table_key  # noqa
-from .sql.schema import BLANK_SCHEMA  # noqa
-from .sql.schema import CheckConstraint  # noqa
-from .sql.schema import Column  # noqa
-from .sql.schema import ColumnCollectionConstraint  # noqa
-from .sql.schema import ColumnCollectionMixin  # noqa
-from .sql.schema import ColumnDefault  # noqa
-from .sql.schema import Computed  # noqa
-from .sql.schema import Constraint  # noqa
-from .sql.schema import DefaultClause  # noqa
-from .sql.schema import DefaultGenerator  # noqa
-from .sql.schema import FetchedValue  # noqa
-from .sql.schema import ForeignKey  # noqa
-from .sql.schema import ForeignKeyConstraint  # noqa
-from .sql.schema import Identity  # noqa
-from .sql.schema import Index  # noqa
-from .sql.schema import MetaData  # noqa
-from .sql.schema import PrimaryKeyConstraint  # noqa
-from .sql.schema import SchemaItem  # noqa
-from .sql.schema import Sequence  # noqa
-from .sql.schema import Table  # noqa
-from .sql.schema import ThreadLocalMetaData  # noqa
-from .sql.schema import UniqueConstraint  # noqa
-=======
 from __future__ import annotations
 
 from .sql.base import SchemaVisitor as SchemaVisitor
@@ -113,5 +61,4 @@
 from .sql.schema import SchemaItem as SchemaItem
 from .sql.schema import Sequence as Sequence
 from .sql.schema import Table as Table
-from .sql.schema import UniqueConstraint as UniqueConstraint
->>>>>>> 0bfb6200
+from .sql.schema import UniqueConstraint as UniqueConstraint