--- conflicted
+++ resolved
@@ -892,39 +892,16 @@
         proxies will be resolved to the underlying property, if any.
         
         """
-<<<<<<< HEAD
-
-        if _compile_mappers and not self.compiled:
-            self.compile()
+
+        if _compile_mappers and _new_mappers:
+            configure_mappers()
+
         try:
             return getattr(self.class_, key).property
         except AttributeError:
             raise sa_exc.InvalidRequestError(
                     "Mapper '%s' has no property '%s'" % (self, key))
             
-=======
-        
-        if _compile_mappers and _new_mappers:
-            configure_mappers()
-        
-        if not resolve_synonyms:
-            prop = self._props.get(key, None)
-            if prop is None and raiseerr:
-                raise sa_exc.InvalidRequestError(
-                        "Mapper '%s' has no property '%s'" % 
-                        (self, key))
-            return prop
-        else:
-            try:
-                return getattr(self.class_, key).property
-            except AttributeError:
-                if raiseerr:
-                    raise sa_exc.InvalidRequestError(
-                        "Mapper '%s' has no property '%s'" % (self, key))
-                else:
-                    return None
-    
->>>>>>> 6dfbe839
     @util.deprecated('0.6.4',
                      'Call to deprecated function mapper._get_col_to_pr'
                      'op(). Use mapper.get_property_by_column()')
@@ -2438,29 +2415,16 @@
 
 def _event_on_load(state):
     instrumenting_mapper = state.manager.info[_INSTRUMENTOR]
-<<<<<<< HEAD
     if instrumenting_mapper._reconstructor:
         instrumenting_mapper._reconstructor(state.obj())
         
 def _event_on_init(state, args, kwargs):
     """Trigger mapper compilation and run init_instance hooks."""
-=======
-    if _new_mappers:
-        configure_mappers()
-    if 'init_instance' in instrumenting_mapper.extension:
-        instrumenting_mapper.extension.init_instance(
-            instrumenting_mapper, instrumenting_mapper.class_,
-            state.manager.events.original_init,
-            instance, args, kwargs)
-
-def _event_on_init_failure(state, instance, args, kwargs):
-    """Run init_failed hooks."""
->>>>>>> 6dfbe839
 
     instrumenting_mapper = state.manager.info.get(_INSTRUMENTOR)
     if instrumenting_mapper:
-        # compile() always compiles all mappers
-        instrumenting_mapper.compile()
+        if _new_mappers:
+            configure_mappers()
         
         if instrumenting_mapper._set_polymorphic_identity:
             instrumenting_mapper._set_polymorphic_identity(state)
