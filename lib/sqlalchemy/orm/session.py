# orm/session.py
# Copyright (C) 2005-2023 the SQLAlchemy authors and contributors
# <see AUTHORS file>
#
# This module is part of SQLAlchemy and is released under
# the MIT License: https://www.opensource.org/licenses/mit-license.php

"""Provides the Session class and related utilities."""

from __future__ import annotations

import contextlib
from enum import Enum
import itertools
import sys
import typing
from typing import Any
from typing import Callable
from typing import cast
from typing import Dict
from typing import Generic
from typing import Iterable
from typing import Iterator
from typing import List
from typing import NoReturn
from typing import Optional
from typing import overload
from typing import Sequence
from typing import Set
from typing import Tuple
from typing import Type
from typing import TYPE_CHECKING
from typing import TypeVar
from typing import Union
import weakref

from . import attributes
from . import bulk_persistence
from . import context
from . import descriptor_props
from . import exc
from . import identity
from . import loading
from . import query
from . import state as statelib
from ._typing import _O
from ._typing import insp_is_mapper
from ._typing import is_composite_class
from ._typing import is_orm_option
from ._typing import is_user_defined_option
from .base import _class_to_mapper
from .base import _none_set
from .base import _state_mapper
from .base import instance_str
from .base import LoaderCallableStatus
from .base import object_mapper
from .base import object_state
from .base import PassiveFlag
from .base import state_str
from .context import FromStatement
from .context import ORMCompileState
from .identity import IdentityMap
from .query import Query
from .state import InstanceState
from .state_changes import _StateChange
from .state_changes import _StateChangeState
from .state_changes import _StateChangeStates
from .unitofwork import UOWTransaction
from .. import engine
from .. import exc as sa_exc
from .. import sql
from .. import util
from ..engine import Connection
from ..engine import Engine
from ..engine.util import TransactionalContext
from ..event import dispatcher
from ..event import EventTarget
from ..inspection import inspect
from ..inspection import Inspectable
from ..sql import coercions
from ..sql import dml
from ..sql import roles
from ..sql import Select
from ..sql import TableClause
from ..sql import visitors
from ..sql.base import _NoArg
from ..sql.base import CompileState
from ..sql.schema import Table
from ..sql.selectable import ForUpdateArg
from ..sql.selectable import LABEL_STYLE_TABLENAME_PLUS_COL
from ..util import IdentitySet
from ..util.typing import Literal
from ..util.typing import Protocol
from ..util.typing import TypeVarTuple
from ..util.typing import Unpack


if typing.TYPE_CHECKING:
    from ._typing import _EntityType
    from ._typing import _IdentityKeyType
    from ._typing import _InstanceDict
    from ._typing import OrmExecuteOptionsParameter
    from .interfaces import ORMOption
    from .interfaces import UserDefinedOption
    from .mapper import Mapper
    from .path_registry import PathRegistry
    from .query import RowReturningQuery
    from ..engine import CursorResult
    from ..engine import Result
    from ..engine import Row
    from ..engine import RowMapping
    from ..engine.base import Transaction
    from ..engine.base import TwoPhaseTransaction
    from ..engine.interfaces import _CoreAnyExecuteParams
    from ..engine.interfaces import _CoreSingleExecuteParams
    from ..engine.interfaces import _ExecuteOptions
    from ..engine.interfaces import CoreExecuteOptionsParameter
    from ..engine.result import ScalarResult
    from ..event import _InstanceLevelDispatch
    from ..sql._typing import _ColumnsClauseArgument
    from ..sql._typing import _InfoType
    from ..sql._typing import _T0
    from ..sql._typing import _T1
    from ..sql._typing import _T2
    from ..sql._typing import _T3
    from ..sql._typing import _T4
    from ..sql._typing import _T5
    from ..sql._typing import _T6
    from ..sql._typing import _T7
    from ..sql._typing import _TypedColumnClauseArgument as _TCCA
    from ..sql.base import Executable
    from ..sql.base import ExecutableOption
    from ..sql.dml import UpdateBase
    from ..sql.elements import ClauseElement
    from ..sql.roles import TypedColumnsClauseRole
    from ..sql.selectable import ForUpdateParameter
    from ..sql.selectable import TypedReturnsRows

_T = TypeVar("_T", bound=Any)
_Ts = TypeVarTuple("_Ts")

__all__ = [
    "Session",
    "SessionTransaction",
    "sessionmaker",
    "ORMExecuteState",
    "close_all_sessions",
    "make_transient",
    "make_transient_to_detached",
    "object_session",
]

_sessions: weakref.WeakValueDictionary[
    int, Session
] = weakref.WeakValueDictionary()
"""Weak-referencing dictionary of :class:`.Session` objects.
"""

statelib._sessions = _sessions

_PKIdentityArgument = Union[Any, Tuple[Any, ...]]

_BindArguments = Dict[str, Any]

_EntityBindKey = Union[Type[_O], "Mapper[_O]"]
_SessionBindKey = Union[Type[Any], "Mapper[Any]", "TableClause", str]
_SessionBind = Union["Engine", "Connection"]

JoinTransactionMode = Literal[
    "conditional_savepoint",
    "rollback_only",
    "control_fully",
    "create_savepoint",
]


class _ConnectionCallableProto(Protocol):
    """a callable that returns a :class:`.Connection` given an instance.

    This callable, when present on a :class:`.Session`, is called only from the
    ORM's persistence mechanism (i.e. the unit of work flush process) to allow
    for connection-per-instance schemes (i.e. horizontal sharding) to be used
    as persistence time.

    This callable is not present on a plain :class:`.Session`, however
    is established when using the horizontal sharding extension.

    """

    def __call__(
        self,
        mapper: Optional[Mapper[Any]] = None,
        instance: Optional[object] = None,
        **kw: Any,
    ) -> Connection:
        ...


def _state_session(state: InstanceState[Any]) -> Optional[Session]:
    """Given an :class:`.InstanceState`, return the :class:`.Session`
    associated, if any.
    """
    return state.session


class _SessionClassMethods:
    """Class-level methods for :class:`.Session`, :class:`.sessionmaker`."""

    @classmethod
    @util.deprecated(
        "1.3",
        "The :meth:`.Session.close_all` method is deprecated and will be "
        "removed in a future release.  Please refer to "
        ":func:`.session.close_all_sessions`.",
    )
    def close_all(cls) -> None:
        """Close *all* sessions in memory."""

        close_all_sessions()

    @classmethod
    @util.preload_module("sqlalchemy.orm.util")
    def identity_key(
        cls,
        class_: Optional[Type[Any]] = None,
        ident: Union[Any, Tuple[Any, ...]] = None,
        *,
        instance: Optional[Any] = None,
        row: Optional[Union[Row[Unpack[Tuple[Any, ...]]], RowMapping]] = None,
        identity_token: Optional[Any] = None,
    ) -> _IdentityKeyType[Any]:
        """Return an identity key.

        This is an alias of :func:`.util.identity_key`.

        """
        return util.preloaded.orm_util.identity_key(
            class_,
            ident,
            instance=instance,
            row=row,
            identity_token=identity_token,
        )

    @classmethod
    def object_session(cls, instance: object) -> Optional[Session]:
        """Return the :class:`.Session` to which an object belongs.

        This is an alias of :func:`.object_session`.

        """

        return object_session(instance)


class SessionTransactionState(_StateChangeState):
    ACTIVE = 1
    PREPARED = 2
    COMMITTED = 3
    DEACTIVE = 4
    CLOSED = 5
    PROVISIONING_CONNECTION = 6


# backwards compatibility
ACTIVE, PREPARED, COMMITTED, DEACTIVE, CLOSED, PROVISIONING_CONNECTION = tuple(
    SessionTransactionState
)


class ORMExecuteState(util.MemoizedSlots):
    """Represents a call to the :meth:`_orm.Session.execute` method, as passed
    to the :meth:`.SessionEvents.do_orm_execute` event hook.

    .. versionadded:: 1.4

    .. seealso::

        :ref:`session_execute_events` - top level documentation on how
        to use :meth:`_orm.SessionEvents.do_orm_execute`

    """

    __slots__ = (
        "session",
        "statement",
        "parameters",
        "execution_options",
        "local_execution_options",
        "bind_arguments",
        "identity_token",
        "_compile_state_cls",
        "_starting_event_idx",
        "_events_todo",
        "_update_execution_options",
    )

    session: Session
    """The :class:`_orm.Session` in use."""

    statement: Executable
    """The SQL statement being invoked.

    For an ORM selection as would
    be retrieved from :class:`_orm.Query`, this is an instance of
    :class:`_sql.select` that was generated from the ORM query.
    """

    parameters: Optional[_CoreAnyExecuteParams]
    """Dictionary of parameters that was passed to
    :meth:`_orm.Session.execute`."""

    execution_options: _ExecuteOptions
    """The complete dictionary of current execution options.

    This is a merge of the statement level options with the
    locally passed execution options.

    .. seealso::

        :attr:`_orm.ORMExecuteState.local_execution_options`

        :meth:`_sql.Executable.execution_options`

        :ref:`orm_queryguide_execution_options`

    """

    local_execution_options: _ExecuteOptions
    """Dictionary view of the execution options passed to the
    :meth:`.Session.execute` method.

    This does not include options that may be associated with the statement
    being invoked.

    .. seealso::

        :attr:`_orm.ORMExecuteState.execution_options`

    """

    bind_arguments: _BindArguments
    """The dictionary passed as the
    :paramref:`_orm.Session.execute.bind_arguments` dictionary.

    This dictionary may be used by extensions to :class:`_orm.Session` to pass
    arguments that will assist in determining amongst a set of database
    connections which one should be used to invoke this statement.

    """

    _compile_state_cls: Optional[Type[ORMCompileState]]
    _starting_event_idx: int
    _events_todo: List[Any]
    _update_execution_options: Optional[_ExecuteOptions]

    def __init__(
        self,
        session: Session,
        statement: Executable,
        parameters: Optional[_CoreAnyExecuteParams],
        execution_options: _ExecuteOptions,
        bind_arguments: _BindArguments,
        compile_state_cls: Optional[Type[ORMCompileState]],
        events_todo: List[_InstanceLevelDispatch[Session]],
    ):
        """Construct a new :class:`_orm.ORMExecuteState`.

        this object is constructed internally.

        """
        self.session = session
        self.statement = statement
        self.parameters = parameters
        self.local_execution_options = execution_options
        self.execution_options = statement._execution_options.union(
            execution_options
        )
        self.bind_arguments = bind_arguments
        self._compile_state_cls = compile_state_cls
        self._events_todo = list(events_todo)

    def _remaining_events(self) -> List[_InstanceLevelDispatch[Session]]:
        return self._events_todo[self._starting_event_idx + 1 :]

    def invoke_statement(
        self,
        statement: Optional[Executable] = None,
        params: Optional[_CoreAnyExecuteParams] = None,
        execution_options: Optional[OrmExecuteOptionsParameter] = None,
        bind_arguments: Optional[_BindArguments] = None,
    ) -> Result[Unpack[Tuple[Any, ...]]]:
        """Execute the statement represented by this
        :class:`.ORMExecuteState`, without re-invoking events that have
        already proceeded.

        This method essentially performs a re-entrant execution of the current
        statement for which the :meth:`.SessionEvents.do_orm_execute` event is
        being currently invoked.    The use case for this is for event handlers
        that want to override how the ultimate
        :class:`_engine.Result` object is returned, such as for schemes that
        retrieve results from an offline cache or which concatenate results
        from multiple executions.

        When the :class:`_engine.Result` object is returned by the actual
        handler function within :meth:`_orm.SessionEvents.do_orm_execute` and
        is propagated to the calling
        :meth:`_orm.Session.execute` method, the remainder of the
        :meth:`_orm.Session.execute` method is preempted and the
        :class:`_engine.Result` object is returned to the caller of
        :meth:`_orm.Session.execute` immediately.

        :param statement: optional statement to be invoked, in place of the
         statement currently represented by :attr:`.ORMExecuteState.statement`.

        :param params: optional dictionary of parameters or list of parameters
         which will be merged into the existing
         :attr:`.ORMExecuteState.parameters` of this :class:`.ORMExecuteState`.

         .. versionchanged:: 2.0 a list of parameter dictionaries is accepted
            for executemany executions.

        :param execution_options: optional dictionary of execution options
         will be merged into the existing
         :attr:`.ORMExecuteState.execution_options` of this
         :class:`.ORMExecuteState`.

        :param bind_arguments: optional dictionary of bind_arguments
         which will be merged amongst the current
         :attr:`.ORMExecuteState.bind_arguments`
         of this :class:`.ORMExecuteState`.

        :return: a :class:`_engine.Result` object with ORM-level results.

        .. seealso::

            :ref:`do_orm_execute_re_executing` - background and examples on the
            appropriate usage of :meth:`_orm.ORMExecuteState.invoke_statement`.


        """

        if statement is None:
            statement = self.statement

        _bind_arguments = dict(self.bind_arguments)
        if bind_arguments:
            _bind_arguments.update(bind_arguments)
        _bind_arguments["_sa_skip_events"] = True

        _params: Optional[_CoreAnyExecuteParams]
        if params:
            if self.is_executemany:
                _params = []
                exec_many_parameters = cast(
                    "List[Dict[str, Any]]", self.parameters
                )
                for _existing_params, _new_params in itertools.zip_longest(
                    exec_many_parameters,
                    cast("List[Dict[str, Any]]", params),
                ):
                    if _existing_params is None or _new_params is None:
                        raise sa_exc.InvalidRequestError(
                            f"Can't apply executemany parameters to "
                            f"statement; number of parameter sets passed to "
                            f"Session.execute() ({len(exec_many_parameters)}) "
                            f"does not match number of parameter sets given "
                            f"to ORMExecuteState.invoke_statement() "
                            f"({len(params)})"
                        )
                    _existing_params = dict(_existing_params)
                    _existing_params.update(_new_params)
                    _params.append(_existing_params)
            else:
                _params = dict(cast("Dict[str, Any]", self.parameters))
                _params.update(cast("Dict[str, Any]", params))
        else:
            _params = self.parameters

        _execution_options = self.local_execution_options
        if execution_options:
            _execution_options = _execution_options.union(execution_options)

        return self.session._execute_internal(
            statement,
            _params,
            execution_options=_execution_options,
            bind_arguments=_bind_arguments,
            _parent_execute_state=self,
        )

    @property
    def bind_mapper(self) -> Optional[Mapper[Any]]:
        """Return the :class:`_orm.Mapper` that is the primary "bind" mapper.

        For an :class:`_orm.ORMExecuteState` object invoking an ORM
        statement, that is, the :attr:`_orm.ORMExecuteState.is_orm_statement`
        attribute is ``True``, this attribute will return the
        :class:`_orm.Mapper` that is considered to be the "primary" mapper
        of the statement.   The term "bind mapper" refers to the fact that
        a :class:`_orm.Session` object may be "bound" to multiple
        :class:`_engine.Engine` objects keyed to mapped classes, and the
        "bind mapper" determines which of those :class:`_engine.Engine` objects
        would be selected.

        For a statement that is invoked against a single mapped class,
        :attr:`_orm.ORMExecuteState.bind_mapper` is intended to be a reliable
        way of getting this mapper.

        .. versionadded:: 1.4.0b2

        .. seealso::

            :attr:`_orm.ORMExecuteState.all_mappers`


        """
        mp: Optional[Mapper[Any]] = self.bind_arguments.get("mapper", None)
        return mp

    @property
    def all_mappers(self) -> Sequence[Mapper[Any]]:
        """Return a sequence of all :class:`_orm.Mapper` objects that are
        involved at the top level of this statement.

        By "top level" we mean those :class:`_orm.Mapper` objects that would
        be represented in the result set rows for a :func:`_sql.select`
        query, or for a :func:`_dml.update` or :func:`_dml.delete` query,
        the mapper that is the main subject of the UPDATE or DELETE.

        .. versionadded:: 1.4.0b2

        .. seealso::

            :attr:`_orm.ORMExecuteState.bind_mapper`



        """
        if not self.is_orm_statement:
            return []
        elif isinstance(self.statement, (Select, FromStatement)):
            result = []
            seen = set()
            for d in self.statement.column_descriptions:
                ent = d["entity"]
                if ent:
                    insp = inspect(ent, raiseerr=False)
                    if insp and insp.mapper and insp.mapper not in seen:
                        seen.add(insp.mapper)
                        result.append(insp.mapper)
            return result
        elif self.statement.is_dml and self.bind_mapper:
            return [self.bind_mapper]
        else:
            return []

    @property
    def is_orm_statement(self) -> bool:
        """return True if the operation is an ORM statement.

        This indicates that the select(), insert(), update(), or delete()
        being invoked contains ORM entities as subjects.   For a statement
        that does not have ORM entities and instead refers only to
        :class:`.Table` metadata, it is invoked as a Core SQL statement
        and no ORM-level automation takes place.

        """
        return self._compile_state_cls is not None

    @property
    def is_executemany(self) -> bool:
        """return True if the parameters are a multi-element list of
        dictionaries with more than one dictionary.

        .. versionadded:: 2.0

        """
        return isinstance(self.parameters, list)

    @property
    def is_select(self) -> bool:
        """return True if this is a SELECT operation."""
        return self.statement.is_select

    @property
    def is_insert(self) -> bool:
        """return True if this is an INSERT operation."""
        return self.statement.is_dml and self.statement.is_insert

    @property
    def is_update(self) -> bool:
        """return True if this is an UPDATE operation."""
        return self.statement.is_dml and self.statement.is_update

    @property
    def is_delete(self) -> bool:
        """return True if this is a DELETE operation."""
        return self.statement.is_dml and self.statement.is_delete

    @property
    def _is_crud(self) -> bool:
        return isinstance(self.statement, (dml.Update, dml.Delete))

    def update_execution_options(self, **opts: Any) -> None:
        """Update the local execution options with new values."""
        self.local_execution_options = self.local_execution_options.union(opts)

    def _orm_compile_options(
        self,
    ) -> Optional[
        Union[
            context.ORMCompileState.default_compile_options,
            Type[context.ORMCompileState.default_compile_options],
        ]
    ]:
        if not self.is_select:
            return None
        try:
            opts = self.statement._compile_options
        except AttributeError:
            return None

        if opts is not None and opts.isinstance(
            context.ORMCompileState.default_compile_options
        ):
            return opts  # type: ignore
        else:
            return None

    @property
    def lazy_loaded_from(self) -> Optional[InstanceState[Any]]:
        """An :class:`.InstanceState` that is using this statement execution
        for a lazy load operation.

        The primary rationale for this attribute is to support the horizontal
        sharding extension, where it is available within specific query
        execution time hooks created by this extension.   To that end, the
        attribute is only intended to be meaningful at **query execution
        time**, and importantly not any time prior to that, including query
        compilation time.

        """
        return self.load_options._lazy_loaded_from

    @property
    def loader_strategy_path(self) -> Optional[PathRegistry]:
        """Return the :class:`.PathRegistry` for the current load path.

        This object represents the "path" in a query along relationships
        when a particular object or collection is being loaded.

        """
        opts = self._orm_compile_options()
        if opts is not None:
            return opts._current_path
        else:
            return None

    @property
    def is_column_load(self) -> bool:
        """Return True if the operation is refreshing column-oriented
        attributes on an existing ORM object.

        This occurs during operations such as :meth:`_orm.Session.refresh`,
        as well as when an attribute deferred by :func:`_orm.defer` is
        being loaded, or an attribute that was expired either directly
        by :meth:`_orm.Session.expire` or via a commit operation is being
        loaded.

        Handlers will very likely not want to add any options to queries
        when such an operation is occurring as the query should be a straight
        primary key fetch which should not have any additional WHERE criteria,
        and loader options travelling with the instance
        will have already been added to the query.

        .. versionadded:: 1.4.0b2

        .. seealso::

            :attr:`_orm.ORMExecuteState.is_relationship_load`

        """
        opts = self._orm_compile_options()
        return opts is not None and opts._for_refresh_state

    @property
    def is_relationship_load(self) -> bool:
        """Return True if this load is loading objects on behalf of a
        relationship.

        This means, the loader in effect is either a LazyLoader,
        SelectInLoader, SubqueryLoader, or similar, and the entire
        SELECT statement being emitted is on behalf of a relationship
        load.

        Handlers will very likely not want to add any options to queries
        when such an operation is occurring, as loader options are already
        capable of being propagated to relationship loaders and should
        be already present.

        .. seealso::

            :attr:`_orm.ORMExecuteState.is_column_load`

        """
        opts = self._orm_compile_options()
        if opts is None:
            return False
        path = self.loader_strategy_path
        return path is not None and not path.is_root

    @property
    def load_options(
        self,
    ) -> Union[
        context.QueryContext.default_load_options,
        Type[context.QueryContext.default_load_options],
    ]:
        """Return the load_options that will be used for this execution."""

        if not self.is_select:
            raise sa_exc.InvalidRequestError(
                "This ORM execution is not against a SELECT statement "
                "so there are no load options."
            )

        lo: Union[
            context.QueryContext.default_load_options,
            Type[context.QueryContext.default_load_options],
        ] = self.execution_options.get(
            "_sa_orm_load_options", context.QueryContext.default_load_options
        )
        return lo

    @property
    def update_delete_options(
        self,
    ) -> Union[
        bulk_persistence.BulkUDCompileState.default_update_options,
        Type[bulk_persistence.BulkUDCompileState.default_update_options],
    ]:
        """Return the update_delete_options that will be used for this
        execution."""

        if not self._is_crud:
            raise sa_exc.InvalidRequestError(
                "This ORM execution is not against an UPDATE or DELETE "
                "statement so there are no update options."
            )
        uo: Union[
            bulk_persistence.BulkUDCompileState.default_update_options,
            Type[bulk_persistence.BulkUDCompileState.default_update_options],
        ] = self.execution_options.get(
            "_sa_orm_update_options",
            bulk_persistence.BulkUDCompileState.default_update_options,
        )
        return uo

    @property
    def _non_compile_orm_options(self) -> Sequence[ORMOption]:
        return [
            opt
            for opt in self.statement._with_options
            if is_orm_option(opt) and not opt._is_compile_state
        ]

    @property
    def user_defined_options(self) -> Sequence[UserDefinedOption]:
        """The sequence of :class:`.UserDefinedOptions` that have been
        associated with the statement being invoked.

        """
        return [
            opt
            for opt in self.statement._with_options
            if is_user_defined_option(opt)
        ]


class SessionTransactionOrigin(Enum):
    """indicates the origin of a :class:`.SessionTransaction`.

    This enumeration is present on the
    :attr:`.SessionTransaction.origin` attribute of any
    :class:`.SessionTransaction` object.

    .. versionadded:: 2.0

    """

    AUTOBEGIN = 0
    """transaction were started by autobegin"""

    BEGIN = 1
    """transaction were started by calling :meth:`_orm.Session.begin`"""

    BEGIN_NESTED = 2
    """tranaction were started by :meth:`_orm.Session.begin_nested`"""

    SUBTRANSACTION = 3
    """transaction is an internal "subtransaction" """


class SessionTransaction(_StateChange, TransactionalContext):
    """A :class:`.Session`-level transaction.

    :class:`.SessionTransaction` is produced from the
    :meth:`_orm.Session.begin`
    and :meth:`_orm.Session.begin_nested` methods.   It's largely an internal
    object that in modern use provides a context manager for session
    transactions.

    Documentation on interacting with :class:`_orm.SessionTransaction` is
    at: :ref:`unitofwork_transaction`.


    .. versionchanged:: 1.4  The scoping and API methods to work with the
       :class:`_orm.SessionTransaction` object directly have been simplified.

    .. seealso::

        :ref:`unitofwork_transaction`

        :meth:`.Session.begin`

        :meth:`.Session.begin_nested`

        :meth:`.Session.rollback`

        :meth:`.Session.commit`

        :meth:`.Session.in_transaction`

        :meth:`.Session.in_nested_transaction`

        :meth:`.Session.get_transaction`

        :meth:`.Session.get_nested_transaction`


    """

    _rollback_exception: Optional[BaseException] = None

    _connections: Dict[
        Union[Engine, Connection], Tuple[Connection, Transaction, bool, bool]
    ]
    session: Session
    _parent: Optional[SessionTransaction]

    _state: SessionTransactionState

    _new: weakref.WeakKeyDictionary[InstanceState[Any], object]
    _deleted: weakref.WeakKeyDictionary[InstanceState[Any], object]
    _dirty: weakref.WeakKeyDictionary[InstanceState[Any], object]
    _key_switches: weakref.WeakKeyDictionary[
        InstanceState[Any], Tuple[Any, Any]
    ]

    origin: SessionTransactionOrigin
    """Origin of this :class:`_orm.SessionTransaction`.

    Refers to a :class:`.SessionTransactionOrigin` instance which is an
    enumeration indicating the source event that led to constructing
    this :class:`_orm.SessionTransaction`.

    .. versionadded:: 2.0

    """

    nested: bool = False
    """Indicates if this is a nested, or SAVEPOINT, transaction.

    When :attr:`.SessionTransaction.nested` is True, it is expected
    that :attr:`.SessionTransaction.parent` will be present as well,
    linking to the enclosing :class:`.SessionTransaction`.

    .. seealso::

        :attr:`.SessionTransaction.origin`

    """

    def __init__(
        self,
        session: Session,
        origin: SessionTransactionOrigin,
        parent: Optional[SessionTransaction] = None,
    ):
        TransactionalContext._trans_ctx_check(session)

        self.session = session
        self._connections = {}
        self._parent = parent
        self.nested = nested = origin is SessionTransactionOrigin.BEGIN_NESTED
        self.origin = origin

        if session._close_state is _SessionCloseState.CLOSED:
            raise sa_exc.InvalidRequestError(
                "This Session has been permanently closed and is unable "
                "to handle any more transaction requests."
            )

        if nested:
            if not parent:
                raise sa_exc.InvalidRequestError(
                    "Can't start a SAVEPOINT transaction when no existing "
                    "transaction is in progress"
                )

            self._previous_nested_transaction = session._nested_transaction
        elif origin is SessionTransactionOrigin.SUBTRANSACTION:
            assert parent is not None
        else:
            assert parent is None

        self._state = SessionTransactionState.ACTIVE

        self._take_snapshot()

        # make sure transaction is assigned before we call the
        # dispatch
        self.session._transaction = self

        self.session.dispatch.after_transaction_create(self.session, self)

    def _raise_for_prerequisite_state(
        self, operation_name: str, state: _StateChangeState
    ) -> NoReturn:
        if state is SessionTransactionState.DEACTIVE:
            if self._rollback_exception:
                raise sa_exc.PendingRollbackError(
                    "This Session's transaction has been rolled back "
                    "due to a previous exception during flush."
                    " To begin a new transaction with this Session, "
                    "first issue Session.rollback()."
                    f" Original exception was: {self._rollback_exception}",
                    code="7s2a",
                )
            else:
                raise sa_exc.InvalidRequestError(
                    "This session is in 'inactive' state, due to the "
                    "SQL transaction being rolled back; no further SQL "
                    "can be emitted within this transaction."
                )
        elif state is SessionTransactionState.CLOSED:
            raise sa_exc.ResourceClosedError("This transaction is closed")
        elif state is SessionTransactionState.PROVISIONING_CONNECTION:
            raise sa_exc.InvalidRequestError(
                "This session is provisioning a new connection; concurrent "
                "operations are not permitted",
                code="isce",
            )
        else:
            raise sa_exc.InvalidRequestError(
                f"This session is in '{state.name.lower()}' state; no "
                "further SQL can be emitted within this transaction."
            )

    @property
    def parent(self) -> Optional[SessionTransaction]:
        """The parent :class:`.SessionTransaction` of this
        :class:`.SessionTransaction`.

        If this attribute is ``None``, indicates this
        :class:`.SessionTransaction` is at the top of the stack, and
        corresponds to a real "COMMIT"/"ROLLBACK"
        block.  If non-``None``, then this is either a "subtransaction"
        (an internal marker object used by the flush process) or a
        "nested" / SAVEPOINT transaction.  If the
        :attr:`.SessionTransaction.nested` attribute is ``True``, then
        this is a SAVEPOINT, and if ``False``, indicates this a subtransaction.

        """
        return self._parent

    @property
    def is_active(self) -> bool:
        return (
            self.session is not None
            and self._state is SessionTransactionState.ACTIVE
        )

    @property
    def _is_transaction_boundary(self) -> bool:
        return self.nested or not self._parent

    @_StateChange.declare_states(
        (SessionTransactionState.ACTIVE,), _StateChangeStates.NO_CHANGE
    )
    def connection(
        self,
        bindkey: Optional[Mapper[Any]],
        execution_options: Optional[_ExecuteOptions] = None,
        **kwargs: Any,
    ) -> Connection:
        bind = self.session.get_bind(bindkey, **kwargs)
        return self._connection_for_bind(bind, execution_options)

    @_StateChange.declare_states(
        (SessionTransactionState.ACTIVE,), _StateChangeStates.NO_CHANGE
    )
    def _begin(self, nested: bool = False) -> SessionTransaction:
        return SessionTransaction(
            self.session,
            SessionTransactionOrigin.BEGIN_NESTED
            if nested
            else SessionTransactionOrigin.SUBTRANSACTION,
            self,
        )

    def _iterate_self_and_parents(
        self, upto: Optional[SessionTransaction] = None
    ) -> Iterable[SessionTransaction]:
        current = self
        result: Tuple[SessionTransaction, ...] = ()
        while current:
            result += (current,)
            if current._parent is upto:
                break
            elif current._parent is None:
                raise sa_exc.InvalidRequestError(
                    "Transaction %s is not on the active transaction list"
                    % (upto)
                )
            else:
                current = current._parent

        return result

    def _take_snapshot(self) -> None:
        if not self._is_transaction_boundary:
            parent = self._parent
            assert parent is not None
            self._new = parent._new
            self._deleted = parent._deleted
            self._dirty = parent._dirty
            self._key_switches = parent._key_switches
            return

        is_begin = self.origin in (
            SessionTransactionOrigin.BEGIN,
            SessionTransactionOrigin.AUTOBEGIN,
        )
        if not is_begin and not self.session._flushing:
            self.session.flush()

        self._new = weakref.WeakKeyDictionary()
        self._deleted = weakref.WeakKeyDictionary()
        self._dirty = weakref.WeakKeyDictionary()
        self._key_switches = weakref.WeakKeyDictionary()

    def _restore_snapshot(self, dirty_only: bool = False) -> None:
        """Restore the restoration state taken before a transaction began.

        Corresponds to a rollback.

        """
        assert self._is_transaction_boundary

        to_expunge = set(self._new).union(self.session._new)
        self.session._expunge_states(to_expunge, to_transient=True)

        for s, (oldkey, newkey) in self._key_switches.items():
            # we probably can do this conditionally based on
            # if we expunged or not, but safe_discard does that anyway
            self.session.identity_map.safe_discard(s)

            # restore the old key
            s.key = oldkey

            # now restore the object, but only if we didn't expunge
            if s not in to_expunge:
                self.session.identity_map.replace(s)

        for s in set(self._deleted).union(self.session._deleted):
            self.session._update_impl(s, revert_deletion=True)

        assert not self.session._deleted

        for s in self.session.identity_map.all_states():
            if not dirty_only or s.modified or s in self._dirty:
                s._expire(s.dict, self.session.identity_map._modified)

    def _remove_snapshot(self) -> None:
        """Remove the restoration state taken before a transaction began.

        Corresponds to a commit.

        """
        assert self._is_transaction_boundary

        if not self.nested and self.session.expire_on_commit:
            for s in self.session.identity_map.all_states():
                s._expire(s.dict, self.session.identity_map._modified)

            statelib.InstanceState._detach_states(
                list(self._deleted), self.session
            )
            self._deleted.clear()
        elif self.nested:
            parent = self._parent
            assert parent is not None
            parent._new.update(self._new)
            parent._dirty.update(self._dirty)
            parent._deleted.update(self._deleted)
            parent._key_switches.update(self._key_switches)

    @_StateChange.declare_states(
        (SessionTransactionState.ACTIVE,), _StateChangeStates.NO_CHANGE
    )
    def _connection_for_bind(
        self,
        bind: _SessionBind,
        execution_options: Optional[CoreExecuteOptionsParameter],
    ) -> Connection:
        if bind in self._connections:
            if execution_options:
                util.warn(
                    "Connection is already established for the "
                    "given bind; execution_options ignored"
                )
            return self._connections[bind][0]

        self._state = SessionTransactionState.PROVISIONING_CONNECTION

        local_connect = False
        should_commit = True

        try:
            if self._parent:
                conn = self._parent._connection_for_bind(
                    bind, execution_options
                )
                if not self.nested:
                    return conn
            else:
                if isinstance(bind, engine.Connection):
                    conn = bind
                    if conn.engine in self._connections:
                        raise sa_exc.InvalidRequestError(
                            "Session already has a Connection associated "
                            "for the given Connection's Engine"
                        )
                else:
                    conn = bind.connect()
                    local_connect = True

            try:
                if execution_options:
                    conn = conn.execution_options(**execution_options)

                transaction: Transaction
                if self.session.twophase and self._parent is None:
                    # TODO: shouldn't we only be here if not
                    # conn.in_transaction() ?
                    # if twophase is set and conn.in_transaction(), validate
                    # that it is in fact twophase.
                    transaction = conn.begin_twophase()
                elif self.nested:
                    transaction = conn.begin_nested()
                elif conn.in_transaction():
                    join_transaction_mode = self.session.join_transaction_mode

                    if join_transaction_mode == "conditional_savepoint":
                        if conn.in_nested_transaction():
                            join_transaction_mode = "create_savepoint"
                        else:
                            join_transaction_mode = "rollback_only"

                    if join_transaction_mode in (
                        "control_fully",
                        "rollback_only",
                    ):
                        if conn.in_nested_transaction():
                            transaction = (
                                conn._get_required_nested_transaction()
                            )
                        else:
                            transaction = conn._get_required_transaction()
                        if join_transaction_mode == "rollback_only":
                            should_commit = False
                    elif join_transaction_mode == "create_savepoint":
                        transaction = conn.begin_nested()
                    else:
                        assert False, join_transaction_mode
                else:
                    transaction = conn.begin()
            except:
                # connection will not not be associated with this Session;
                # close it immediately so that it isn't closed under GC
                if local_connect:
                    conn.close()
                raise
            else:
                bind_is_connection = isinstance(bind, engine.Connection)

                self._connections[conn] = self._connections[conn.engine] = (
                    conn,
                    transaction,
                    should_commit,
                    not bind_is_connection,
                )
                self.session.dispatch.after_begin(self.session, self, conn)
                return conn
        finally:
            self._state = SessionTransactionState.ACTIVE

    def prepare(self) -> None:
        if self._parent is not None or not self.session.twophase:
            raise sa_exc.InvalidRequestError(
                "'twophase' mode not enabled, or not root transaction; "
                "can't prepare."
            )
        self._prepare_impl()

    @_StateChange.declare_states(
        (SessionTransactionState.ACTIVE,), SessionTransactionState.PREPARED
    )
    def _prepare_impl(self) -> None:
        if self._parent is None or self.nested:
            self.session.dispatch.before_commit(self.session)

        stx = self.session._transaction
        assert stx is not None
        if stx is not self:
            for subtransaction in stx._iterate_self_and_parents(upto=self):
                subtransaction.commit()

        if not self.session._flushing:
            for _flush_guard in range(100):
                if self.session._is_clean():
                    break
                self.session.flush()
            else:
                raise exc.FlushError(
                    "Over 100 subsequent flushes have occurred within "
                    "session.commit() - is an after_flush() hook "
                    "creating new objects?"
                )

        if self._parent is None and self.session.twophase:
            try:
                for t in set(self._connections.values()):
                    cast("TwoPhaseTransaction", t[1]).prepare()
            except:
                with util.safe_reraise():
                    self.rollback()

        self._state = SessionTransactionState.PREPARED

    @_StateChange.declare_states(
        (SessionTransactionState.ACTIVE, SessionTransactionState.PREPARED),
        SessionTransactionState.CLOSED,
    )
    def commit(self, _to_root: bool = False) -> None:
        if self._state is not SessionTransactionState.PREPARED:
            with self._expect_state(SessionTransactionState.PREPARED):
                self._prepare_impl()

        if self._parent is None or self.nested:
            for conn, trans, should_commit, autoclose in set(
                self._connections.values()
            ):
                if should_commit:
                    trans.commit()

            self._state = SessionTransactionState.COMMITTED
            self.session.dispatch.after_commit(self.session)

            self._remove_snapshot()

        with self._expect_state(SessionTransactionState.CLOSED):
            self.close()

        if _to_root and self._parent:
            self._parent.commit(_to_root=True)

    @_StateChange.declare_states(
        (
            SessionTransactionState.ACTIVE,
            SessionTransactionState.DEACTIVE,
            SessionTransactionState.PREPARED,
        ),
        SessionTransactionState.CLOSED,
    )
    def rollback(
        self, _capture_exception: bool = False, _to_root: bool = False
    ) -> None:
        stx = self.session._transaction
        assert stx is not None
        if stx is not self:
            for subtransaction in stx._iterate_self_and_parents(upto=self):
                subtransaction.close()

        boundary = self
        rollback_err = None
        if self._state in (
            SessionTransactionState.ACTIVE,
            SessionTransactionState.PREPARED,
        ):
            for transaction in self._iterate_self_and_parents():
                if transaction._parent is None or transaction.nested:
                    try:
                        for t in set(transaction._connections.values()):
                            t[1].rollback()

                        transaction._state = SessionTransactionState.DEACTIVE
                        self.session.dispatch.after_rollback(self.session)
                    except:
                        rollback_err = sys.exc_info()
                    finally:
                        transaction._state = SessionTransactionState.DEACTIVE
                        transaction._restore_snapshot(
                            dirty_only=transaction.nested
                        )
                    boundary = transaction
                    break
                else:
                    transaction._state = SessionTransactionState.DEACTIVE

        sess = self.session

        if not rollback_err and not sess._is_clean():
            # if items were added, deleted, or mutated
            # here, we need to re-restore the snapshot
            util.warn(
                "Session's state has been changed on "
                "a non-active transaction - this state "
                "will be discarded."
            )
            boundary._restore_snapshot(dirty_only=boundary.nested)

        with self._expect_state(SessionTransactionState.CLOSED):
            self.close()

        if self._parent and _capture_exception:
            self._parent._rollback_exception = sys.exc_info()[1]

        if rollback_err and rollback_err[1]:
            raise rollback_err[1].with_traceback(rollback_err[2])

        sess.dispatch.after_soft_rollback(sess, self)

        if _to_root and self._parent:
            self._parent.rollback(_to_root=True)

    @_StateChange.declare_states(
        _StateChangeStates.ANY, SessionTransactionState.CLOSED
    )
    def close(self, invalidate: bool = False) -> None:
        if self.nested:
            self.session._nested_transaction = (
                self._previous_nested_transaction
            )

        self.session._transaction = self._parent

        for connection, transaction, should_commit, autoclose in set(
            self._connections.values()
        ):
            if invalidate and self._parent is None:
                connection.invalidate()
            if should_commit and transaction.is_active:
                transaction.close()
            if autoclose and self._parent is None:
                connection.close()

        self._state = SessionTransactionState.CLOSED
        sess = self.session

        # TODO: these two None sets were historically after the
        # event hook below, and in 2.0 I changed it this way for some reason,
        # and I remember there being a reason, but not what it was.
        # Why do we need to get rid of them at all?  test_memusage::CycleTest
        # passes with these commented out.
        # self.session = None  # type: ignore
        # self._connections = None  # type: ignore

        sess.dispatch.after_transaction_end(sess, self)

    def _get_subject(self) -> Session:
        return self.session

    def _transaction_is_active(self) -> bool:
        return self._state is SessionTransactionState.ACTIVE

    def _transaction_is_closed(self) -> bool:
        return self._state is SessionTransactionState.CLOSED

    def _rollback_can_be_called(self) -> bool:
        return self._state not in (COMMITTED, CLOSED)


class _SessionCloseState(Enum):
    ACTIVE = 1
    CLOSED = 2
    CLOSE_IS_RESET = 3


class Session(_SessionClassMethods, EventTarget):
    """Manages persistence operations for ORM-mapped objects.

    The :class:`_orm.Session` is **not safe for use in concurrent threads.**.
    See :ref:`session_faq_threadsafe` for background.

    The Session's usage paradigm is described at :doc:`/orm/session`.


    """

    _is_asyncio = False

    dispatch: dispatcher[Session]

    identity_map: IdentityMap
    """A mapping of object identities to objects themselves.

    Iterating through ``Session.identity_map.values()`` provides
    access to the full set of persistent objects (i.e., those
    that have row identity) currently in the session.

    .. seealso::

        :func:`.identity_key` - helper function to produce the keys used
        in this dictionary.

    """

    _new: Dict[InstanceState[Any], Any]
    _deleted: Dict[InstanceState[Any], Any]
    bind: Optional[Union[Engine, Connection]]
    __binds: Dict[_SessionBindKey, _SessionBind]
    _flushing: bool
    _warn_on_events: bool
    _transaction: Optional[SessionTransaction]
    _nested_transaction: Optional[SessionTransaction]
    hash_key: int
    autoflush: bool
    expire_on_commit: bool
    enable_baked_queries: bool
    twophase: bool
    join_transaction_mode: JoinTransactionMode
    _query_cls: Type[Query[Any]]
    _close_state: _SessionCloseState

    def __init__(
        self,
        bind: Optional[_SessionBind] = None,
        *,
        autoflush: bool = True,
        future: Literal[True] = True,
        expire_on_commit: bool = True,
        autobegin: bool = True,
        twophase: bool = False,
        binds: Optional[Dict[_SessionBindKey, _SessionBind]] = None,
        enable_baked_queries: bool = True,
        info: Optional[_InfoType] = None,
        query_cls: Optional[Type[Query[Any]]] = None,
        autocommit: Literal[False] = False,
        join_transaction_mode: JoinTransactionMode = "conditional_savepoint",
        close_resets_only: Union[bool, _NoArg] = _NoArg.NO_ARG,
    ):
        r"""Construct a new :class:`_orm.Session`.

        See also the :class:`.sessionmaker` function which is used to
        generate a :class:`.Session`-producing callable with a given
        set of arguments.

        :param autoflush: When ``True``, all query operations will issue a
           :meth:`~.Session.flush` call to this ``Session`` before proceeding.
           This is a convenience feature so that :meth:`~.Session.flush` need
           not be called repeatedly in order for database queries to retrieve
           results.

           .. seealso::

               :ref:`session_flushing` - additional background on autoflush

        :param autobegin: Automatically start transactions (i.e. equivalent to
           invoking :meth:`_orm.Session.begin`) when database access is
           requested by an operation.   Defaults to ``True``.    Set to
           ``False`` to prevent a :class:`_orm.Session` from implicitly
           beginning transactions after construction, as well as after any of
           the :meth:`_orm.Session.rollback`, :meth:`_orm.Session.commit`,
           or :meth:`_orm.Session.close` methods are called.

           .. versionadded:: 2.0

           .. seealso::

                :ref:`session_autobegin_disable`

        :param bind: An optional :class:`_engine.Engine` or
           :class:`_engine.Connection` to
           which this ``Session`` should be bound. When specified, all SQL
           operations performed by this session will execute via this
           connectable.

        :param binds: A dictionary which may specify any number of
           :class:`_engine.Engine` or :class:`_engine.Connection`
           objects as the source of
           connectivity for SQL operations on a per-entity basis.   The keys
           of the dictionary consist of any series of mapped classes,
           arbitrary Python classes that are bases for mapped classes,
           :class:`_schema.Table` objects and :class:`_orm.Mapper` objects.
           The
           values of the dictionary are then instances of
           :class:`_engine.Engine`
           or less commonly :class:`_engine.Connection` objects.
           Operations which
           proceed relative to a particular mapped class will consult this
           dictionary for the closest matching entity in order to determine
           which :class:`_engine.Engine` should be used for a particular SQL
           operation.    The complete heuristics for resolution are
           described at :meth:`.Session.get_bind`.  Usage looks like::

            Session = sessionmaker(binds={
                SomeMappedClass: create_engine('postgresql+psycopg2://engine1'),
                SomeDeclarativeBase: create_engine('postgresql+psycopg2://engine2'),
                some_mapper: create_engine('postgresql+psycopg2://engine3'),
                some_table: create_engine('postgresql+psycopg2://engine4'),
                })

           .. seealso::

                :ref:`session_partitioning`

                :meth:`.Session.bind_mapper`

                :meth:`.Session.bind_table`

                :meth:`.Session.get_bind`


        :param \class_: Specify an alternate class other than
           ``sqlalchemy.orm.session.Session`` which should be used by the
           returned class. This is the only argument that is local to the
           :class:`.sessionmaker` function, and is not sent directly to the
           constructor for ``Session``.

        :param enable_baked_queries: legacy; defaults to ``True``.
           A parameter consumed
           by the :mod:`sqlalchemy.ext.baked` extension to determine if
           "baked queries" should be cached, as is the normal operation
           of this extension.  When set to ``False``, caching as used by
           this particular extension is disabled.

           .. versionchanged:: 1.4 The ``sqlalchemy.ext.baked`` extension is
              legacy and is not used by any of SQLAlchemy's internals. This
              flag therefore only affects applications that are making explicit
              use of this extension within their own code.

        :param expire_on_commit:  Defaults to ``True``. When ``True``, all
           instances will be fully expired after each :meth:`~.commit`,
           so that all attribute/object access subsequent to a completed
           transaction will load from the most recent database state.

            .. seealso::

                :ref:`session_committing`

        :param future: Deprecated; this flag is always True.

          .. seealso::

            :ref:`migration_20_toplevel`

        :param info: optional dictionary of arbitrary data to be associated
           with this :class:`.Session`.  Is available via the
           :attr:`.Session.info` attribute.  Note the dictionary is copied at
           construction time so that modifications to the per-
           :class:`.Session` dictionary will be local to that
           :class:`.Session`.

        :param query_cls:  Class which should be used to create new Query
          objects, as returned by the :meth:`~.Session.query` method.
          Defaults to :class:`_query.Query`.

        :param twophase:  When ``True``, all transactions will be started as
            a "two phase" transaction, i.e. using the "two phase" semantics
            of the database in use along with an XID.  During a
            :meth:`~.commit`, after :meth:`~.flush` has been issued for all
            attached databases, the :meth:`~.TwoPhaseTransaction.prepare`
            method on each database's :class:`.TwoPhaseTransaction` will be
            called. This allows each database to roll back the entire
            transaction, before each transaction is committed.

        :param autocommit: the "autocommit" keyword is present for backwards
            compatibility but must remain at its default value of ``False``.

        :param join_transaction_mode: Describes the transactional behavior to
          take when a given bind is a :class:`_engine.Connection` that
          has already begun a transaction outside the scope of this
          :class:`_orm.Session`; in other words the
          :meth:`_engine.Connection.in_transaction()` method returns True.

          The following behaviors only take effect when the :class:`_orm.Session`
          **actually makes use of the connection given**; that is, a method
          such as :meth:`_orm.Session.execute`, :meth:`_orm.Session.connection`,
          etc. are actually invoked:

          * ``"conditional_savepoint"`` - this is the default.  if the given
            :class:`_engine.Connection` is begun within a transaction but
            does not have a SAVEPOINT, then ``"rollback_only"`` is used.
            If the :class:`_engine.Connection` is additionally within
            a SAVEPOINT, in other words
            :meth:`_engine.Connection.in_nested_transaction()` method returns
            True, then ``"create_savepoint"`` is used.

            ``"conditional_savepoint"`` behavior attempts to make use of
            savepoints in order to keep the state of the existing transaction
            unchanged, but only if there is already a savepoint in progress;
            otherwise, it is not assumed that the backend in use has adequate
            support for SAVEPOINT, as availability of this feature varies.
            ``"conditional_savepoint"`` also seeks to establish approximate
            backwards compatibility with previous :class:`_orm.Session`
            behavior, for applications that are not setting a specific mode. It
            is recommended that one of the explicit settings be used.

          * ``"create_savepoint"`` - the :class:`_orm.Session` will use
            :meth:`_engine.Connection.begin_nested()` in all cases to create
            its own transaction.  This transaction by its nature rides
            "on top" of any existing transaction that's opened on the given
            :class:`_engine.Connection`; if the underlying database and
            the driver in use has full, non-broken support for SAVEPOINT, the
            external transaction will remain unaffected throughout the
            lifespan of the :class:`_orm.Session`.

            The ``"create_savepoint"`` mode is the most useful for integrating
            a :class:`_orm.Session` into a test suite where an externally
            initiated transaction should remain unaffected; however, it relies
            on proper SAVEPOINT support from the underlying driver and
            database.

            .. tip:: When using SQLite, the SQLite driver included through
               Python 3.11 does not handle SAVEPOINTs correctly in all cases
               without workarounds. See the sections
               :ref:`pysqlite_serializable` and :ref:`aiosqlite_serializable`
               for details on current workarounds.

          * ``"control_fully"`` - the :class:`_orm.Session` will take
            control of the given transaction as its own;
            :meth:`_orm.Session.commit` will call ``.commit()`` on the
            transaction, :meth:`_orm.Session.rollback` will call
            ``.rollback()`` on the transaction, :meth:`_orm.Session.close` will
            call ``.rollback`` on the transaction.

            .. tip:: This mode of use is equivalent to how SQLAlchemy 1.4 would
               handle a :class:`_engine.Connection` given with an existing
               SAVEPOINT (i.e. :meth:`_engine.Connection.begin_nested`); the
               :class:`_orm.Session` would take full control of the existing
               SAVEPOINT.

          * ``"rollback_only"`` - the :class:`_orm.Session` will take control
            of the given transaction for ``.rollback()`` calls only;
            ``.commit()`` calls will not be propagated to the given
            transaction.  ``.close()`` calls will have no effect on the
            given transaction.

            .. tip:: This mode of use is equivalent to how SQLAlchemy 1.4 would
               handle a :class:`_engine.Connection` given with an existing
               regular database transaction (i.e.
               :meth:`_engine.Connection.begin`); the :class:`_orm.Session`
               would propagate :meth:`_orm.Session.rollback` calls to the
               underlying transaction, but not :meth:`_orm.Session.commit` or
               :meth:`_orm.Session.close` calls.

          .. versionadded:: 2.0.0rc1

        :param close_resets_only: Defaults to ``True``. Determines if
          the session should reset itself after calling ``.close()``
          or should pass in a no longer usable state, disabling re-use.

          .. versionadded:: 2.0.22 added flag ``close_resets_only``.
            A future SQLAlchemy version may change the default value of
            this flag to ``False``.

          .. seealso::

            :ref:`session_closing` - Detail on the semantics of
            :meth:`_orm.Session.close` and :meth:`_orm.Session.reset`.

        """  # noqa

        # considering allowing the "autocommit" keyword to still be accepted
        # as long as it's False, so that external test suites, oslo.db etc
        # continue to function as the argument appears to be passed in lots
        # of cases including in our own test suite
        if autocommit:
            raise sa_exc.ArgumentError(
                "autocommit=True is no longer supported"
            )
        self.identity_map = identity.WeakInstanceDict()

        if not future:
            raise sa_exc.ArgumentError(
                "The 'future' parameter passed to "
                "Session() may only be set to True."
            )

        self._new = {}  # InstanceState->object, strong refs object
        self._deleted = {}  # same
        self.bind = bind
        self.__binds = {}
        self._flushing = False
        self._warn_on_events = False
        self._transaction = None
        self._nested_transaction = None
        self.hash_key = _new_sessionid()
        self.autobegin = autobegin
        self.autoflush = autoflush
        self.expire_on_commit = expire_on_commit
        self.enable_baked_queries = enable_baked_queries

        # the idea is that at some point NO_ARG will warn that in the future
        # the default will switch to close_resets_only=False.
        if close_resets_only or close_resets_only is _NoArg.NO_ARG:
            self._close_state = _SessionCloseState.CLOSE_IS_RESET
        else:
            self._close_state = _SessionCloseState.ACTIVE
        if (
            join_transaction_mode
            and join_transaction_mode
            not in JoinTransactionMode.__args__  # type: ignore
        ):
            raise sa_exc.ArgumentError(
                f"invalid selection for join_transaction_mode: "
                f'"{join_transaction_mode}"'
            )
        self.join_transaction_mode = join_transaction_mode

        self.twophase = twophase
        self._query_cls = query_cls if query_cls else query.Query
        if info:
            self.info.update(info)

        if binds is not None:
            for key, bind in binds.items():
                self._add_bind(key, bind)

        _sessions[self.hash_key] = self

    # used by sqlalchemy.engine.util.TransactionalContext
    _trans_context_manager: Optional[TransactionalContext] = None

    connection_callable: Optional[_ConnectionCallableProto] = None

    def __enter__(self: _S) -> _S:
        return self

    def __exit__(self, type_: Any, value: Any, traceback: Any) -> None:
        self.close()

    @contextlib.contextmanager
    def _maker_context_manager(self: _S) -> Iterator[_S]:
        with self:
            with self.begin():
                yield self

    def in_transaction(self) -> bool:
        """Return True if this :class:`_orm.Session` has begun a transaction.

        .. versionadded:: 1.4

        .. seealso::

            :attr:`_orm.Session.is_active`


        """
        return self._transaction is not None

    def in_nested_transaction(self) -> bool:
        """Return True if this :class:`_orm.Session` has begun a nested
        transaction, e.g. SAVEPOINT.

        .. versionadded:: 1.4

        """
        return self._nested_transaction is not None

    def get_transaction(self) -> Optional[SessionTransaction]:
        """Return the current root transaction in progress, if any.

        .. versionadded:: 1.4

        """
        trans = self._transaction
        while trans is not None and trans._parent is not None:
            trans = trans._parent
        return trans

    def get_nested_transaction(self) -> Optional[SessionTransaction]:
        """Return the current nested transaction in progress, if any.

        .. versionadded:: 1.4

        """

        return self._nested_transaction

    @util.memoized_property
    def info(self) -> _InfoType:
        """A user-modifiable dictionary.

        The initial value of this dictionary can be populated using the
        ``info`` argument to the :class:`.Session` constructor or
        :class:`.sessionmaker` constructor or factory methods.  The dictionary
        here is always local to this :class:`.Session` and can be modified
        independently of all other :class:`.Session` objects.

        """
        return {}

    def _autobegin_t(self, begin: bool = False) -> SessionTransaction:
        if self._transaction is None:
            if not begin and not self.autobegin:
                raise sa_exc.InvalidRequestError(
                    "Autobegin is disabled on this Session; please call "
                    "session.begin() to start a new transaction"
                )
            trans = SessionTransaction(
                self,
                SessionTransactionOrigin.BEGIN
                if begin
                else SessionTransactionOrigin.AUTOBEGIN,
            )
            assert self._transaction is trans
            return trans

        return self._transaction

    def begin(self, nested: bool = False) -> SessionTransaction:
        """Begin a transaction, or nested transaction,
        on this :class:`.Session`, if one is not already begun.

        The :class:`_orm.Session` object features **autobegin** behavior,
        so that normally it is not necessary to call the
        :meth:`_orm.Session.begin`
        method explicitly. However, it may be used in order to control
        the scope of when the transactional state is begun.

        When used to begin the outermost transaction, an error is raised
        if this :class:`.Session` is already inside of a transaction.

        :param nested: if True, begins a SAVEPOINT transaction and is
         equivalent to calling :meth:`~.Session.begin_nested`. For
         documentation on SAVEPOINT transactions, please see
         :ref:`session_begin_nested`.

        :return: the :class:`.SessionTransaction` object.  Note that
         :class:`.SessionTransaction`
         acts as a Python context manager, allowing :meth:`.Session.begin`
         to be used in a "with" block.  See :ref:`session_explicit_begin` for
         an example.

        .. seealso::

            :ref:`session_autobegin`

            :ref:`unitofwork_transaction`

            :meth:`.Session.begin_nested`


        """

        trans = self._transaction
        if trans is None:
            trans = self._autobegin_t(begin=True)

            if not nested:
                return trans

        assert trans is not None

        if nested:
            trans = trans._begin(nested=nested)
            assert self._transaction is trans
            self._nested_transaction = trans
        else:
            raise sa_exc.InvalidRequestError(
                "A transaction is already begun on this Session."
            )

        return trans  # needed for __enter__/__exit__ hook

    def begin_nested(self) -> SessionTransaction:
        """Begin a "nested" transaction on this Session, e.g. SAVEPOINT.

        The target database(s) and associated drivers must support SQL
        SAVEPOINT for this method to function correctly.

        For documentation on SAVEPOINT
        transactions, please see :ref:`session_begin_nested`.

        :return: the :class:`.SessionTransaction` object.  Note that
         :class:`.SessionTransaction` acts as a context manager, allowing
         :meth:`.Session.begin_nested` to be used in a "with" block.
         See :ref:`session_begin_nested` for a usage example.

        .. seealso::

            :ref:`session_begin_nested`

            :ref:`pysqlite_serializable` - special workarounds required
            with the SQLite driver in order for SAVEPOINT to work
            correctly. For asyncio use cases, see the section
            :ref:`aiosqlite_serializable`.

        """
        return self.begin(nested=True)

    def rollback(self) -> None:
        """Rollback the current transaction in progress.

        If no transaction is in progress, this method is a pass-through.

        The method always rolls back
        the topmost database transaction, discarding any nested
        transactions that may be in progress.

        .. seealso::

            :ref:`session_rollback`

            :ref:`unitofwork_transaction`

        """
        if self._transaction is None:
            pass
        else:
            self._transaction.rollback(_to_root=True)

    def commit(self) -> None:
        """Flush pending changes and commit the current transaction.

        When the COMMIT operation is complete, all objects are fully
        :term:`expired`, erasing their internal contents, which will be
        automatically re-loaded when the objects are next accessed. In the
        interim, these objects are in an expired state and will not function if
        they are :term:`detached` from the :class:`.Session`. Additionally,
        this re-load operation is not supported when using asyncio-oriented
        APIs. The :paramref:`.Session.expire_on_commit` parameter may be used
        to disable this behavior.

        When there is no transaction in place for the :class:`.Session`,
        indicating that no operations were invoked on this :class:`.Session`
        since the previous call to :meth:`.Session.commit`, the method will
        begin and commit an internal-only "logical" transaction, that does not
        normally affect the database unless pending flush changes were
        detected, but will still invoke event handlers and object expiration
        rules.

        The outermost database transaction is committed unconditionally,
        automatically releasing any SAVEPOINTs in effect.

        .. seealso::

            :ref:`session_committing`

            :ref:`unitofwork_transaction`

            :ref:`asyncio_orm_avoid_lazyloads`

        """
        trans = self._transaction
        if trans is None:
            trans = self._autobegin_t()

        trans.commit(_to_root=True)

    def prepare(self) -> None:
        """Prepare the current transaction in progress for two phase commit.

        If no transaction is in progress, this method raises an
        :exc:`~sqlalchemy.exc.InvalidRequestError`.

        Only root transactions of two phase sessions can be prepared. If the
        current transaction is not such, an
        :exc:`~sqlalchemy.exc.InvalidRequestError` is raised.

        """
        trans = self._transaction
        if trans is None:
            trans = self._autobegin_t()

        trans.prepare()

    def connection(
        self,
        bind_arguments: Optional[_BindArguments] = None,
        execution_options: Optional[CoreExecuteOptionsParameter] = None,
    ) -> Connection:
        r"""Return a :class:`_engine.Connection` object corresponding to this
        :class:`.Session` object's transactional state.

        Either the :class:`_engine.Connection` corresponding to the current
        transaction is returned, or if no transaction is in progress, a new
        one is begun and the :class:`_engine.Connection`
        returned (note that no
        transactional state is established with the DBAPI until the first
        SQL statement is emitted).

        Ambiguity in multi-bind or unbound :class:`.Session` objects can be
        resolved through any of the optional keyword arguments.   This
        ultimately makes usage of the :meth:`.get_bind` method for resolution.

        :param bind_arguments: dictionary of bind arguments.  May include
         "mapper", "bind", "clause", other custom arguments that are passed
         to :meth:`.Session.get_bind`.

        :param execution_options: a dictionary of execution options that will
         be passed to :meth:`_engine.Connection.execution_options`, **when the
         connection is first procured only**.   If the connection is already
         present within the :class:`.Session`, a warning is emitted and
         the arguments are ignored.

         .. seealso::

            :ref:`session_transaction_isolation`

        """

        if bind_arguments:
            bind = bind_arguments.pop("bind", None)

            if bind is None:
                bind = self.get_bind(**bind_arguments)
        else:
            bind = self.get_bind()

        return self._connection_for_bind(
            bind,
            execution_options=execution_options,
        )

    def _connection_for_bind(
        self,
        engine: _SessionBind,
        execution_options: Optional[CoreExecuteOptionsParameter] = None,
        **kw: Any,
    ) -> Connection:
        TransactionalContext._trans_ctx_check(self)

        trans = self._transaction
        if trans is None:
            trans = self._autobegin_t()
        return trans._connection_for_bind(engine, execution_options)

    @overload
    def _execute_internal(
        self,
        statement: Executable,
        params: Optional[_CoreSingleExecuteParams] = None,
        *,
        execution_options: OrmExecuteOptionsParameter = util.EMPTY_DICT,
        bind_arguments: Optional[_BindArguments] = None,
        _parent_execute_state: Optional[Any] = None,
        _add_event: Optional[Any] = None,
        _scalar_result: Literal[True] = ...,
    ) -> Any:
        ...

    @overload
    def _execute_internal(
        self,
        statement: Executable,
        params: Optional[_CoreAnyExecuteParams] = None,
        *,
        execution_options: OrmExecuteOptionsParameter = util.EMPTY_DICT,
        bind_arguments: Optional[_BindArguments] = None,
        _parent_execute_state: Optional[Any] = None,
        _add_event: Optional[Any] = None,
        _scalar_result: bool = ...,
    ) -> Result[Unpack[Tuple[Any, ...]]]:
        ...

    def _execute_internal(
        self,
        statement: Executable,
        params: Optional[_CoreAnyExecuteParams] = None,
        *,
        execution_options: OrmExecuteOptionsParameter = util.EMPTY_DICT,
        bind_arguments: Optional[_BindArguments] = None,
        _parent_execute_state: Optional[Any] = None,
        _add_event: Optional[Any] = None,
        _scalar_result: bool = False,
    ) -> Any:
        statement = coercions.expect(roles.StatementRole, statement)

        if not bind_arguments:
            bind_arguments = {}
        else:
            bind_arguments = dict(bind_arguments)

        if (
            statement._propagate_attrs.get("compile_state_plugin", None)
            == "orm"
        ):
            compile_state_cls = CompileState._get_plugin_class_for_plugin(
                statement, "orm"
            )
            if TYPE_CHECKING:
                assert isinstance(
                    compile_state_cls, context.AbstractORMCompileState
                )
        else:
            compile_state_cls = None
            bind_arguments.setdefault("clause", statement)

        execution_options = util.coerce_to_immutabledict(execution_options)

        if _parent_execute_state:
            events_todo = _parent_execute_state._remaining_events()
        else:
            events_todo = self.dispatch.do_orm_execute
            if _add_event:
                events_todo = list(events_todo) + [_add_event]

        if events_todo:
            if compile_state_cls is not None:
                # for event handlers, do the orm_pre_session_exec
                # pass ahead of the event handlers, so that things like
                # .load_options, .update_delete_options etc. are populated.
                # is_pre_event=True allows the hook to hold off on things
                # it doesn't want to do twice, including autoflush as well
                # as "pre fetch" for DML, etc.
                (
                    statement,
                    execution_options,
                ) = compile_state_cls.orm_pre_session_exec(
                    self,
                    statement,
                    params,
                    execution_options,
                    bind_arguments,
                    True,
                )

            orm_exec_state = ORMExecuteState(
                self,
                statement,
                params,
                execution_options,
                bind_arguments,
                compile_state_cls,
                events_todo,
            )
            for idx, fn in enumerate(events_todo):
                orm_exec_state._starting_event_idx = idx
                fn_result: Optional[Result[Unpack[Tuple[Any, ...]]]] = fn(
                    orm_exec_state
                )
                if fn_result:
                    if _scalar_result:
                        return fn_result.scalar()
                    else:
                        return fn_result

            statement = orm_exec_state.statement
            execution_options = orm_exec_state.local_execution_options

        if compile_state_cls is not None:
            # now run orm_pre_session_exec() "for real".   if there were
            # event hooks, this will re-run the steps that interpret
            # new execution_options into load_options / update_delete_options,
            # which we assume the event hook might have updated.
            # autoflush will also be invoked in this step if enabled.
            (
                statement,
                execution_options,
            ) = compile_state_cls.orm_pre_session_exec(
                self,
                statement,
                params,
                execution_options,
                bind_arguments,
                False,
            )

        bind = self.get_bind(**bind_arguments)

        conn = self._connection_for_bind(bind)

        if _scalar_result and not compile_state_cls:
            if TYPE_CHECKING:
                params = cast(_CoreSingleExecuteParams, params)
            return conn.scalar(
                statement, params or {}, execution_options=execution_options
            )

        if compile_state_cls:
            result: Result[
                Unpack[Tuple[Any, ...]]
            ] = compile_state_cls.orm_execute_statement(
                self,
                statement,
                params or {},
                execution_options,
                bind_arguments,
                conn,
            )
        else:
            result = conn.execute(
                statement, params or {}, execution_options=execution_options
            )

        if _scalar_result:
            return result.scalar()
        else:
            return result

    @overload
    def execute(
        self,
        statement: TypedReturnsRows[Tuple[Unpack[_Ts]]],
        params: Optional[_CoreAnyExecuteParams] = None,
        *,
        execution_options: OrmExecuteOptionsParameter = util.EMPTY_DICT,
        bind_arguments: Optional[_BindArguments] = None,
        _parent_execute_state: Optional[Any] = None,
        _add_event: Optional[Any] = None,
    ) -> Result[Unpack[_Ts]]:
        ...

    @overload
    def execute(
        self,
        statement: UpdateBase,
        params: Optional[_CoreAnyExecuteParams] = None,
        *,
        execution_options: OrmExecuteOptionsParameter = util.EMPTY_DICT,
        bind_arguments: Optional[_BindArguments] = None,
        _parent_execute_state: Optional[Any] = None,
        _add_event: Optional[Any] = None,
    ) -> CursorResult[Unpack[Tuple[Any, ...]]]:
        ...

    @overload
    def execute(
        self,
        statement: Executable,
        params: Optional[_CoreAnyExecuteParams] = None,
        *,
        execution_options: OrmExecuteOptionsParameter = util.EMPTY_DICT,
        bind_arguments: Optional[_BindArguments] = None,
        _parent_execute_state: Optional[Any] = None,
        _add_event: Optional[Any] = None,
    ) -> Result[Unpack[Tuple[Any, ...]]]:
        ...

    def execute(
        self,
        statement: Executable,
        params: Optional[_CoreAnyExecuteParams] = None,
        *,
        execution_options: OrmExecuteOptionsParameter = util.EMPTY_DICT,
        bind_arguments: Optional[_BindArguments] = None,
        _parent_execute_state: Optional[Any] = None,
        _add_event: Optional[Any] = None,
    ) -> Result[Unpack[Tuple[Any, ...]]]:
        r"""Execute a SQL expression construct.

        Returns a :class:`_engine.Result` object representing
        results of the statement execution.

        E.g.::

            from sqlalchemy import select
            result = session.execute(
                select(User).where(User.id == 5)
            )

        The API contract of :meth:`_orm.Session.execute` is similar to that
        of :meth:`_engine.Connection.execute`, the :term:`2.0 style` version
        of :class:`_engine.Connection`.

        .. versionchanged:: 1.4 the :meth:`_orm.Session.execute` method is
           now the primary point of ORM statement execution when using
           :term:`2.0 style` ORM usage.

        :param statement:
            An executable statement (i.e. an :class:`.Executable` expression
            such as :func:`_expression.select`).

        :param params:
            Optional dictionary, or list of dictionaries, containing
            bound parameter values.   If a single dictionary, single-row
            execution occurs; if a list of dictionaries, an
            "executemany" will be invoked.  The keys in each dictionary
            must correspond to parameter names present in the statement.

        :param execution_options: optional dictionary of execution options,
         which will be associated with the statement execution.  This
         dictionary can provide a subset of the options that are accepted
         by :meth:`_engine.Connection.execution_options`, and may also
         provide additional options understood only in an ORM context.

         .. seealso::

            :ref:`orm_queryguide_execution_options` - ORM-specific execution
            options

        :param bind_arguments: dictionary of additional arguments to determine
         the bind.  May include "mapper", "bind", or other custom arguments.
         Contents of this dictionary are passed to the
         :meth:`.Session.get_bind` method.

        :return: a :class:`_engine.Result` object.


        """
        return self._execute_internal(
            statement,
            params,
            execution_options=execution_options,
            bind_arguments=bind_arguments,
            _parent_execute_state=_parent_execute_state,
            _add_event=_add_event,
        )

    @overload
    def scalar(
        self,
        statement: TypedReturnsRows[Tuple[_T]],
        params: Optional[_CoreSingleExecuteParams] = None,
        *,
        execution_options: OrmExecuteOptionsParameter = util.EMPTY_DICT,
        bind_arguments: Optional[_BindArguments] = None,
        **kw: Any,
    ) -> Optional[_T]:
        ...

    @overload
    def scalar(
        self,
        statement: Executable,
        params: Optional[_CoreSingleExecuteParams] = None,
        *,
        execution_options: OrmExecuteOptionsParameter = util.EMPTY_DICT,
        bind_arguments: Optional[_BindArguments] = None,
        **kw: Any,
    ) -> Any:
        ...

    def scalar(
        self,
        statement: Executable,
        params: Optional[_CoreSingleExecuteParams] = None,
        *,
        execution_options: OrmExecuteOptionsParameter = util.EMPTY_DICT,
        bind_arguments: Optional[_BindArguments] = None,
        **kw: Any,
    ) -> Any:
        """Execute a statement and return a scalar result.

        Usage and parameters are the same as that of
        :meth:`_orm.Session.execute`; the return result is a scalar Python
        value.

        """

        return self._execute_internal(
            statement,
            params,
            execution_options=execution_options,
            bind_arguments=bind_arguments,
            _scalar_result=True,
            **kw,
        )

    @overload
    def scalars(
        self,
        statement: TypedReturnsRows[Tuple[_T]],
        params: Optional[_CoreAnyExecuteParams] = None,
        *,
        execution_options: OrmExecuteOptionsParameter = util.EMPTY_DICT,
        bind_arguments: Optional[_BindArguments] = None,
        **kw: Any,
    ) -> ScalarResult[_T]:
        ...

    @overload
    def scalars(
        self,
        statement: Executable,
        params: Optional[_CoreAnyExecuteParams] = None,
        *,
        execution_options: OrmExecuteOptionsParameter = util.EMPTY_DICT,
        bind_arguments: Optional[_BindArguments] = None,
        **kw: Any,
    ) -> ScalarResult[Any]:
        ...

    def scalars(
        self,
        statement: Executable,
        params: Optional[_CoreAnyExecuteParams] = None,
        *,
        execution_options: OrmExecuteOptionsParameter = util.EMPTY_DICT,
        bind_arguments: Optional[_BindArguments] = None,
        **kw: Any,
    ) -> ScalarResult[Any]:
        """Execute a statement and return the results as scalars.

        Usage and parameters are the same as that of
        :meth:`_orm.Session.execute`; the return result is a
        :class:`_result.ScalarResult` filtering object which
        will return single elements rather than :class:`_row.Row` objects.

        :return:  a :class:`_result.ScalarResult` object

        .. versionadded:: 1.4.24 Added :meth:`_orm.Session.scalars`

        .. versionadded:: 1.4.26 Added :meth:`_orm.scoped_session.scalars`

        .. seealso::

            :ref:`orm_queryguide_select_orm_entities` - contrasts the behavior
            of :meth:`_orm.Session.execute` to :meth:`_orm.Session.scalars`

        """

        return self._execute_internal(
            statement,
            params=params,
            execution_options=execution_options,
            bind_arguments=bind_arguments,
            _scalar_result=False,  # mypy appreciates this
            **kw,
        ).scalars()

    def close(self) -> None:
        """Close out the transactional resources and ORM objects used by this
        :class:`_orm.Session`.

        This expunges all ORM objects associated with this
        :class:`_orm.Session`, ends any transaction in progress and
        :term:`releases` any :class:`_engine.Connection` objects which this
        :class:`_orm.Session` itself has checked out from associated
        :class:`_engine.Engine` objects. The operation then leaves the
        :class:`_orm.Session` in a state which it may be used again.

        .. tip::

            In the default running mode the :meth:`_orm.Session.close`
            method **does not prevent the Session from being used again**.
            The :class:`_orm.Session` itself does not actually have a
            distinct "closed" state; it merely means
            the :class:`_orm.Session` will release all database connections
            and ORM objects.

            Setting the parameter :paramref:`_orm.Session.close_resets_only`
            to ``False`` will instead make the ``close`` final, meaning that
            any further action on the session will be forbidden.

        .. versionchanged:: 1.4  The :meth:`.Session.close` method does not
           immediately create a new :class:`.SessionTransaction` object;
           instead, the new :class:`.SessionTransaction` is created only if
           the :class:`.Session` is used again for a database operation.

        .. seealso::

            :ref:`session_closing` - detail on the semantics of
            :meth:`_orm.Session.close` and :meth:`_orm.Session.reset`.

            :meth:`_orm.Session.reset` - a similar method that behaves like
            ``close()`` with  the parameter
            :paramref:`_orm.Session.close_resets_only` set to ``True``.

        """
        self._close_impl(invalidate=False)

    def reset(self) -> None:
        """Close out the transactional resources and ORM objects used by this
        :class:`_orm.Session`, resetting the session to its initial state.

        This method provides for same "reset-only" behavior that the
        :meth:_orm.Session.close method has provided historically, where the
        state of the :class:`_orm.Session` is reset as though the object were
        brand new, and ready to be used again.
        The method may then be useful for :class:`_orm.Session` objects
        which set :paramref:`_orm.Session.close_resets_only` to ``False``,
        so that "reset only" behavior is still available from this method.

        .. versionadded:: 2.0.22

        .. seealso::

            :ref:`session_closing` - detail on the semantics of
            :meth:`_orm.Session.close` and :meth:`_orm.Session.reset`.

            :meth:`_orm.Session.close` - a similar method will additionally
            prevent re-use of the Session when the parameter
            :paramref:`_orm.Session.close_resets_only` is set to ``False``.
        """
        self._close_impl(invalidate=False, is_reset=True)

    def invalidate(self) -> None:
        """Close this Session, using connection invalidation.

        This is a variant of :meth:`.Session.close` that will additionally
        ensure that the :meth:`_engine.Connection.invalidate`
        method will be called on each :class:`_engine.Connection` object
        that is currently in use for a transaction (typically there is only
        one connection unless the :class:`_orm.Session` is used with
        multiple engines).

        This can be called when the database is known to be in a state where
        the connections are no longer safe to be used.

        Below illustrates a scenario when using `gevent
        <https://www.gevent.org/>`_, which can produce ``Timeout`` exceptions
        that may mean the underlying connection should be discarded::

            import gevent

            try:
                sess = Session()
                sess.add(User())
                sess.commit()
            except gevent.Timeout:
                sess.invalidate()
                raise
            except:
                sess.rollback()
                raise

        The method additionally does everything that :meth:`_orm.Session.close`
        does, including that all ORM objects are expunged.

        """
        self._close_impl(invalidate=True)

    def _close_impl(self, invalidate: bool, is_reset: bool = False) -> None:
        if not is_reset and self._close_state is _SessionCloseState.ACTIVE:
            self._close_state = _SessionCloseState.CLOSED
        self.expunge_all()
        if self._transaction is not None:
            for transaction in self._transaction._iterate_self_and_parents():
                transaction.close(invalidate)

    def expunge_all(self) -> None:
        """Remove all object instances from this ``Session``.

        This is equivalent to calling ``expunge(obj)`` on all objects in this
        ``Session``.

        """

        all_states = self.identity_map.all_states() + list(self._new)
        self.identity_map._kill()
        self.identity_map = identity.WeakInstanceDict()
        self._new = {}
        self._deleted = {}

        statelib.InstanceState._detach_states(all_states, self)

    def _add_bind(self, key: _SessionBindKey, bind: _SessionBind) -> None:
        try:
            insp = inspect(key)
        except sa_exc.NoInspectionAvailable as err:
            if not isinstance(key, type):
                raise sa_exc.ArgumentError(
                    "Not an acceptable bind target: %s" % key
                ) from err
            else:
                self.__binds[key] = bind
        else:
            if TYPE_CHECKING:
                assert isinstance(insp, Inspectable)

            if isinstance(insp, TableClause):
                self.__binds[insp] = bind
            elif insp_is_mapper(insp):
                self.__binds[insp.class_] = bind
                for _selectable in insp._all_tables:
                    self.__binds[_selectable] = bind
            else:
                raise sa_exc.ArgumentError(
                    "Not an acceptable bind target: %s" % key
                )

    def bind_mapper(
        self, mapper: _EntityBindKey[_O], bind: _SessionBind
    ) -> None:
        """Associate a :class:`_orm.Mapper` or arbitrary Python class with a
        "bind", e.g. an :class:`_engine.Engine` or
        :class:`_engine.Connection`.

        The given entity is added to a lookup used by the
        :meth:`.Session.get_bind` method.

        :param mapper: a :class:`_orm.Mapper` object,
         or an instance of a mapped
         class, or any Python class that is the base of a set of mapped
         classes.

        :param bind: an :class:`_engine.Engine` or :class:`_engine.Connection`
                    object.

        .. seealso::

            :ref:`session_partitioning`

            :paramref:`.Session.binds`

            :meth:`.Session.bind_table`


        """
        self._add_bind(mapper, bind)

    def bind_table(self, table: TableClause, bind: _SessionBind) -> None:
        """Associate a :class:`_schema.Table` with a "bind", e.g. an
        :class:`_engine.Engine`
        or :class:`_engine.Connection`.

        The given :class:`_schema.Table` is added to a lookup used by the
        :meth:`.Session.get_bind` method.

        :param table: a :class:`_schema.Table` object,
         which is typically the target
         of an ORM mapping, or is present within a selectable that is
         mapped.

        :param bind: an :class:`_engine.Engine` or :class:`_engine.Connection`
         object.

        .. seealso::

            :ref:`session_partitioning`

            :paramref:`.Session.binds`

            :meth:`.Session.bind_mapper`


        """
        self._add_bind(table, bind)

    def get_bind(
        self,
        mapper: Optional[_EntityBindKey[_O]] = None,
        *,
        clause: Optional[ClauseElement] = None,
        bind: Optional[_SessionBind] = None,
        _sa_skip_events: Optional[bool] = None,
        _sa_skip_for_implicit_returning: bool = False,
        **kw: Any,
    ) -> Union[Engine, Connection]:
        """Return a "bind" to which this :class:`.Session` is bound.

        The "bind" is usually an instance of :class:`_engine.Engine`,
        except in the case where the :class:`.Session` has been
        explicitly bound directly to a :class:`_engine.Connection`.

        For a multiply-bound or unbound :class:`.Session`, the
        ``mapper`` or ``clause`` arguments are used to determine the
        appropriate bind to return.

        Note that the "mapper" argument is usually present
        when :meth:`.Session.get_bind` is called via an ORM
        operation such as a :meth:`.Session.query`, each
        individual INSERT/UPDATE/DELETE operation within a
        :meth:`.Session.flush`, call, etc.

        The order of resolution is:

        1. if mapper given and :paramref:`.Session.binds` is present,
           locate a bind based first on the mapper in use, then
           on the mapped class in use, then on any base classes that are
           present in the ``__mro__`` of the mapped class, from more specific
           superclasses to more general.
        2. if clause given and ``Session.binds`` is present,
           locate a bind based on :class:`_schema.Table` objects
           found in the given clause present in ``Session.binds``.
        3. if ``Session.binds`` is present, return that.
        4. if clause given, attempt to return a bind
           linked to the :class:`_schema.MetaData` ultimately
           associated with the clause.
        5. if mapper given, attempt to return a bind
           linked to the :class:`_schema.MetaData` ultimately
           associated with the :class:`_schema.Table` or other
           selectable to which the mapper is mapped.
        6. No bind can be found, :exc:`~sqlalchemy.exc.UnboundExecutionError`
           is raised.

        Note that the :meth:`.Session.get_bind` method can be overridden on
        a user-defined subclass of :class:`.Session` to provide any kind
        of bind resolution scheme.  See the example at
        :ref:`session_custom_partitioning`.

        :param mapper:
          Optional mapped class or corresponding :class:`_orm.Mapper` instance.
          The bind can be derived from a :class:`_orm.Mapper` first by
          consulting the "binds" map associated with this :class:`.Session`,
          and secondly by consulting the :class:`_schema.MetaData` associated
          with the :class:`_schema.Table` to which the :class:`_orm.Mapper` is
          mapped for a bind.

        :param clause:
            A :class:`_expression.ClauseElement` (i.e.
            :func:`_expression.select`,
            :func:`_expression.text`,
            etc.).  If the ``mapper`` argument is not present or could not
            produce a bind, the given expression construct will be searched
            for a bound element, typically a :class:`_schema.Table`
            associated with
            bound :class:`_schema.MetaData`.

        .. seealso::

             :ref:`session_partitioning`

             :paramref:`.Session.binds`

             :meth:`.Session.bind_mapper`

             :meth:`.Session.bind_table`

        """

        # this function is documented as a subclassing hook, so we have
        # to call this method even if the return is simple
        if bind:
            return bind
        elif not self.__binds and self.bind:
            # simplest and most common case, we have a bind and no
            # per-mapper/table binds, we're done
            return self.bind

        # we don't have self.bind and either have self.__binds
        # or we don't have self.__binds (which is legacy).  Look at the
        # mapper and the clause
        if mapper is None and clause is None:
            if self.bind:
                return self.bind
            else:
                raise sa_exc.UnboundExecutionError(
                    "This session is not bound to a single Engine or "
                    "Connection, and no context was provided to locate "
                    "a binding."
                )

        # look more closely at the mapper.
        if mapper is not None:
            try:
                inspected_mapper = inspect(mapper)
            except sa_exc.NoInspectionAvailable as err:
                if isinstance(mapper, type):
                    raise exc.UnmappedClassError(mapper) from err
                else:
                    raise
        else:
            inspected_mapper = None

        # match up the mapper or clause in the __binds
        if self.__binds:
            # matching mappers and selectables to entries in the
            # binds dictionary; supported use case.
            if inspected_mapper:
                for cls in inspected_mapper.class_.__mro__:
                    if cls in self.__binds:
                        return self.__binds[cls]
                if clause is None:
                    clause = inspected_mapper.persist_selectable

            if clause is not None:
                plugin_subject = clause._propagate_attrs.get(
                    "plugin_subject", None
                )

                if plugin_subject is not None:
                    for cls in plugin_subject.mapper.class_.__mro__:
                        if cls in self.__binds:
                            return self.__binds[cls]

                for obj in visitors.iterate(clause):
                    if obj in self.__binds:
                        if TYPE_CHECKING:
                            assert isinstance(obj, Table)
                        return self.__binds[obj]

        # none of the __binds matched, but we have a fallback bind.
        # return that
        if self.bind:
            return self.bind

        context = []
        if inspected_mapper is not None:
            context.append(f"mapper {inspected_mapper}")
        if clause is not None:
            context.append("SQL expression")

        raise sa_exc.UnboundExecutionError(
            f"Could not locate a bind configured on "
            f'{", ".join(context)} or this Session.'
        )

    @overload
    def query(self, _entity: _EntityType[_O]) -> Query[_O]:
        ...

    @overload
    def query(
        self, _colexpr: TypedColumnsClauseRole[_T]
    ) -> RowReturningQuery[_T]:
        ...

    # START OVERLOADED FUNCTIONS self.query RowReturningQuery 2-8

    # code within this block is **programmatically,
    # statically generated** by tools/generate_tuple_map_overloads.py

    @overload
    def query(
<<<<<<< HEAD
        self, __ent0: _TCCA[_T0], __ent1: _TCCA[_T1]
    ) -> RowReturningQuery[_T0, _T1]:
=======
        self, __ent0: _TCCA[_T0], __ent1: _TCCA[_T1], /
    ) -> RowReturningQuery[Tuple[_T0, _T1]]:
>>>>>>> 447cafd1
        ...

    @overload
    def query(
<<<<<<< HEAD
        self, __ent0: _TCCA[_T0], __ent1: _TCCA[_T1], __ent2: _TCCA[_T2]
    ) -> RowReturningQuery[_T0, _T1, _T2]:
=======
        self, __ent0: _TCCA[_T0], __ent1: _TCCA[_T1], __ent2: _TCCA[_T2], /
    ) -> RowReturningQuery[Tuple[_T0, _T1, _T2]]:
>>>>>>> 447cafd1
        ...

    @overload
    def query(
        self,
        __ent0: _TCCA[_T0],
        __ent1: _TCCA[_T1],
        __ent2: _TCCA[_T2],
        __ent3: _TCCA[_T3],
<<<<<<< HEAD
    ) -> RowReturningQuery[_T0, _T1, _T2, _T3]:
=======
        /,
    ) -> RowReturningQuery[Tuple[_T0, _T1, _T2, _T3]]:
>>>>>>> 447cafd1
        ...

    @overload
    def query(
        self,
        __ent0: _TCCA[_T0],
        __ent1: _TCCA[_T1],
        __ent2: _TCCA[_T2],
        __ent3: _TCCA[_T3],
        __ent4: _TCCA[_T4],
<<<<<<< HEAD
    ) -> RowReturningQuery[_T0, _T1, _T2, _T3, _T4]:
=======
        /,
    ) -> RowReturningQuery[Tuple[_T0, _T1, _T2, _T3, _T4]]:
>>>>>>> 447cafd1
        ...

    @overload
    def query(
        self,
        __ent0: _TCCA[_T0],
        __ent1: _TCCA[_T1],
        __ent2: _TCCA[_T2],
        __ent3: _TCCA[_T3],
        __ent4: _TCCA[_T4],
        __ent5: _TCCA[_T5],
<<<<<<< HEAD
    ) -> RowReturningQuery[_T0, _T1, _T2, _T3, _T4, _T5]:
=======
        /,
    ) -> RowReturningQuery[Tuple[_T0, _T1, _T2, _T3, _T4, _T5]]:
>>>>>>> 447cafd1
        ...

    @overload
    def query(
        self,
        __ent0: _TCCA[_T0],
        __ent1: _TCCA[_T1],
        __ent2: _TCCA[_T2],
        __ent3: _TCCA[_T3],
        __ent4: _TCCA[_T4],
        __ent5: _TCCA[_T5],
        __ent6: _TCCA[_T6],
<<<<<<< HEAD
    ) -> RowReturningQuery[_T0, _T1, _T2, _T3, _T4, _T5, _T6]:
=======
        /,
    ) -> RowReturningQuery[Tuple[_T0, _T1, _T2, _T3, _T4, _T5, _T6]]:
>>>>>>> 447cafd1
        ...

    @overload
    def query(
        self,
        __ent0: _TCCA[_T0],
        __ent1: _TCCA[_T1],
        __ent2: _TCCA[_T2],
        __ent3: _TCCA[_T3],
        __ent4: _TCCA[_T4],
        __ent5: _TCCA[_T5],
        __ent6: _TCCA[_T6],
        __ent7: _TCCA[_T7],
<<<<<<< HEAD
    ) -> RowReturningQuery[_T0, _T1, _T2, _T3, _T4, _T5, _T6, _T7]:
=======
        /,
    ) -> RowReturningQuery[Tuple[_T0, _T1, _T2, _T3, _T4, _T5, _T6, _T7]]:
>>>>>>> 447cafd1
        ...

    # END OVERLOADED FUNCTIONS self.query

    @overload
    def query(
        self, *entities: _ColumnsClauseArgument[Any], **kwargs: Any
    ) -> Query[Any]:
        ...

    def query(
        self, *entities: _ColumnsClauseArgument[Any], **kwargs: Any
    ) -> Query[Any]:
        """Return a new :class:`_query.Query` object corresponding to this
        :class:`_orm.Session`.

        Note that the :class:`_query.Query` object is legacy as of
        SQLAlchemy 2.0; the :func:`_sql.select` construct is now used
        to construct ORM queries.

        .. seealso::

            :ref:`unified_tutorial`

            :ref:`queryguide_toplevel`

            :ref:`query_api_toplevel` - legacy API doc

        """

        return self._query_cls(entities, self, **kwargs)

    def _identity_lookup(
        self,
        mapper: Mapper[_O],
        primary_key_identity: Union[Any, Tuple[Any, ...]],
        identity_token: Any = None,
        passive: PassiveFlag = PassiveFlag.PASSIVE_OFF,
        lazy_loaded_from: Optional[InstanceState[Any]] = None,
        execution_options: OrmExecuteOptionsParameter = util.EMPTY_DICT,
        bind_arguments: Optional[_BindArguments] = None,
    ) -> Union[Optional[_O], LoaderCallableStatus]:
        """Locate an object in the identity map.

        Given a primary key identity, constructs an identity key and then
        looks in the session's identity map.  If present, the object may
        be run through unexpiration rules (e.g. load unloaded attributes,
        check if was deleted).

        e.g.::

            obj = session._identity_lookup(inspect(SomeClass), (1, ))

        :param mapper: mapper in use
        :param primary_key_identity: the primary key we are searching for, as
         a tuple.
        :param identity_token: identity token that should be used to create
         the identity key.  Used as is, however overriding subclasses can
         repurpose this in order to interpret the value in a special way,
         such as if None then look among multiple target tokens.
        :param passive: passive load flag passed to
         :func:`.loading.get_from_identity`, which impacts the behavior if
         the object is found; the object may be validated and/or unexpired
         if the flag allows for SQL to be emitted.
        :param lazy_loaded_from: an :class:`.InstanceState` that is
         specifically asking for this identity as a related identity.  Used
         for sharding schemes where there is a correspondence between an object
         and a related object being lazy-loaded (or otherwise
         relationship-loaded).

        :return: None if the object is not found in the identity map, *or*
         if the object was unexpired and found to have been deleted.
         if passive flags disallow SQL and the object is expired, returns
         PASSIVE_NO_RESULT.   In all other cases the instance is returned.

        .. versionchanged:: 1.4.0 - the :meth:`.Session._identity_lookup`
           method was moved from :class:`_query.Query` to
           :class:`.Session`, to avoid having to instantiate the
           :class:`_query.Query` object.


        """

        key = mapper.identity_key_from_primary_key(
            primary_key_identity, identity_token=identity_token
        )

        # work around: https://github.com/python/typing/discussions/1143
        return_value = loading.get_from_identity(self, mapper, key, passive)
        return return_value

    @util.non_memoized_property
    @contextlib.contextmanager
    def no_autoflush(self) -> Iterator[Session]:
        """Return a context manager that disables autoflush.

        e.g.::

            with session.no_autoflush:

                some_object = SomeClass()
                session.add(some_object)
                # won't autoflush
                some_object.related_thing = session.query(SomeRelated).first()

        Operations that proceed within the ``with:`` block
        will not be subject to flushes occurring upon query
        access.  This is useful when initializing a series
        of objects which involve existing database queries,
        where the uncompleted object should not yet be flushed.

        """
        autoflush = self.autoflush
        self.autoflush = False
        try:
            yield self
        finally:
            self.autoflush = autoflush

    @util.langhelpers.tag_method_for_warnings(
        "This warning originated from the Session 'autoflush' process, "
        "which was invoked automatically in response to a user-initiated "
        "operation.",
        sa_exc.SAWarning,
    )
    def _autoflush(self) -> None:
        if self.autoflush and not self._flushing:
            try:
                self.flush()
            except sa_exc.StatementError as e:
                # note we are reraising StatementError as opposed to
                # raising FlushError with "chaining" to remain compatible
                # with code that catches StatementError, IntegrityError,
                # etc.
                e.add_detail(
                    "raised as a result of Query-invoked autoflush; "
                    "consider using a session.no_autoflush block if this "
                    "flush is occurring prematurely"
                )
                raise e.with_traceback(sys.exc_info()[2])

    def refresh(
        self,
        instance: object,
        attribute_names: Optional[Iterable[str]] = None,
        with_for_update: ForUpdateParameter = None,
    ) -> None:
        """Expire and refresh attributes on the given instance.

        The selected attributes will first be expired as they would when using
        :meth:`_orm.Session.expire`; then a SELECT statement will be issued to
        the database to refresh column-oriented attributes with the current
        value available in the current transaction.

        :func:`_orm.relationship` oriented attributes will also be immediately
        loaded if they were already eagerly loaded on the object, using the
        same eager loading strategy that they were loaded with originally.

        .. versionadded:: 1.4 - the :meth:`_orm.Session.refresh` method
           can also refresh eagerly loaded attributes.

        :func:`_orm.relationship` oriented attributes that would normally
        load using the ``select`` (or "lazy") loader strategy will also
        load **if they are named explicitly in the attribute_names
        collection**, emitting a SELECT statement for the attribute using the
        ``immediate`` loader strategy.  If lazy-loaded relationships are not
        named in :paramref:`_orm.Session.refresh.attribute_names`, then
        they remain as "lazy loaded" attributes and are not implicitly
        refreshed.

        .. versionchanged:: 2.0.4  The :meth:`_orm.Session.refresh` method
           will now refresh lazy-loaded :func:`_orm.relationship` oriented
           attributes for those which are named explicitly in the
           :paramref:`_orm.Session.refresh.attribute_names` collection.

        .. tip::

            While the :meth:`_orm.Session.refresh` method is capable of
            refreshing both column and relationship oriented attributes, its
            primary focus is on refreshing of local column-oriented attributes
            on a single instance. For more open ended "refresh" functionality,
            including the ability to refresh the attributes on many objects at
            once while having explicit control over relationship loader
            strategies, use the
            :ref:`populate existing <orm_queryguide_populate_existing>` feature
            instead.

        Note that a highly isolated transaction will return the same values as
        were previously read in that same transaction, regardless of changes
        in database state outside of that transaction.   Refreshing
        attributes usually only makes sense at the start of a transaction
        where database rows have not yet been accessed.

        :param attribute_names: optional.  An iterable collection of
          string attribute names indicating a subset of attributes to
          be refreshed.

        :param with_for_update: optional boolean ``True`` indicating FOR UPDATE
          should be used, or may be a dictionary containing flags to
          indicate a more specific set of FOR UPDATE flags for the SELECT;
          flags should match the parameters of
          :meth:`_query.Query.with_for_update`.
          Supersedes the :paramref:`.Session.refresh.lockmode` parameter.

        .. seealso::

            :ref:`session_expire` - introductory material

            :meth:`.Session.expire`

            :meth:`.Session.expire_all`

            :ref:`orm_queryguide_populate_existing` - allows any ORM query
            to refresh objects as they would be loaded normally.

        """
        try:
            state = attributes.instance_state(instance)
        except exc.NO_STATE as err:
            raise exc.UnmappedInstanceError(instance) from err

        self._expire_state(state, attribute_names)

        # this autoflush previously used to occur as a secondary effect
        # of the load_on_ident below.   Meaning we'd organize the SELECT
        # based on current DB pks, then flush, then if pks changed in that
        # flush, crash.  this was unticketed but discovered as part of
        # #8703.  So here, autoflush up front, dont autoflush inside
        # load_on_ident.
        self._autoflush()

        if with_for_update == {}:
            raise sa_exc.ArgumentError(
                "with_for_update should be the boolean value "
                "True, or a dictionary with options.  "
                "A blank dictionary is ambiguous."
            )

        with_for_update = ForUpdateArg._from_argument(with_for_update)

        stmt: Select[Unpack[Tuple[Any, ...]]] = sql.select(
            object_mapper(instance)
        )
        if (
            loading.load_on_ident(
                self,
                stmt,
                state.key,
                refresh_state=state,
                with_for_update=with_for_update,
                only_load_props=attribute_names,
                require_pk_cols=True,
                # technically unnecessary as we just did autoflush
                # above, however removes the additional unnecessary
                # call to _autoflush()
                no_autoflush=True,
                is_user_refresh=True,
            )
            is None
        ):
            raise sa_exc.InvalidRequestError(
                "Could not refresh instance '%s'" % instance_str(instance)
            )

    def expire_all(self) -> None:
        """Expires all persistent instances within this Session.

        When any attributes on a persistent instance is next accessed,
        a query will be issued using the
        :class:`.Session` object's current transactional context in order to
        load all expired attributes for the given instance.   Note that
        a highly isolated transaction will return the same values as were
        previously read in that same transaction, regardless of changes
        in database state outside of that transaction.

        To expire individual objects and individual attributes
        on those objects, use :meth:`Session.expire`.

        The :class:`.Session` object's default behavior is to
        expire all state whenever the :meth:`Session.rollback`
        or :meth:`Session.commit` methods are called, so that new
        state can be loaded for the new transaction.   For this reason,
        calling :meth:`Session.expire_all` is not usually needed,
        assuming the transaction is isolated.

        .. seealso::

            :ref:`session_expire` - introductory material

            :meth:`.Session.expire`

            :meth:`.Session.refresh`

            :meth:`_orm.Query.populate_existing`

        """
        for state in self.identity_map.all_states():
            state._expire(state.dict, self.identity_map._modified)

    def expire(
        self, instance: object, attribute_names: Optional[Iterable[str]] = None
    ) -> None:
        """Expire the attributes on an instance.

        Marks the attributes of an instance as out of date. When an expired
        attribute is next accessed, a query will be issued to the
        :class:`.Session` object's current transactional context in order to
        load all expired attributes for the given instance.   Note that
        a highly isolated transaction will return the same values as were
        previously read in that same transaction, regardless of changes
        in database state outside of that transaction.

        To expire all objects in the :class:`.Session` simultaneously,
        use :meth:`Session.expire_all`.

        The :class:`.Session` object's default behavior is to
        expire all state whenever the :meth:`Session.rollback`
        or :meth:`Session.commit` methods are called, so that new
        state can be loaded for the new transaction.   For this reason,
        calling :meth:`Session.expire` only makes sense for the specific
        case that a non-ORM SQL statement was emitted in the current
        transaction.

        :param instance: The instance to be refreshed.
        :param attribute_names: optional list of string attribute names
          indicating a subset of attributes to be expired.

        .. seealso::

            :ref:`session_expire` - introductory material

            :meth:`.Session.expire`

            :meth:`.Session.refresh`

            :meth:`_orm.Query.populate_existing`

        """
        try:
            state = attributes.instance_state(instance)
        except exc.NO_STATE as err:
            raise exc.UnmappedInstanceError(instance) from err
        self._expire_state(state, attribute_names)

    def _expire_state(
        self,
        state: InstanceState[Any],
        attribute_names: Optional[Iterable[str]],
    ) -> None:
        self._validate_persistent(state)
        if attribute_names:
            state._expire_attributes(state.dict, attribute_names)
        else:
            # pre-fetch the full cascade since the expire is going to
            # remove associations
            cascaded = list(
                state.manager.mapper.cascade_iterator("refresh-expire", state)
            )
            self._conditional_expire(state)
            for o, m, st_, dct_ in cascaded:
                self._conditional_expire(st_)

    def _conditional_expire(
        self, state: InstanceState[Any], autoflush: Optional[bool] = None
    ) -> None:
        """Expire a state if persistent, else expunge if pending"""

        if state.key:
            state._expire(state.dict, self.identity_map._modified)
        elif state in self._new:
            self._new.pop(state)
            state._detach(self)

    def expunge(self, instance: object) -> None:
        """Remove the `instance` from this ``Session``.

        This will free all internal references to the instance.  Cascading
        will be applied according to the *expunge* cascade rule.

        """
        try:
            state = attributes.instance_state(instance)
        except exc.NO_STATE as err:
            raise exc.UnmappedInstanceError(instance) from err
        if state.session_id is not self.hash_key:
            raise sa_exc.InvalidRequestError(
                "Instance %s is not present in this Session" % state_str(state)
            )

        cascaded = list(
            state.manager.mapper.cascade_iterator("expunge", state)
        )
        self._expunge_states([state] + [st_ for o, m, st_, dct_ in cascaded])

    def _expunge_states(
        self, states: Iterable[InstanceState[Any]], to_transient: bool = False
    ) -> None:
        for state in states:
            if state in self._new:
                self._new.pop(state)
            elif self.identity_map.contains_state(state):
                self.identity_map.safe_discard(state)
                self._deleted.pop(state, None)
            elif self._transaction:
                # state is "detached" from being deleted, but still present
                # in the transaction snapshot
                self._transaction._deleted.pop(state, None)
        statelib.InstanceState._detach_states(
            states, self, to_transient=to_transient
        )

    def _register_persistent(self, states: Set[InstanceState[Any]]) -> None:
        """Register all persistent objects from a flush.

        This is used both for pending objects moving to the persistent
        state as well as already persistent objects.

        """

        pending_to_persistent = self.dispatch.pending_to_persistent or None
        for state in states:
            mapper = _state_mapper(state)

            # prevent against last minute dereferences of the object
            obj = state.obj()
            if obj is not None:
                instance_key = mapper._identity_key_from_state(state)

                if (
                    _none_set.intersection(instance_key[1])
                    and not mapper.allow_partial_pks
                    or _none_set.issuperset(instance_key[1])
                ):
                    raise exc.FlushError(
                        "Instance %s has a NULL identity key.  If this is an "
                        "auto-generated value, check that the database table "
                        "allows generation of new primary key values, and "
                        "that the mapped Column object is configured to "
                        "expect these generated values.  Ensure also that "
                        "this flush() is not occurring at an inappropriate "
                        "time, such as within a load() event."
                        % state_str(state)
                    )

                if state.key is None:
                    state.key = instance_key
                elif state.key != instance_key:
                    # primary key switch. use safe_discard() in case another
                    # state has already replaced this one in the identity
                    # map (see test/orm/test_naturalpks.py ReversePKsTest)
                    self.identity_map.safe_discard(state)
                    trans = self._transaction
                    assert trans is not None
                    if state in trans._key_switches:
                        orig_key = trans._key_switches[state][0]
                    else:
                        orig_key = state.key
                    trans._key_switches[state] = (
                        orig_key,
                        instance_key,
                    )
                    state.key = instance_key

                # there can be an existing state in the identity map
                # that is replaced when the primary keys of two instances
                # are swapped; see test/orm/test_naturalpks.py -> test_reverse
                old = self.identity_map.replace(state)
                if (
                    old is not None
                    and mapper._identity_key_from_state(old) == instance_key
                    and old.obj() is not None
                ):
                    util.warn(
                        "Identity map already had an identity for %s, "
                        "replacing it with newly flushed object.   Are there "
                        "load operations occurring inside of an event handler "
                        "within the flush?" % (instance_key,)
                    )
                state._orphaned_outside_of_session = False

        statelib.InstanceState._commit_all_states(
            ((state, state.dict) for state in states), self.identity_map
        )

        self._register_altered(states)

        if pending_to_persistent is not None:
            for state in states.intersection(self._new):
                pending_to_persistent(self, state)

        # remove from new last, might be the last strong ref
        for state in set(states).intersection(self._new):
            self._new.pop(state)

    def _register_altered(self, states: Iterable[InstanceState[Any]]) -> None:
        if self._transaction:
            for state in states:
                if state in self._new:
                    self._transaction._new[state] = True
                else:
                    self._transaction._dirty[state] = True

    def _remove_newly_deleted(
        self, states: Iterable[InstanceState[Any]]
    ) -> None:
        persistent_to_deleted = self.dispatch.persistent_to_deleted or None
        for state in states:
            if self._transaction:
                self._transaction._deleted[state] = True

            if persistent_to_deleted is not None:
                # get a strong reference before we pop out of
                # self._deleted
                obj = state.obj()  # noqa

            self.identity_map.safe_discard(state)
            self._deleted.pop(state, None)
            state._deleted = True
            # can't call state._detach() here, because this state
            # is still in the transaction snapshot and needs to be
            # tracked as part of that
            if persistent_to_deleted is not None:
                persistent_to_deleted(self, state)

    def add(self, instance: object, _warn: bool = True) -> None:
        """Place an object into this :class:`_orm.Session`.

        Objects that are in the :term:`transient` state when passed to the
        :meth:`_orm.Session.add` method will move to the
        :term:`pending` state, until the next flush, at which point they
        will move to the :term:`persistent` state.

        Objects that are in the :term:`detached` state when passed to the
        :meth:`_orm.Session.add` method will move to the :term:`persistent`
        state directly.

        If the transaction used by the :class:`_orm.Session` is rolled back,
        objects which were transient when they were passed to
        :meth:`_orm.Session.add` will be moved back to the
        :term:`transient` state, and will no longer be present within this
        :class:`_orm.Session`.

        .. seealso::

            :meth:`_orm.Session.add_all`

            :ref:`session_adding` - at :ref:`session_basics`

        """
        if _warn and self._warn_on_events:
            self._flush_warning("Session.add()")

        try:
            state = attributes.instance_state(instance)
        except exc.NO_STATE as err:
            raise exc.UnmappedInstanceError(instance) from err

        self._save_or_update_state(state)

    def add_all(self, instances: Iterable[object]) -> None:
        """Add the given collection of instances to this :class:`_orm.Session`.

        See the documentation for :meth:`_orm.Session.add` for a general
        behavioral description.

        .. seealso::

            :meth:`_orm.Session.add`

            :ref:`session_adding` - at :ref:`session_basics`

        """

        if self._warn_on_events:
            self._flush_warning("Session.add_all()")

        for instance in instances:
            self.add(instance, _warn=False)

    def _save_or_update_state(self, state: InstanceState[Any]) -> None:
        state._orphaned_outside_of_session = False
        self._save_or_update_impl(state)

        mapper = _state_mapper(state)
        for o, m, st_, dct_ in mapper.cascade_iterator(
            "save-update", state, halt_on=self._contains_state
        ):
            self._save_or_update_impl(st_)

    def delete(self, instance: object) -> None:
        """Mark an instance as deleted.

        The object is assumed to be either :term:`persistent` or
        :term:`detached` when passed; after the method is called, the
        object will remain in the :term:`persistent` state until the next
        flush proceeds.  During this time, the object will also be a member
        of the :attr:`_orm.Session.deleted` collection.

        When the next flush proceeds, the object will move to the
        :term:`deleted` state, indicating a ``DELETE`` statement was emitted
        for its row within the current transaction.   When the transaction
        is successfully committed,
        the deleted object is moved to the :term:`detached` state and is
        no longer present within this :class:`_orm.Session`.

        .. seealso::

            :ref:`session_deleting` - at :ref:`session_basics`

        """
        if self._warn_on_events:
            self._flush_warning("Session.delete()")

        try:
            state = attributes.instance_state(instance)
        except exc.NO_STATE as err:
            raise exc.UnmappedInstanceError(instance) from err

        self._delete_impl(state, instance, head=True)

    def _delete_impl(
        self, state: InstanceState[Any], obj: object, head: bool
    ) -> None:
        if state.key is None:
            if head:
                raise sa_exc.InvalidRequestError(
                    "Instance '%s' is not persisted" % state_str(state)
                )
            else:
                return

        to_attach = self._before_attach(state, obj)

        if state in self._deleted:
            return

        self.identity_map.add(state)

        if to_attach:
            self._after_attach(state, obj)

        if head:
            # grab the cascades before adding the item to the deleted list
            # so that autoflush does not delete the item
            # the strong reference to the instance itself is significant here
            cascade_states = list(
                state.manager.mapper.cascade_iterator("delete", state)
            )
        else:
            cascade_states = None

        self._deleted[state] = obj

        if head:
            if TYPE_CHECKING:
                assert cascade_states is not None
            for o, m, st_, dct_ in cascade_states:
                self._delete_impl(st_, o, False)

    def get(
        self,
        entity: _EntityBindKey[_O],
        ident: _PKIdentityArgument,
        *,
        options: Optional[Sequence[ORMOption]] = None,
        populate_existing: bool = False,
        with_for_update: ForUpdateParameter = None,
        identity_token: Optional[Any] = None,
        execution_options: OrmExecuteOptionsParameter = util.EMPTY_DICT,
        bind_arguments: Optional[_BindArguments] = None,
    ) -> Optional[_O]:
        """Return an instance based on the given primary key identifier,
        or ``None`` if not found.

        E.g.::

            my_user = session.get(User, 5)

            some_object = session.get(VersionedFoo, (5, 10))

            some_object = session.get(
                VersionedFoo,
                {"id": 5, "version_id": 10}
            )

        .. versionadded:: 1.4 Added :meth:`_orm.Session.get`, which is moved
           from the now legacy :meth:`_orm.Query.get` method.

        :meth:`_orm.Session.get` is special in that it provides direct
        access to the identity map of the :class:`.Session`.
        If the given primary key identifier is present
        in the local identity map, the object is returned
        directly from this collection and no SQL is emitted,
        unless the object has been marked fully expired.
        If not present,
        a SELECT is performed in order to locate the object.

        :meth:`_orm.Session.get` also will perform a check if
        the object is present in the identity map and
        marked as expired - a SELECT
        is emitted to refresh the object as well as to
        ensure that the row is still present.
        If not, :class:`~sqlalchemy.orm.exc.ObjectDeletedError` is raised.

        :param entity: a mapped class or :class:`.Mapper` indicating the
         type of entity to be loaded.

        :param ident: A scalar, tuple, or dictionary representing the
         primary key.  For a composite (e.g. multiple column) primary key,
         a tuple or dictionary should be passed.

         For a single-column primary key, the scalar calling form is typically
         the most expedient.  If the primary key of a row is the value "5",
         the call looks like::

            my_object = session.get(SomeClass, 5)

         The tuple form contains primary key values typically in
         the order in which they correspond to the mapped
         :class:`_schema.Table`
         object's primary key columns, or if the
         :paramref:`_orm.Mapper.primary_key` configuration parameter were
         used, in
         the order used for that parameter. For example, if the primary key
         of a row is represented by the integer
         digits "5, 10" the call would look like::

             my_object = session.get(SomeClass, (5, 10))

         The dictionary form should include as keys the mapped attribute names
         corresponding to each element of the primary key.  If the mapped class
         has the attributes ``id``, ``version_id`` as the attributes which
         store the object's primary key value, the call would look like::

            my_object = session.get(SomeClass, {"id": 5, "version_id": 10})

        :param options: optional sequence of loader options which will be
         applied to the query, if one is emitted.

        :param populate_existing: causes the method to unconditionally emit
         a SQL query and refresh the object with the newly loaded data,
         regardless of whether or not the object is already present.

        :param with_for_update: optional boolean ``True`` indicating FOR UPDATE
          should be used, or may be a dictionary containing flags to
          indicate a more specific set of FOR UPDATE flags for the SELECT;
          flags should match the parameters of
          :meth:`_query.Query.with_for_update`.
          Supersedes the :paramref:`.Session.refresh.lockmode` parameter.

        :param execution_options: optional dictionary of execution options,
         which will be associated with the query execution if one is emitted.
         This dictionary can provide a subset of the options that are
         accepted by :meth:`_engine.Connection.execution_options`, and may
         also provide additional options understood only in an ORM context.

         .. versionadded:: 1.4.29

         .. seealso::

            :ref:`orm_queryguide_execution_options` - ORM-specific execution
            options

        :param bind_arguments: dictionary of additional arguments to determine
         the bind.  May include "mapper", "bind", or other custom arguments.
         Contents of this dictionary are passed to the
         :meth:`.Session.get_bind` method.

         .. versionadded: 2.0.0rc1

        :return: The object instance, or ``None``.

        """
        return self._get_impl(
            entity,
            ident,
            loading.load_on_pk_identity,
            options=options,
            populate_existing=populate_existing,
            with_for_update=with_for_update,
            identity_token=identity_token,
            execution_options=execution_options,
            bind_arguments=bind_arguments,
        )

    def get_one(
        self,
        entity: _EntityBindKey[_O],
        ident: _PKIdentityArgument,
        *,
        options: Optional[Sequence[ORMOption]] = None,
        populate_existing: bool = False,
        with_for_update: ForUpdateParameter = None,
        identity_token: Optional[Any] = None,
        execution_options: OrmExecuteOptionsParameter = util.EMPTY_DICT,
        bind_arguments: Optional[_BindArguments] = None,
    ) -> _O:
        """Return exactly one instance based on the given primary key
        identifier, or raise an exception if not found.

        Raises ``sqlalchemy.orm.exc.NoResultFound`` if the query
        selects no rows.

        For a detailed documentation of the arguments see the
        method :meth:`.Session.get`.

        .. versionadded:: 2.0.22

        :return: The object instance.

        .. seealso::

            :meth:`.Session.get` - equivalent method that instead
              returns ``None`` if no row was found with the provided primary
              key

        """

        instance = self.get(
            entity,
            ident,
            options=options,
            populate_existing=populate_existing,
            with_for_update=with_for_update,
            identity_token=identity_token,
            execution_options=execution_options,
            bind_arguments=bind_arguments,
        )

        if instance is None:
            raise sa_exc.NoResultFound(
                "No row was found when one was required"
            )

        return instance

    def _get_impl(
        self,
        entity: _EntityBindKey[_O],
        primary_key_identity: _PKIdentityArgument,
        db_load_fn: Callable[..., _O],
        *,
        options: Optional[Sequence[ExecutableOption]] = None,
        populate_existing: bool = False,
        with_for_update: ForUpdateParameter = None,
        identity_token: Optional[Any] = None,
        execution_options: OrmExecuteOptionsParameter = util.EMPTY_DICT,
        bind_arguments: Optional[_BindArguments] = None,
    ) -> Optional[_O]:
        # convert composite types to individual args
        if (
            is_composite_class(primary_key_identity)
            and type(primary_key_identity)
            in descriptor_props._composite_getters
        ):
            getter = descriptor_props._composite_getters[
                type(primary_key_identity)
            ]
            primary_key_identity = getter(primary_key_identity)

        mapper: Optional[Mapper[_O]] = inspect(entity)

        if mapper is None or not mapper.is_mapper:
            raise sa_exc.ArgumentError(
                "Expected mapped class or mapper, got: %r" % entity
            )

        is_dict = isinstance(primary_key_identity, dict)
        if not is_dict:
            primary_key_identity = util.to_list(
                primary_key_identity, default=[None]
            )

        if len(primary_key_identity) != len(mapper.primary_key):
            raise sa_exc.InvalidRequestError(
                "Incorrect number of values in identifier to formulate "
                "primary key for session.get(); primary key columns "
                "are %s" % ",".join("'%s'" % c for c in mapper.primary_key)
            )

        if is_dict:
            pk_synonyms = mapper._pk_synonyms

            if pk_synonyms:
                correct_keys = set(pk_synonyms).intersection(
                    primary_key_identity
                )

                if correct_keys:
                    primary_key_identity = dict(primary_key_identity)
                    for k in correct_keys:
                        primary_key_identity[
                            pk_synonyms[k]
                        ] = primary_key_identity[k]

            try:
                primary_key_identity = list(
                    primary_key_identity[prop.key]
                    for prop in mapper._identity_key_props
                )

            except KeyError as err:
                raise sa_exc.InvalidRequestError(
                    "Incorrect names of values in identifier to formulate "
                    "primary key for session.get(); primary key attribute "
                    "names are %s (synonym names are also accepted)"
                    % ",".join(
                        "'%s'" % prop.key
                        for prop in mapper._identity_key_props
                    )
                ) from err

        if (
            not populate_existing
            and not mapper.always_refresh
            and with_for_update is None
        ):
            instance = self._identity_lookup(
                mapper,
                primary_key_identity,
                identity_token=identity_token,
                execution_options=execution_options,
                bind_arguments=bind_arguments,
            )

            if instance is not None:
                # reject calls for id in identity map but class
                # mismatch.
                if not isinstance(instance, mapper.class_):
                    return None
                return instance

            # TODO: this was being tested before, but this is not possible
            assert instance is not LoaderCallableStatus.PASSIVE_CLASS_MISMATCH

        # set_label_style() not strictly necessary, however this will ensure
        # that tablename_colname style is used which at the moment is
        # asserted in a lot of unit tests :)

        load_options = context.QueryContext.default_load_options

        if populate_existing:
            load_options += {"_populate_existing": populate_existing}
        statement = sql.select(mapper).set_label_style(
            LABEL_STYLE_TABLENAME_PLUS_COL
        )
        if with_for_update is not None:
            statement._for_update_arg = ForUpdateArg._from_argument(
                with_for_update
            )

        if options:
            statement = statement.options(*options)
        return db_load_fn(
            self,
            statement,
            primary_key_identity,
            load_options=load_options,
            identity_token=identity_token,
            execution_options=execution_options,
            bind_arguments=bind_arguments,
        )

    def merge(
        self,
        instance: _O,
        *,
        load: bool = True,
        options: Optional[Sequence[ORMOption]] = None,
    ) -> _O:
        """Copy the state of a given instance into a corresponding instance
        within this :class:`.Session`.

        :meth:`.Session.merge` examines the primary key attributes of the
        source instance, and attempts to reconcile it with an instance of the
        same primary key in the session.   If not found locally, it attempts
        to load the object from the database based on primary key, and if
        none can be located, creates a new instance.  The state of each
        attribute on the source instance is then copied to the target
        instance.  The resulting target instance is then returned by the
        method; the original source instance is left unmodified, and
        un-associated with the :class:`.Session` if not already.

        This operation cascades to associated instances if the association is
        mapped with ``cascade="merge"``.

        See :ref:`unitofwork_merging` for a detailed discussion of merging.

        :param instance: Instance to be merged.
        :param load: Boolean, when False, :meth:`.merge` switches into
         a "high performance" mode which causes it to forego emitting history
         events as well as all database access.  This flag is used for
         cases such as transferring graphs of objects into a :class:`.Session`
         from a second level cache, or to transfer just-loaded objects
         into the :class:`.Session` owned by a worker thread or process
         without re-querying the database.

         The ``load=False`` use case adds the caveat that the given
         object has to be in a "clean" state, that is, has no pending changes
         to be flushed - even if the incoming object is detached from any
         :class:`.Session`.   This is so that when
         the merge operation populates local attributes and
         cascades to related objects and
         collections, the values can be "stamped" onto the
         target object as is, without generating any history or attribute
         events, and without the need to reconcile the incoming data with
         any existing related objects or collections that might not
         be loaded.  The resulting objects from ``load=False`` are always
         produced as "clean", so it is only appropriate that the given objects
         should be "clean" as well, else this suggests a mis-use of the
         method.
        :param options: optional sequence of loader options which will be
         applied to the :meth:`_orm.Session.get` method when the merge
         operation loads the existing version of the object from the database.

         .. versionadded:: 1.4.24


        .. seealso::

            :func:`.make_transient_to_detached` - provides for an alternative
            means of "merging" a single object into the :class:`.Session`

        """

        if self._warn_on_events:
            self._flush_warning("Session.merge()")

        _recursive: Dict[InstanceState[Any], object] = {}
        _resolve_conflict_map: Dict[_IdentityKeyType[Any], object] = {}

        if load:
            # flush current contents if we expect to load data
            self._autoflush()

        object_mapper(instance)  # verify mapped
        autoflush = self.autoflush
        try:
            self.autoflush = False
            return self._merge(
                attributes.instance_state(instance),
                attributes.instance_dict(instance),
                load=load,
                options=options,
                _recursive=_recursive,
                _resolve_conflict_map=_resolve_conflict_map,
            )
        finally:
            self.autoflush = autoflush

    def _merge(
        self,
        state: InstanceState[_O],
        state_dict: _InstanceDict,
        *,
        options: Optional[Sequence[ORMOption]] = None,
        load: bool,
        _recursive: Dict[Any, object],
        _resolve_conflict_map: Dict[_IdentityKeyType[Any], object],
    ) -> _O:
        mapper: Mapper[_O] = _state_mapper(state)
        if state in _recursive:
            return cast(_O, _recursive[state])

        new_instance = False
        key = state.key

        merged: Optional[_O]

        if key is None:
            if state in self._new:
                util.warn(
                    "Instance %s is already pending in this Session yet is "
                    "being merged again; this is probably not what you want "
                    "to do" % state_str(state)
                )

            if not load:
                raise sa_exc.InvalidRequestError(
                    "merge() with load=False option does not support "
                    "objects transient (i.e. unpersisted) objects.  flush() "
                    "all changes on mapped instances before merging with "
                    "load=False."
                )
            key = mapper._identity_key_from_state(state)
            key_is_persistent = LoaderCallableStatus.NEVER_SET not in key[
                1
            ] and (
                not _none_set.intersection(key[1])
                or (
                    mapper.allow_partial_pks
                    and not _none_set.issuperset(key[1])
                )
            )
        else:
            key_is_persistent = True

        if key in self.identity_map:
            try:
                merged = self.identity_map[key]
            except KeyError:
                # object was GC'ed right as we checked for it
                merged = None
        else:
            merged = None

        if merged is None:
            if key_is_persistent and key in _resolve_conflict_map:
                merged = cast(_O, _resolve_conflict_map[key])

            elif not load:
                if state.modified:
                    raise sa_exc.InvalidRequestError(
                        "merge() with load=False option does not support "
                        "objects marked as 'dirty'.  flush() all changes on "
                        "mapped instances before merging with load=False."
                    )
                merged = mapper.class_manager.new_instance()
                merged_state = attributes.instance_state(merged)
                merged_state.key = key
                self._update_impl(merged_state)
                new_instance = True

            elif key_is_persistent:
                merged = self.get(
                    mapper.class_,
                    key[1],
                    identity_token=key[2],
                    options=options,
                )

        if merged is None:
            merged = mapper.class_manager.new_instance()
            merged_state = attributes.instance_state(merged)
            merged_dict = attributes.instance_dict(merged)
            new_instance = True
            self._save_or_update_state(merged_state)
        else:
            merged_state = attributes.instance_state(merged)
            merged_dict = attributes.instance_dict(merged)

        _recursive[state] = merged
        _resolve_conflict_map[key] = merged

        # check that we didn't just pull the exact same
        # state out.
        if state is not merged_state:
            # version check if applicable
            if mapper.version_id_col is not None:
                existing_version = mapper._get_state_attr_by_column(
                    state,
                    state_dict,
                    mapper.version_id_col,
                    passive=PassiveFlag.PASSIVE_NO_INITIALIZE,
                )

                merged_version = mapper._get_state_attr_by_column(
                    merged_state,
                    merged_dict,
                    mapper.version_id_col,
                    passive=PassiveFlag.PASSIVE_NO_INITIALIZE,
                )

                if (
                    existing_version
                    is not LoaderCallableStatus.PASSIVE_NO_RESULT
                    and merged_version
                    is not LoaderCallableStatus.PASSIVE_NO_RESULT
                    and existing_version != merged_version
                ):
                    raise exc.StaleDataError(
                        "Version id '%s' on merged state %s "
                        "does not match existing version '%s'. "
                        "Leave the version attribute unset when "
                        "merging to update the most recent version."
                        % (
                            existing_version,
                            state_str(merged_state),
                            merged_version,
                        )
                    )

            merged_state.load_path = state.load_path
            merged_state.load_options = state.load_options

            # since we are copying load_options, we need to copy
            # the callables_ that would have been generated by those
            # load_options.
            # assumes that the callables we put in state.callables_
            # are not instance-specific (which they should not be)
            merged_state._copy_callables(state)

            for prop in mapper.iterate_properties:
                prop.merge(
                    self,
                    state,
                    state_dict,
                    merged_state,
                    merged_dict,
                    load,
                    _recursive,
                    _resolve_conflict_map,
                )

        if not load:
            # remove any history
            merged_state._commit_all(merged_dict, self.identity_map)
            merged_state.manager.dispatch._sa_event_merge_wo_load(
                merged_state, None
            )

        if new_instance:
            merged_state.manager.dispatch.load(merged_state, None)

        return merged

    def _validate_persistent(self, state: InstanceState[Any]) -> None:
        if not self.identity_map.contains_state(state):
            raise sa_exc.InvalidRequestError(
                "Instance '%s' is not persistent within this Session"
                % state_str(state)
            )

    def _save_impl(self, state: InstanceState[Any]) -> None:
        if state.key is not None:
            raise sa_exc.InvalidRequestError(
                "Object '%s' already has an identity - "
                "it can't be registered as pending" % state_str(state)
            )

        obj = state.obj()
        to_attach = self._before_attach(state, obj)
        if state not in self._new:
            self._new[state] = obj
            state.insert_order = len(self._new)
        if to_attach:
            self._after_attach(state, obj)

    def _update_impl(
        self, state: InstanceState[Any], revert_deletion: bool = False
    ) -> None:
        if state.key is None:
            raise sa_exc.InvalidRequestError(
                "Instance '%s' is not persisted" % state_str(state)
            )

        if state._deleted:
            if revert_deletion:
                if not state._attached:
                    return
                del state._deleted
            else:
                raise sa_exc.InvalidRequestError(
                    "Instance '%s' has been deleted.  "
                    "Use the make_transient() "
                    "function to send this object back "
                    "to the transient state." % state_str(state)
                )

        obj = state.obj()

        # check for late gc
        if obj is None:
            return

        to_attach = self._before_attach(state, obj)

        self._deleted.pop(state, None)
        if revert_deletion:
            self.identity_map.replace(state)
        else:
            self.identity_map.add(state)

        if to_attach:
            self._after_attach(state, obj)
        elif revert_deletion:
            self.dispatch.deleted_to_persistent(self, state)

    def _save_or_update_impl(self, state: InstanceState[Any]) -> None:
        if state.key is None:
            self._save_impl(state)
        else:
            self._update_impl(state)

    def enable_relationship_loading(self, obj: object) -> None:
        """Associate an object with this :class:`.Session` for related
        object loading.

        .. warning::

            :meth:`.enable_relationship_loading` exists to serve special
            use cases and is not recommended for general use.

        Accesses of attributes mapped with :func:`_orm.relationship`
        will attempt to load a value from the database using this
        :class:`.Session` as the source of connectivity.  The values
        will be loaded based on foreign key and primary key values
        present on this object - if not present, then those relationships
        will be unavailable.

        The object will be attached to this session, but will
        **not** participate in any persistence operations; its state
        for almost all purposes will remain either "transient" or
        "detached", except for the case of relationship loading.

        Also note that backrefs will often not work as expected.
        Altering a relationship-bound attribute on the target object
        may not fire off a backref event, if the effective value
        is what was already loaded from a foreign-key-holding value.

        The :meth:`.Session.enable_relationship_loading` method is
        similar to the ``load_on_pending`` flag on :func:`_orm.relationship`.
        Unlike that flag, :meth:`.Session.enable_relationship_loading` allows
        an object to remain transient while still being able to load
        related items.

        To make a transient object associated with a :class:`.Session`
        via :meth:`.Session.enable_relationship_loading` pending, add
        it to the :class:`.Session` using :meth:`.Session.add` normally.
        If the object instead represents an existing identity in the database,
        it should be merged using :meth:`.Session.merge`.

        :meth:`.Session.enable_relationship_loading` does not improve
        behavior when the ORM is used normally - object references should be
        constructed at the object level, not at the foreign key level, so
        that they are present in an ordinary way before flush()
        proceeds.  This method is not intended for general use.

        .. seealso::

            :paramref:`_orm.relationship.load_on_pending` - this flag
            allows per-relationship loading of many-to-ones on items that
            are pending.

            :func:`.make_transient_to_detached` - allows for an object to
            be added to a :class:`.Session` without SQL emitted, which then
            will unexpire attributes on access.

        """
        try:
            state = attributes.instance_state(obj)
        except exc.NO_STATE as err:
            raise exc.UnmappedInstanceError(obj) from err

        to_attach = self._before_attach(state, obj)
        state._load_pending = True
        if to_attach:
            self._after_attach(state, obj)

    def _before_attach(self, state: InstanceState[Any], obj: object) -> bool:
        self._autobegin_t()

        if state.session_id == self.hash_key:
            return False

        if state.session_id and state.session_id in _sessions:
            raise sa_exc.InvalidRequestError(
                "Object '%s' is already attached to session '%s' "
                "(this is '%s')"
                % (state_str(state), state.session_id, self.hash_key)
            )

        self.dispatch.before_attach(self, state)

        return True

    def _after_attach(self, state: InstanceState[Any], obj: object) -> None:
        state.session_id = self.hash_key
        if state.modified and state._strong_obj is None:
            state._strong_obj = obj
        self.dispatch.after_attach(self, state)

        if state.key:
            self.dispatch.detached_to_persistent(self, state)
        else:
            self.dispatch.transient_to_pending(self, state)

    def __contains__(self, instance: object) -> bool:
        """Return True if the instance is associated with this session.

        The instance may be pending or persistent within the Session for a
        result of True.

        """
        try:
            state = attributes.instance_state(instance)
        except exc.NO_STATE as err:
            raise exc.UnmappedInstanceError(instance) from err
        return self._contains_state(state)

    def __iter__(self) -> Iterator[object]:
        """Iterate over all pending or persistent instances within this
        Session.

        """
        return iter(
            list(self._new.values()) + list(self.identity_map.values())
        )

    def _contains_state(self, state: InstanceState[Any]) -> bool:
        return state in self._new or self.identity_map.contains_state(state)

    def flush(self, objects: Optional[Sequence[Any]] = None) -> None:
        """Flush all the object changes to the database.

        Writes out all pending object creations, deletions and modifications
        to the database as INSERTs, DELETEs, UPDATEs, etc.  Operations are
        automatically ordered by the Session's unit of work dependency
        solver.

        Database operations will be issued in the current transactional
        context and do not affect the state of the transaction, unless an
        error occurs, in which case the entire transaction is rolled back.
        You may flush() as often as you like within a transaction to move
        changes from Python to the database's transaction buffer.

        :param objects: Optional; restricts the flush operation to operate
          only on elements that are in the given collection.

          This feature is for an extremely narrow set of use cases where
          particular objects may need to be operated upon before the
          full flush() occurs.  It is not intended for general use.

        """

        if self._flushing:
            raise sa_exc.InvalidRequestError("Session is already flushing")

        if self._is_clean():
            return
        try:
            self._flushing = True
            self._flush(objects)
        finally:
            self._flushing = False

    def _flush_warning(self, method: Any) -> None:
        util.warn(
            "Usage of the '%s' operation is not currently supported "
            "within the execution stage of the flush process. "
            "Results may not be consistent.  Consider using alternative "
            "event listeners or connection-level operations instead." % method
        )

    def _is_clean(self) -> bool:
        return (
            not self.identity_map.check_modified()
            and not self._deleted
            and not self._new
        )

    def _flush(self, objects: Optional[Sequence[object]] = None) -> None:
        dirty = self._dirty_states
        if not dirty and not self._deleted and not self._new:
            self.identity_map._modified.clear()
            return

        flush_context = UOWTransaction(self)

        if self.dispatch.before_flush:
            self.dispatch.before_flush(self, flush_context, objects)
            # re-establish "dirty states" in case the listeners
            # added
            dirty = self._dirty_states

        deleted = set(self._deleted)
        new = set(self._new)

        dirty = set(dirty).difference(deleted)

        # create the set of all objects we want to operate upon
        if objects:
            # specific list passed in
            objset = set()
            for o in objects:
                try:
                    state = attributes.instance_state(o)

                except exc.NO_STATE as err:
                    raise exc.UnmappedInstanceError(o) from err
                objset.add(state)
        else:
            objset = None

        # store objects whose fate has been decided
        processed = set()

        # put all saves/updates into the flush context.  detect top-level
        # orphans and throw them into deleted.
        if objset:
            proc = new.union(dirty).intersection(objset).difference(deleted)
        else:
            proc = new.union(dirty).difference(deleted)

        for state in proc:
            is_orphan = _state_mapper(state)._is_orphan(state)

            is_persistent_orphan = is_orphan and state.has_identity

            if (
                is_orphan
                and not is_persistent_orphan
                and state._orphaned_outside_of_session
            ):
                self._expunge_states([state])
            else:
                _reg = flush_context.register_object(
                    state, isdelete=is_persistent_orphan
                )
                assert _reg, "Failed to add object to the flush context!"
                processed.add(state)

        # put all remaining deletes into the flush context.
        if objset:
            proc = deleted.intersection(objset).difference(processed)
        else:
            proc = deleted.difference(processed)
        for state in proc:
            _reg = flush_context.register_object(state, isdelete=True)
            assert _reg, "Failed to add object to the flush context!"

        if not flush_context.has_work:
            return

        flush_context.transaction = transaction = self._autobegin_t()._begin()
        try:
            self._warn_on_events = True
            try:
                flush_context.execute()
            finally:
                self._warn_on_events = False

            self.dispatch.after_flush(self, flush_context)

            flush_context.finalize_flush_changes()

            if not objects and self.identity_map._modified:
                len_ = len(self.identity_map._modified)

                statelib.InstanceState._commit_all_states(
                    [
                        (state, state.dict)
                        for state in self.identity_map._modified
                    ],
                    instance_dict=self.identity_map,
                )
                util.warn(
                    "Attribute history events accumulated on %d "
                    "previously clean instances "
                    "within inner-flush event handlers have been "
                    "reset, and will not result in database updates. "
                    "Consider using set_committed_value() within "
                    "inner-flush event handlers to avoid this warning." % len_
                )

            # useful assertions:
            # if not objects:
            #    assert not self.identity_map._modified
            # else:
            #    assert self.identity_map._modified == \
            #            self.identity_map._modified.difference(objects)

            self.dispatch.after_flush_postexec(self, flush_context)

            transaction.commit()

        except:
            with util.safe_reraise():
                transaction.rollback(_capture_exception=True)

    def bulk_save_objects(
        self,
        objects: Iterable[object],
        return_defaults: bool = False,
        update_changed_only: bool = True,
        preserve_order: bool = True,
    ) -> None:
        """Perform a bulk save of the given list of objects.

        .. legacy::

            This method is a legacy feature as of the 2.0 series of
            SQLAlchemy.   For modern bulk INSERT and UPDATE, see
            the sections :ref:`orm_queryguide_bulk_insert` and
            :ref:`orm_queryguide_bulk_update`.

            For general INSERT and UPDATE of existing ORM mapped objects,
            prefer standard :term:`unit of work` data management patterns,
            introduced in the :ref:`unified_tutorial` at
            :ref:`tutorial_orm_data_manipulation`.  SQLAlchemy 2.0
            now uses :ref:`engine_insertmanyvalues` with modern dialects
            which solves previous issues of bulk INSERT slowness.

        :param objects: a sequence of mapped object instances.  The mapped
         objects are persisted as is, and are **not** associated with the
         :class:`.Session` afterwards.

         For each object, whether the object is sent as an INSERT or an
         UPDATE is dependent on the same rules used by the :class:`.Session`
         in traditional operation; if the object has the
         :attr:`.InstanceState.key`
         attribute set, then the object is assumed to be "detached" and
         will result in an UPDATE.  Otherwise, an INSERT is used.

         In the case of an UPDATE, statements are grouped based on which
         attributes have changed, and are thus to be the subject of each
         SET clause.  If ``update_changed_only`` is False, then all
         attributes present within each object are applied to the UPDATE
         statement, which may help in allowing the statements to be grouped
         together into a larger executemany(), and will also reduce the
         overhead of checking history on attributes.

        :param return_defaults: when True, rows that are missing values which
         generate defaults, namely integer primary key defaults and sequences,
         will be inserted **one at a time**, so that the primary key value
         is available.  In particular this will allow joined-inheritance
         and other multi-table mappings to insert correctly without the need
         to provide primary key values ahead of time; however,
         :paramref:`.Session.bulk_save_objects.return_defaults` **greatly
         reduces the performance gains** of the method overall.  It is strongly
         advised to please use the standard :meth:`_orm.Session.add_all`
         approach.

        :param update_changed_only: when True, UPDATE statements are rendered
         based on those attributes in each state that have logged changes.
         When False, all attributes present are rendered into the SET clause
         with the exception of primary key attributes.

        :param preserve_order: when True, the order of inserts and updates
         matches exactly the order in which the objects are given.   When
         False, common types of objects are grouped into inserts
         and updates, to allow for more batching opportunities.

        .. seealso::

            :doc:`queryguide/dml`

            :meth:`.Session.bulk_insert_mappings`

            :meth:`.Session.bulk_update_mappings`

        """

        obj_states: Iterable[InstanceState[Any]]

        obj_states = (attributes.instance_state(obj) for obj in objects)

        if not preserve_order:
            # the purpose of this sort is just so that common mappers
            # and persistence states are grouped together, so that groupby
            # will return a single group for a particular type of mapper.
            # it's not trying to be deterministic beyond that.
            obj_states = sorted(
                obj_states,
                key=lambda state: (id(state.mapper), state.key is not None),
            )

        def grouping_key(
            state: InstanceState[_O],
        ) -> Tuple[Mapper[_O], bool]:
            return (state.mapper, state.key is not None)

        for (mapper, isupdate), states in itertools.groupby(
            obj_states, grouping_key
        ):
            self._bulk_save_mappings(
                mapper,
                states,
                isupdate,
                True,
                return_defaults,
                update_changed_only,
                False,
            )

    def bulk_insert_mappings(
        self,
        mapper: Mapper[Any],
        mappings: Iterable[Dict[str, Any]],
        return_defaults: bool = False,
        render_nulls: bool = False,
    ) -> None:
        """Perform a bulk insert of the given list of mapping dictionaries.

        .. legacy::

            This method is a legacy feature as of the 2.0 series of
            SQLAlchemy.   For modern bulk INSERT and UPDATE, see
            the sections :ref:`orm_queryguide_bulk_insert` and
            :ref:`orm_queryguide_bulk_update`.  The 2.0 API shares
            implementation details with this method and adds new features
            as well.

        :param mapper: a mapped class, or the actual :class:`_orm.Mapper`
         object,
         representing the single kind of object represented within the mapping
         list.

        :param mappings: a sequence of dictionaries, each one containing the
         state of the mapped row to be inserted, in terms of the attribute
         names on the mapped class.   If the mapping refers to multiple tables,
         such as a joined-inheritance mapping, each dictionary must contain all
         keys to be populated into all tables.

        :param return_defaults: when True, the INSERT process will be altered
         to ensure that newly generated primary key values will be fetched.
         The rationale for this parameter is typically to enable
         :ref:`Joined Table Inheritance <joined_inheritance>` mappings to
         be bulk inserted.

         .. note:: for backends that don't support RETURNING, the
            :paramref:`_orm.Session.bulk_insert_mappings.return_defaults`
            parameter can significantly decrease performance as INSERT
            statements can no longer be batched.   See
            :ref:`engine_insertmanyvalues`
            for background on which backends are affected.

        :param render_nulls: When True, a value of ``None`` will result
         in a NULL value being included in the INSERT statement, rather
         than the column being omitted from the INSERT.   This allows all
         the rows being INSERTed to have the identical set of columns which
         allows the full set of rows to be batched to the DBAPI.  Normally,
         each column-set that contains a different combination of NULL values
         than the previous row must omit a different series of columns from
         the rendered INSERT statement, which means it must be emitted as a
         separate statement.   By passing this flag, the full set of rows
         are guaranteed to be batchable into one batch; the cost however is
         that server-side defaults which are invoked by an omitted column will
         be skipped, so care must be taken to ensure that these are not
         necessary.

         .. warning::

            When this flag is set, **server side default SQL values will
            not be invoked** for those columns that are inserted as NULL;
            the NULL value will be sent explicitly.   Care must be taken
            to ensure that no server-side default functions need to be
            invoked for the operation as a whole.

        .. seealso::

            :doc:`queryguide/dml`

            :meth:`.Session.bulk_save_objects`

            :meth:`.Session.bulk_update_mappings`

        """
        self._bulk_save_mappings(
            mapper,
            mappings,
            False,
            False,
            return_defaults,
            False,
            render_nulls,
        )

    def bulk_update_mappings(
        self, mapper: Mapper[Any], mappings: Iterable[Dict[str, Any]]
    ) -> None:
        """Perform a bulk update of the given list of mapping dictionaries.

        .. legacy::

            This method is a legacy feature as of the 2.0 series of
            SQLAlchemy.   For modern bulk INSERT and UPDATE, see
            the sections :ref:`orm_queryguide_bulk_insert` and
            :ref:`orm_queryguide_bulk_update`.  The 2.0 API shares
            implementation details with this method and adds new features
            as well.

        :param mapper: a mapped class, or the actual :class:`_orm.Mapper`
         object,
         representing the single kind of object represented within the mapping
         list.

        :param mappings: a sequence of dictionaries, each one containing the
         state of the mapped row to be updated, in terms of the attribute names
         on the mapped class.   If the mapping refers to multiple tables, such
         as a joined-inheritance mapping, each dictionary may contain keys
         corresponding to all tables.   All those keys which are present and
         are not part of the primary key are applied to the SET clause of the
         UPDATE statement; the primary key values, which are required, are
         applied to the WHERE clause.


        .. seealso::

            :doc:`queryguide/dml`

            :meth:`.Session.bulk_insert_mappings`

            :meth:`.Session.bulk_save_objects`

        """
        self._bulk_save_mappings(
            mapper, mappings, True, False, False, False, False
        )

    def _bulk_save_mappings(
        self,
        mapper: Mapper[_O],
        mappings: Union[Iterable[InstanceState[_O]], Iterable[Dict[str, Any]]],
        isupdate: bool,
        isstates: bool,
        return_defaults: bool,
        update_changed_only: bool,
        render_nulls: bool,
    ) -> None:
        mapper = _class_to_mapper(mapper)
        self._flushing = True

        transaction = self._autobegin_t()._begin()
        try:
            if isupdate:
                bulk_persistence._bulk_update(
                    mapper,
                    mappings,
                    transaction,
                    isstates,
                    update_changed_only,
                )
            else:
                bulk_persistence._bulk_insert(
                    mapper,
                    mappings,
                    transaction,
                    isstates,
                    return_defaults,
                    render_nulls,
                )
            transaction.commit()

        except:
            with util.safe_reraise():
                transaction.rollback(_capture_exception=True)
        finally:
            self._flushing = False

    def is_modified(
        self, instance: object, include_collections: bool = True
    ) -> bool:
        r"""Return ``True`` if the given instance has locally
        modified attributes.

        This method retrieves the history for each instrumented
        attribute on the instance and performs a comparison of the current
        value to its previously committed value, if any.

        It is in effect a more expensive and accurate
        version of checking for the given instance in the
        :attr:`.Session.dirty` collection; a full test for
        each attribute's net "dirty" status is performed.

        E.g.::

            return session.is_modified(someobject)

        A few caveats to this method apply:

        * Instances present in the :attr:`.Session.dirty` collection may
          report ``False`` when tested with this method.  This is because
          the object may have received change events via attribute mutation,
          thus placing it in :attr:`.Session.dirty`, but ultimately the state
          is the same as that loaded from the database, resulting in no net
          change here.
        * Scalar attributes may not have recorded the previously set
          value when a new value was applied, if the attribute was not loaded,
          or was expired, at the time the new value was received - in these
          cases, the attribute is assumed to have a change, even if there is
          ultimately no net change against its database value. SQLAlchemy in
          most cases does not need the "old" value when a set event occurs, so
          it skips the expense of a SQL call if the old value isn't present,
          based on the assumption that an UPDATE of the scalar value is
          usually needed, and in those few cases where it isn't, is less
          expensive on average than issuing a defensive SELECT.

          The "old" value is fetched unconditionally upon set only if the
          attribute container has the ``active_history`` flag set to ``True``.
          This flag is set typically for primary key attributes and scalar
          object references that are not a simple many-to-one.  To set this
          flag for any arbitrary mapped column, use the ``active_history``
          argument with :func:`.column_property`.

        :param instance: mapped instance to be tested for pending changes.
        :param include_collections: Indicates if multivalued collections
         should be included in the operation.  Setting this to ``False`` is a
         way to detect only local-column based properties (i.e. scalar columns
         or many-to-one foreign keys) that would result in an UPDATE for this
         instance upon flush.

        """
        state = object_state(instance)

        if not state.modified:
            return False

        dict_ = state.dict

        for attr in state.manager.attributes:
            if (
                not include_collections
                and hasattr(attr.impl, "get_collection")
            ) or not hasattr(attr.impl, "get_history"):
                continue

            (added, unchanged, deleted) = attr.impl.get_history(
                state, dict_, passive=PassiveFlag.NO_CHANGE
            )

            if added or deleted:
                return True
        else:
            return False

    @property
    def is_active(self) -> bool:
        """True if this :class:`.Session` not in "partial rollback" state.

        .. versionchanged:: 1.4 The :class:`_orm.Session` no longer begins
           a new transaction immediately, so this attribute will be False
           when the :class:`_orm.Session` is first instantiated.

        "partial rollback" state typically indicates that the flush process
        of the :class:`_orm.Session` has failed, and that the
        :meth:`_orm.Session.rollback` method must be emitted in order to
        fully roll back the transaction.

        If this :class:`_orm.Session` is not in a transaction at all, the
        :class:`_orm.Session` will autobegin when it is first used, so in this
        case :attr:`_orm.Session.is_active` will return True.

        Otherwise, if this :class:`_orm.Session` is within a transaction,
        and that transaction has not been rolled back internally, the
        :attr:`_orm.Session.is_active` will also return True.

        .. seealso::

            :ref:`faq_session_rollback`

            :meth:`_orm.Session.in_transaction`

        """
        return self._transaction is None or self._transaction.is_active

    @property
    def _dirty_states(self) -> Iterable[InstanceState[Any]]:
        """The set of all persistent states considered dirty.

        This method returns all states that were modified including
        those that were possibly deleted.

        """
        return self.identity_map._dirty_states()

    @property
    def dirty(self) -> IdentitySet:
        """The set of all persistent instances considered dirty.

        E.g.::

            some_mapped_object in session.dirty

        Instances are considered dirty when they were modified but not
        deleted.

        Note that this 'dirty' calculation is 'optimistic'; most
        attribute-setting or collection modification operations will
        mark an instance as 'dirty' and place it in this set, even if
        there is no net change to the attribute's value.  At flush
        time, the value of each attribute is compared to its
        previously saved value, and if there's no net change, no SQL
        operation will occur (this is a more expensive operation so
        it's only done at flush time).

        To check if an instance has actionable net changes to its
        attributes, use the :meth:`.Session.is_modified` method.

        """
        return IdentitySet(
            [
                state.obj()
                for state in self._dirty_states
                if state not in self._deleted
            ]
        )

    @property
    def deleted(self) -> IdentitySet:
        "The set of all instances marked as 'deleted' within this ``Session``"

        return util.IdentitySet(list(self._deleted.values()))

    @property
    def new(self) -> IdentitySet:
        "The set of all instances marked as 'new' within this ``Session``."

        return util.IdentitySet(list(self._new.values()))


_S = TypeVar("_S", bound="Session")


class sessionmaker(_SessionClassMethods, Generic[_S]):
    """A configurable :class:`.Session` factory.

    The :class:`.sessionmaker` factory generates new
    :class:`.Session` objects when called, creating them given
    the configurational arguments established here.

    e.g.::

        from sqlalchemy import create_engine
        from sqlalchemy.orm import sessionmaker

        # an Engine, which the Session will use for connection
        # resources
        engine = create_engine('postgresql+psycopg2://scott:tiger@localhost/')

        Session = sessionmaker(engine)

        with Session() as session:
            session.add(some_object)
            session.add(some_other_object)
            session.commit()

    Context manager use is optional; otherwise, the returned
    :class:`_orm.Session` object may be closed explicitly via the
    :meth:`_orm.Session.close` method.   Using a
    ``try:/finally:`` block is optional, however will ensure that the close
    takes place even if there are database errors::

        session = Session()
        try:
            session.add(some_object)
            session.add(some_other_object)
            session.commit()
        finally:
            session.close()

    :class:`.sessionmaker` acts as a factory for :class:`_orm.Session`
    objects in the same way as an :class:`_engine.Engine` acts as a factory
    for :class:`_engine.Connection` objects.  In this way it also includes
    a :meth:`_orm.sessionmaker.begin` method, that provides a context
    manager which both begins and commits a transaction, as well as closes
    out the :class:`_orm.Session` when complete, rolling back the transaction
    if any errors occur::

        Session = sessionmaker(engine)

        with Session.begin() as session:
            session.add(some_object)
            session.add(some_other_object)
        # commits transaction, closes session

    .. versionadded:: 1.4

    When calling upon :class:`_orm.sessionmaker` to construct a
    :class:`_orm.Session`, keyword arguments may also be passed to the
    method; these arguments will override that of the globally configured
    parameters.  Below we use a :class:`_orm.sessionmaker` bound to a certain
    :class:`_engine.Engine` to produce a :class:`_orm.Session` that is instead
    bound to a specific :class:`_engine.Connection` procured from that engine::

        Session = sessionmaker(engine)

        # bind an individual session to a connection

        with engine.connect() as connection:
            with Session(bind=connection) as session:
                # work with session

    The class also includes a method :meth:`_orm.sessionmaker.configure`, which
    can be used to specify additional keyword arguments to the factory, which
    will take effect for subsequent :class:`.Session` objects generated. This
    is usually used to associate one or more :class:`_engine.Engine` objects
    with an existing
    :class:`.sessionmaker` factory before it is first used::

        # application starts, sessionmaker does not have
        # an engine bound yet
        Session = sessionmaker()

        # ... later, when an engine URL is read from a configuration
        # file or other events allow the engine to be created
        engine = create_engine('sqlite:///foo.db')
        Session.configure(bind=engine)

        sess = Session()
        # work with session

    .. seealso::

        :ref:`session_getting` - introductory text on creating
        sessions using :class:`.sessionmaker`.

    """

    class_: Type[_S]

    @overload
    def __init__(
        self,
        bind: Optional[_SessionBind] = ...,
        *,
        class_: Type[_S],
        autoflush: bool = ...,
        expire_on_commit: bool = ...,
        info: Optional[_InfoType] = ...,
        **kw: Any,
    ):
        ...

    @overload
    def __init__(
        self: "sessionmaker[Session]",
        bind: Optional[_SessionBind] = ...,
        *,
        autoflush: bool = ...,
        expire_on_commit: bool = ...,
        info: Optional[_InfoType] = ...,
        **kw: Any,
    ):
        ...

    def __init__(
        self,
        bind: Optional[_SessionBind] = None,
        *,
        class_: Type[_S] = Session,  # type: ignore
        autoflush: bool = True,
        expire_on_commit: bool = True,
        info: Optional[_InfoType] = None,
        **kw: Any,
    ):
        r"""Construct a new :class:`.sessionmaker`.

        All arguments here except for ``class_`` correspond to arguments
        accepted by :class:`.Session` directly.  See the
        :meth:`.Session.__init__` docstring for more details on parameters.

        :param bind: a :class:`_engine.Engine` or other :class:`.Connectable`
         with
         which newly created :class:`.Session` objects will be associated.
        :param class\_: class to use in order to create new :class:`.Session`
         objects.  Defaults to :class:`.Session`.
        :param autoflush: The autoflush setting to use with newly created
         :class:`.Session` objects.

         .. seealso::

            :ref:`session_flushing` - additional background on autoflush

        :param expire_on_commit=True: the
         :paramref:`_orm.Session.expire_on_commit` setting to use
         with newly created :class:`.Session` objects.

        :param info: optional dictionary of information that will be available
         via :attr:`.Session.info`.  Note this dictionary is *updated*, not
         replaced, when the ``info`` parameter is specified to the specific
         :class:`.Session` construction operation.

        :param \**kw: all other keyword arguments are passed to the
         constructor of newly created :class:`.Session` objects.

        """
        kw["bind"] = bind
        kw["autoflush"] = autoflush
        kw["expire_on_commit"] = expire_on_commit
        if info is not None:
            kw["info"] = info
        self.kw = kw
        # make our own subclass of the given class, so that
        # events can be associated with it specifically.
        self.class_ = type(class_.__name__, (class_,), {})

    def begin(self) -> contextlib.AbstractContextManager[_S]:
        """Produce a context manager that both provides a new
        :class:`_orm.Session` as well as a transaction that commits.


        e.g.::

            Session = sessionmaker(some_engine)

            with Session.begin() as session:
                session.add(some_object)

            # commits transaction, closes session

        .. versionadded:: 1.4


        """

        session = self()
        return session._maker_context_manager()

    def __call__(self, **local_kw: Any) -> _S:
        """Produce a new :class:`.Session` object using the configuration
        established in this :class:`.sessionmaker`.

        In Python, the ``__call__`` method is invoked on an object when
        it is "called" in the same way as a function::

            Session = sessionmaker(some_engine)
            session = Session()  # invokes sessionmaker.__call__()

        """
        for k, v in self.kw.items():
            if k == "info" and "info" in local_kw:
                d = v.copy()
                d.update(local_kw["info"])
                local_kw["info"] = d
            else:
                local_kw.setdefault(k, v)
        return self.class_(**local_kw)

    def configure(self, **new_kw: Any) -> None:
        """(Re)configure the arguments for this sessionmaker.

        e.g.::

            Session = sessionmaker()

            Session.configure(bind=create_engine('sqlite://'))
        """
        self.kw.update(new_kw)

    def __repr__(self) -> str:
        return "%s(class_=%r, %s)" % (
            self.__class__.__name__,
            self.class_.__name__,
            ", ".join("%s=%r" % (k, v) for k, v in self.kw.items()),
        )


def close_all_sessions() -> None:
    """Close all sessions in memory.

    This function consults a global registry of all :class:`.Session` objects
    and calls :meth:`.Session.close` on them, which resets them to a clean
    state.

    This function is not for general use but may be useful for test suites
    within the teardown scheme.

    .. versionadded:: 1.3

    """

    for sess in _sessions.values():
        sess.close()


def make_transient(instance: object) -> None:
    """Alter the state of the given instance so that it is :term:`transient`.

    .. note::

        :func:`.make_transient` is a special-case function for
        advanced use cases only.

    The given mapped instance is assumed to be in the :term:`persistent` or
    :term:`detached` state.   The function will remove its association with any
    :class:`.Session` as well as its :attr:`.InstanceState.identity`. The
    effect is that the object will behave as though it were newly constructed,
    except retaining any attribute / collection values that were loaded at the
    time of the call.   The :attr:`.InstanceState.deleted` flag is also reset
    if this object had been deleted as a result of using
    :meth:`.Session.delete`.

    .. warning::

        :func:`.make_transient` does **not** "unexpire" or otherwise eagerly
        load ORM-mapped attributes that are not currently loaded at the time
        the function is called.   This includes attributes which:

        * were expired via :meth:`.Session.expire`

        * were expired as the natural effect of committing a session
          transaction, e.g. :meth:`.Session.commit`

        * are normally :term:`lazy loaded` but are not currently loaded

        * are "deferred" (see :ref:`orm_queryguide_column_deferral`) and are
          not yet loaded

        * were not present in the query which loaded this object, such as that
          which is common in joined table inheritance and other scenarios.

        After :func:`.make_transient` is called, unloaded attributes such
        as those above will normally resolve to the value ``None`` when
        accessed, or an empty collection for a collection-oriented attribute.
        As the object is transient and un-associated with any database
        identity, it will no longer retrieve these values.

    .. seealso::

        :func:`.make_transient_to_detached`

    """
    state = attributes.instance_state(instance)
    s = _state_session(state)
    if s:
        s._expunge_states([state])

    # remove expired state
    state.expired_attributes.clear()

    # remove deferred callables
    if state.callables:
        del state.callables

    if state.key:
        del state.key
    if state._deleted:
        del state._deleted


def make_transient_to_detached(instance: object) -> None:
    """Make the given transient instance :term:`detached`.

    .. note::

        :func:`.make_transient_to_detached` is a special-case function for
        advanced use cases only.

    All attribute history on the given instance
    will be reset as though the instance were freshly loaded
    from a query.  Missing attributes will be marked as expired.
    The primary key attributes of the object, which are required, will be made
    into the "key" of the instance.

    The object can then be added to a session, or merged
    possibly with the load=False flag, at which point it will look
    as if it were loaded that way, without emitting SQL.

    This is a special use case function that differs from a normal
    call to :meth:`.Session.merge` in that a given persistent state
    can be manufactured without any SQL calls.

    .. seealso::

        :func:`.make_transient`

        :meth:`.Session.enable_relationship_loading`

    """
    state = attributes.instance_state(instance)
    if state.session_id or state.key:
        raise sa_exc.InvalidRequestError("Given object must be transient")
    state.key = state.mapper._identity_key_from_state(state)
    if state._deleted:
        del state._deleted
    state._commit_all(state.dict)
    state._expire_attributes(state.dict, state.unloaded)


def object_session(instance: object) -> Optional[Session]:
    """Return the :class:`.Session` to which the given instance belongs.

    This is essentially the same as the :attr:`.InstanceState.session`
    accessor.  See that attribute for details.

    """

    try:
        state = attributes.instance_state(instance)
    except exc.NO_STATE as err:
        raise exc.UnmappedInstanceError(instance) from err
    else:
        return _state_session(state)


_new_sessionid = util.counter()<|MERGE_RESOLUTION|>--- conflicted
+++ resolved
@@ -2819,24 +2819,14 @@
 
     @overload
     def query(
-<<<<<<< HEAD
-        self, __ent0: _TCCA[_T0], __ent1: _TCCA[_T1]
+        self, __ent0: _TCCA[_T0], __ent1: _TCCA[_T1], /
     ) -> RowReturningQuery[_T0, _T1]:
-=======
-        self, __ent0: _TCCA[_T0], __ent1: _TCCA[_T1], /
-    ) -> RowReturningQuery[Tuple[_T0, _T1]]:
->>>>>>> 447cafd1
         ...
 
     @overload
     def query(
-<<<<<<< HEAD
-        self, __ent0: _TCCA[_T0], __ent1: _TCCA[_T1], __ent2: _TCCA[_T2]
+        self, __ent0: _TCCA[_T0], __ent1: _TCCA[_T1], __ent2: _TCCA[_T2], /
     ) -> RowReturningQuery[_T0, _T1, _T2]:
-=======
-        self, __ent0: _TCCA[_T0], __ent1: _TCCA[_T1], __ent2: _TCCA[_T2], /
-    ) -> RowReturningQuery[Tuple[_T0, _T1, _T2]]:
->>>>>>> 447cafd1
         ...
 
     @overload
@@ -2846,12 +2836,8 @@
         __ent1: _TCCA[_T1],
         __ent2: _TCCA[_T2],
         __ent3: _TCCA[_T3],
-<<<<<<< HEAD
+        /,
     ) -> RowReturningQuery[_T0, _T1, _T2, _T3]:
-=======
-        /,
-    ) -> RowReturningQuery[Tuple[_T0, _T1, _T2, _T3]]:
->>>>>>> 447cafd1
         ...
 
     @overload
@@ -2862,12 +2848,8 @@
         __ent2: _TCCA[_T2],
         __ent3: _TCCA[_T3],
         __ent4: _TCCA[_T4],
-<<<<<<< HEAD
+        /,
     ) -> RowReturningQuery[_T0, _T1, _T2, _T3, _T4]:
-=======
-        /,
-    ) -> RowReturningQuery[Tuple[_T0, _T1, _T2, _T3, _T4]]:
->>>>>>> 447cafd1
         ...
 
     @overload
@@ -2879,12 +2861,8 @@
         __ent3: _TCCA[_T3],
         __ent4: _TCCA[_T4],
         __ent5: _TCCA[_T5],
-<<<<<<< HEAD
+        /,
     ) -> RowReturningQuery[_T0, _T1, _T2, _T3, _T4, _T5]:
-=======
-        /,
-    ) -> RowReturningQuery[Tuple[_T0, _T1, _T2, _T3, _T4, _T5]]:
->>>>>>> 447cafd1
         ...
 
     @overload
@@ -2897,12 +2875,8 @@
         __ent4: _TCCA[_T4],
         __ent5: _TCCA[_T5],
         __ent6: _TCCA[_T6],
-<<<<<<< HEAD
+        /,
     ) -> RowReturningQuery[_T0, _T1, _T2, _T3, _T4, _T5, _T6]:
-=======
-        /,
-    ) -> RowReturningQuery[Tuple[_T0, _T1, _T2, _T3, _T4, _T5, _T6]]:
->>>>>>> 447cafd1
         ...
 
     @overload
@@ -2916,12 +2890,8 @@
         __ent5: _TCCA[_T5],
         __ent6: _TCCA[_T6],
         __ent7: _TCCA[_T7],
-<<<<<<< HEAD
+        /,
     ) -> RowReturningQuery[_T0, _T1, _T2, _T3, _T4, _T5, _T6, _T7]:
-=======
-        /,
-    ) -> RowReturningQuery[Tuple[_T0, _T1, _T2, _T3, _T4, _T5, _T6, _T7]]:
->>>>>>> 447cafd1
         ...
 
     # END OVERLOADED FUNCTIONS self.query
