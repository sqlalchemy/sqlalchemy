# orm/scoping.py
# Copyright (C) 2005-2024 the SQLAlchemy authors and contributors
# <see AUTHORS file>
#
# This module is part of SQLAlchemy and is released under
# the MIT License: https://www.opensource.org/licenses/mit-license.php

from __future__ import annotations

from typing import Any
from typing import Callable
from typing import Dict
from typing import Generic
from typing import Iterable
from typing import Iterator
from typing import Optional
from typing import overload
from typing import Protocol
from typing import Sequence
from typing import Tuple
from typing import Type
from typing import TYPE_CHECKING
from typing import TypeVar
from typing import Union

from .session import _S
from .session import Session
from .. import exc as sa_exc
from .. import util
from ..util import create_proxy_methods
from ..util import ScopedRegistry
from ..util import ThreadLocalRegistry
from ..util import warn
from ..util import warn_deprecated
<<<<<<< HEAD
from ..util.typing import Protocol
from ..util.typing import TupleAny
from ..util.typing import TypeVarTuple
from ..util.typing import Unpack
=======
>>>>>>> 8f4ac0c0

if TYPE_CHECKING:
    from ._typing import _EntityType
    from ._typing import _IdentityKeyType
    from ._typing import OrmExecuteOptionsParameter
    from .identity import IdentityMap
    from .interfaces import ORMOption
    from .mapper import Mapper
    from .query import Query
    from .query import RowReturningQuery
    from .session import _BindArguments
    from .session import _EntityBindKey
    from .session import _PKIdentityArgument
    from .session import _SessionBind
    from .session import sessionmaker
    from .session import SessionTransaction
    from ..engine import Connection
    from ..engine import CursorResult
    from ..engine import Engine
    from ..engine import Result
    from ..engine import Row
    from ..engine import RowMapping
    from ..engine.interfaces import _CoreAnyExecuteParams
    from ..engine.interfaces import _CoreSingleExecuteParams
    from ..engine.interfaces import CoreExecuteOptionsParameter
    from ..engine.result import ScalarResult
    from ..sql._typing import _ColumnsClauseArgument
    from ..sql._typing import _T0
    from ..sql._typing import _T1
    from ..sql._typing import _T2
    from ..sql._typing import _T3
    from ..sql._typing import _T4
    from ..sql._typing import _T5
    from ..sql._typing import _T6
    from ..sql._typing import _T7
    from ..sql._typing import _TypedColumnClauseArgument as _TCCA
    from ..sql.base import Executable
    from ..sql.dml import UpdateBase
    from ..sql.elements import ClauseElement
    from ..sql.roles import TypedColumnsClauseRole
    from ..sql.selectable import ForUpdateParameter
    from ..sql.selectable import TypedReturnsRows


_T = TypeVar("_T", bound=Any)
_Ts = TypeVarTuple("_Ts")


class QueryPropertyDescriptor(Protocol):
    """Describes the type applied to a class-level
    :meth:`_orm.scoped_session.query_property` attribute.

    .. versionadded:: 2.0.5

    """

    def __get__(self, instance: Any, owner: Type[_T]) -> Query[_T]:
        ...


_O = TypeVar("_O", bound=object)

__all__ = ["scoped_session"]


@create_proxy_methods(
    Session,
    ":class:`_orm.Session`",
    ":class:`_orm.scoping.scoped_session`",
    classmethods=["close_all", "object_session", "identity_key"],
    methods=[
        "__contains__",
        "__iter__",
        "add",
        "add_all",
        "begin",
        "begin_nested",
        "close",
        "reset",
        "commit",
        "connection",
        "delete",
        "execute",
        "expire",
        "expire_all",
        "expunge",
        "expunge_all",
        "flush",
        "get",
        "get_one",
        "get_bind",
        "is_modified",
        "bulk_save_objects",
        "bulk_insert_mappings",
        "bulk_update_mappings",
        "merge",
        "query",
        "refresh",
        "rollback",
        "scalar",
        "scalars",
    ],
    attributes=[
        "bind",
        "dirty",
        "deleted",
        "new",
        "identity_map",
        "is_active",
        "autoflush",
        "no_autoflush",
        "info",
    ],
)
class scoped_session(Generic[_S]):
    """Provides scoped management of :class:`.Session` objects.

    See :ref:`unitofwork_contextual` for a tutorial.

    .. note::

       When using :ref:`asyncio_toplevel`, the async-compatible
       :class:`_asyncio.async_scoped_session` class should be
       used in place of :class:`.scoped_session`.

    """

    _support_async: bool = False

    session_factory: sessionmaker[_S]
    """The `session_factory` provided to `__init__` is stored in this
    attribute and may be accessed at a later time.  This can be useful when
    a new non-scoped :class:`.Session` is needed."""

    registry: ScopedRegistry[_S]

    def __init__(
        self,
        session_factory: sessionmaker[_S],
        scopefunc: Optional[Callable[[], Any]] = None,
    ):
        """Construct a new :class:`.scoped_session`.

        :param session_factory: a factory to create new :class:`.Session`
         instances. This is usually, but not necessarily, an instance
         of :class:`.sessionmaker`.
        :param scopefunc: optional function which defines
         the current scope.   If not passed, the :class:`.scoped_session`
         object assumes "thread-local" scope, and will use
         a Python ``threading.local()`` in order to maintain the current
         :class:`.Session`.  If passed, the function should return
         a hashable token; this token will be used as the key in a
         dictionary in order to store and retrieve the current
         :class:`.Session`.

        """
        self.session_factory = session_factory

        if scopefunc:
            self.registry = ScopedRegistry(session_factory, scopefunc)
        else:
            self.registry = ThreadLocalRegistry(session_factory)

    @property
    def _proxied(self) -> _S:
        return self.registry()

    def __call__(self, **kw: Any) -> _S:
        r"""Return the current :class:`.Session`, creating it
        using the :attr:`.scoped_session.session_factory` if not present.

        :param \**kw: Keyword arguments will be passed to the
         :attr:`.scoped_session.session_factory` callable, if an existing
         :class:`.Session` is not present.  If the :class:`.Session` is present
         and keyword arguments have been passed,
         :exc:`~sqlalchemy.exc.InvalidRequestError` is raised.

        """
        if kw:
            if self.registry.has():
                raise sa_exc.InvalidRequestError(
                    "Scoped session is already present; "
                    "no new arguments may be specified."
                )
            else:
                sess = self.session_factory(**kw)
                self.registry.set(sess)
        else:
            sess = self.registry()
        if not self._support_async and sess._is_asyncio:
            warn_deprecated(
                "Using `scoped_session` with asyncio is deprecated and "
                "will raise an error in a future version. "
                "Please use `async_scoped_session` instead.",
                "1.4.23",
            )
        return sess

    def configure(self, **kwargs: Any) -> None:
        """reconfigure the :class:`.sessionmaker` used by this
        :class:`.scoped_session`.

        See :meth:`.sessionmaker.configure`.

        """

        if self.registry.has():
            warn(
                "At least one scoped session is already present. "
                " configure() can not affect sessions that have "
                "already been created."
            )

        self.session_factory.configure(**kwargs)

    def remove(self) -> None:
        """Dispose of the current :class:`.Session`, if present.

        This will first call :meth:`.Session.close` method
        on the current :class:`.Session`, which releases any existing
        transactional/connection resources still being held; transactions
        specifically are rolled back.  The :class:`.Session` is then
        discarded.   Upon next usage within the same scope,
        the :class:`.scoped_session` will produce a new
        :class:`.Session` object.

        """

        if self.registry.has():
            self.registry().close()
        self.registry.clear()

    def query_property(
        self, query_cls: Optional[Type[Query[_T]]] = None
    ) -> QueryPropertyDescriptor:
        """return a class property which produces a legacy
        :class:`_query.Query` object against the class and the current
        :class:`.Session` when called.

        .. legacy:: The :meth:`_orm.scoped_session.query_property` accessor
           is specific to the legacy :class:`.Query` object and is not
           considered to be part of :term:`2.0-style` ORM use.

        e.g.::

            from sqlalchemy.orm import QueryPropertyDescriptor
            from sqlalchemy.orm import scoped_session
            from sqlalchemy.orm import sessionmaker

            Session = scoped_session(sessionmaker())

            class MyClass:
                query: QueryPropertyDescriptor = Session.query_property()

            # after mappers are defined
            result = MyClass.query.filter(MyClass.name=='foo').all()

        Produces instances of the session's configured query class by
        default.  To override and use a custom implementation, provide
        a ``query_cls`` callable.  The callable will be invoked with
        the class's mapper as a positional argument and a session
        keyword argument.

        There is no limit to the number of query properties placed on
        a class.

        """

        class query:
            def __get__(s, instance: Any, owner: Type[_O]) -> Query[_O]:
                if query_cls:
                    # custom query class
                    return query_cls(owner, session=self.registry())  # type: ignore  # noqa: E501
                else:
                    # session's configured query class
                    return self.registry().query(owner)

        return query()

    # START PROXY METHODS scoped_session

    # code within this block is **programmatically,
    # statically generated** by tools/generate_proxy_methods.py

    def __contains__(self, instance: object) -> bool:
        r"""Return True if the instance is associated with this session.

        .. container:: class_bases

            Proxied for the :class:`_orm.Session` class on
            behalf of the :class:`_orm.scoping.scoped_session` class.

        The instance may be pending or persistent within the Session for a
        result of True.


        """  # noqa: E501

        return self._proxied.__contains__(instance)

    def __iter__(self) -> Iterator[object]:
        r"""Iterate over all pending or persistent instances within this
        Session.

        .. container:: class_bases

            Proxied for the :class:`_orm.Session` class on
            behalf of the :class:`_orm.scoping.scoped_session` class.


        """  # noqa: E501

        return self._proxied.__iter__()

    def add(self, instance: object, _warn: bool = True) -> None:
        r"""Place an object into this :class:`_orm.Session`.

        .. container:: class_bases

            Proxied for the :class:`_orm.Session` class on
            behalf of the :class:`_orm.scoping.scoped_session` class.

        Objects that are in the :term:`transient` state when passed to the
        :meth:`_orm.Session.add` method will move to the
        :term:`pending` state, until the next flush, at which point they
        will move to the :term:`persistent` state.

        Objects that are in the :term:`detached` state when passed to the
        :meth:`_orm.Session.add` method will move to the :term:`persistent`
        state directly.

        If the transaction used by the :class:`_orm.Session` is rolled back,
        objects which were transient when they were passed to
        :meth:`_orm.Session.add` will be moved back to the
        :term:`transient` state, and will no longer be present within this
        :class:`_orm.Session`.

        .. seealso::

            :meth:`_orm.Session.add_all`

            :ref:`session_adding` - at :ref:`session_basics`


        """  # noqa: E501

        return self._proxied.add(instance, _warn=_warn)

    def add_all(self, instances: Iterable[object]) -> None:
        r"""Add the given collection of instances to this :class:`_orm.Session`.

        .. container:: class_bases

            Proxied for the :class:`_orm.Session` class on
            behalf of the :class:`_orm.scoping.scoped_session` class.

        See the documentation for :meth:`_orm.Session.add` for a general
        behavioral description.

        .. seealso::

            :meth:`_orm.Session.add`

            :ref:`session_adding` - at :ref:`session_basics`


        """  # noqa: E501

        return self._proxied.add_all(instances)

    def begin(self, nested: bool = False) -> SessionTransaction:
        r"""Begin a transaction, or nested transaction,
        on this :class:`.Session`, if one is not already begun.

        .. container:: class_bases

            Proxied for the :class:`_orm.Session` class on
            behalf of the :class:`_orm.scoping.scoped_session` class.

        The :class:`_orm.Session` object features **autobegin** behavior,
        so that normally it is not necessary to call the
        :meth:`_orm.Session.begin`
        method explicitly. However, it may be used in order to control
        the scope of when the transactional state is begun.

        When used to begin the outermost transaction, an error is raised
        if this :class:`.Session` is already inside of a transaction.

        :param nested: if True, begins a SAVEPOINT transaction and is
         equivalent to calling :meth:`~.Session.begin_nested`. For
         documentation on SAVEPOINT transactions, please see
         :ref:`session_begin_nested`.

        :return: the :class:`.SessionTransaction` object.  Note that
         :class:`.SessionTransaction`
         acts as a Python context manager, allowing :meth:`.Session.begin`
         to be used in a "with" block.  See :ref:`session_explicit_begin` for
         an example.

        .. seealso::

            :ref:`session_autobegin`

            :ref:`unitofwork_transaction`

            :meth:`.Session.begin_nested`



        """  # noqa: E501

        return self._proxied.begin(nested=nested)

    def begin_nested(self) -> SessionTransaction:
        r"""Begin a "nested" transaction on this Session, e.g. SAVEPOINT.

        .. container:: class_bases

            Proxied for the :class:`_orm.Session` class on
            behalf of the :class:`_orm.scoping.scoped_session` class.

        The target database(s) and associated drivers must support SQL
        SAVEPOINT for this method to function correctly.

        For documentation on SAVEPOINT
        transactions, please see :ref:`session_begin_nested`.

        :return: the :class:`.SessionTransaction` object.  Note that
         :class:`.SessionTransaction` acts as a context manager, allowing
         :meth:`.Session.begin_nested` to be used in a "with" block.
         See :ref:`session_begin_nested` for a usage example.

        .. seealso::

            :ref:`session_begin_nested`

            :ref:`pysqlite_serializable` - special workarounds required
            with the SQLite driver in order for SAVEPOINT to work
            correctly. For asyncio use cases, see the section
            :ref:`aiosqlite_serializable`.


        """  # noqa: E501

        return self._proxied.begin_nested()

    def close(self) -> None:
        r"""Close out the transactional resources and ORM objects used by this
        :class:`_orm.Session`.

        .. container:: class_bases

            Proxied for the :class:`_orm.Session` class on
            behalf of the :class:`_orm.scoping.scoped_session` class.

        This expunges all ORM objects associated with this
        :class:`_orm.Session`, ends any transaction in progress and
        :term:`releases` any :class:`_engine.Connection` objects which this
        :class:`_orm.Session` itself has checked out from associated
        :class:`_engine.Engine` objects. The operation then leaves the
        :class:`_orm.Session` in a state which it may be used again.

        .. tip::

            In the default running mode the :meth:`_orm.Session.close`
            method **does not prevent the Session from being used again**.
            The :class:`_orm.Session` itself does not actually have a
            distinct "closed" state; it merely means
            the :class:`_orm.Session` will release all database connections
            and ORM objects.

            Setting the parameter :paramref:`_orm.Session.close_resets_only`
            to ``False`` will instead make the ``close`` final, meaning that
            any further action on the session will be forbidden.

        .. versionchanged:: 1.4  The :meth:`.Session.close` method does not
           immediately create a new :class:`.SessionTransaction` object;
           instead, the new :class:`.SessionTransaction` is created only if
           the :class:`.Session` is used again for a database operation.

        .. seealso::

            :ref:`session_closing` - detail on the semantics of
            :meth:`_orm.Session.close` and :meth:`_orm.Session.reset`.

            :meth:`_orm.Session.reset` - a similar method that behaves like
            ``close()`` with  the parameter
            :paramref:`_orm.Session.close_resets_only` set to ``True``.


        """  # noqa: E501

        return self._proxied.close()

    def reset(self) -> None:
        r"""Close out the transactional resources and ORM objects used by this
        :class:`_orm.Session`, resetting the session to its initial state.

        .. container:: class_bases

            Proxied for the :class:`_orm.Session` class on
            behalf of the :class:`_orm.scoping.scoped_session` class.

        This method provides for same "reset-only" behavior that the
        :meth:`_orm.Session.close` method has provided historically, where the
        state of the :class:`_orm.Session` is reset as though the object were
        brand new, and ready to be used again.
        This method may then be useful for :class:`_orm.Session` objects
        which set :paramref:`_orm.Session.close_resets_only` to ``False``,
        so that "reset only" behavior is still available.

        .. versionadded:: 2.0.22

        .. seealso::

            :ref:`session_closing` - detail on the semantics of
            :meth:`_orm.Session.close` and :meth:`_orm.Session.reset`.

            :meth:`_orm.Session.close` - a similar method will additionally
            prevent re-use of the Session when the parameter
            :paramref:`_orm.Session.close_resets_only` is set to ``False``.

        """  # noqa: E501

        return self._proxied.reset()

    def commit(self) -> None:
        r"""Flush pending changes and commit the current transaction.

        .. container:: class_bases

            Proxied for the :class:`_orm.Session` class on
            behalf of the :class:`_orm.scoping.scoped_session` class.

        When the COMMIT operation is complete, all objects are fully
        :term:`expired`, erasing their internal contents, which will be
        automatically re-loaded when the objects are next accessed. In the
        interim, these objects are in an expired state and will not function if
        they are :term:`detached` from the :class:`.Session`. Additionally,
        this re-load operation is not supported when using asyncio-oriented
        APIs. The :paramref:`.Session.expire_on_commit` parameter may be used
        to disable this behavior.

        When there is no transaction in place for the :class:`.Session`,
        indicating that no operations were invoked on this :class:`.Session`
        since the previous call to :meth:`.Session.commit`, the method will
        begin and commit an internal-only "logical" transaction, that does not
        normally affect the database unless pending flush changes were
        detected, but will still invoke event handlers and object expiration
        rules.

        The outermost database transaction is committed unconditionally,
        automatically releasing any SAVEPOINTs in effect.

        .. seealso::

            :ref:`session_committing`

            :ref:`unitofwork_transaction`

            :ref:`asyncio_orm_avoid_lazyloads`


        """  # noqa: E501

        return self._proxied.commit()

    def connection(
        self,
        bind_arguments: Optional[_BindArguments] = None,
        execution_options: Optional[CoreExecuteOptionsParameter] = None,
    ) -> Connection:
        r"""Return a :class:`_engine.Connection` object corresponding to this
        :class:`.Session` object's transactional state.

        .. container:: class_bases

            Proxied for the :class:`_orm.Session` class on
            behalf of the :class:`_orm.scoping.scoped_session` class.

        Either the :class:`_engine.Connection` corresponding to the current
        transaction is returned, or if no transaction is in progress, a new
        one is begun and the :class:`_engine.Connection`
        returned (note that no
        transactional state is established with the DBAPI until the first
        SQL statement is emitted).

        Ambiguity in multi-bind or unbound :class:`.Session` objects can be
        resolved through any of the optional keyword arguments.   This
        ultimately makes usage of the :meth:`.get_bind` method for resolution.

        :param bind_arguments: dictionary of bind arguments.  May include
         "mapper", "bind", "clause", other custom arguments that are passed
         to :meth:`.Session.get_bind`.

        :param execution_options: a dictionary of execution options that will
         be passed to :meth:`_engine.Connection.execution_options`, **when the
         connection is first procured only**.   If the connection is already
         present within the :class:`.Session`, a warning is emitted and
         the arguments are ignored.

         .. seealso::

            :ref:`session_transaction_isolation`


        """  # noqa: E501

        return self._proxied.connection(
            bind_arguments=bind_arguments, execution_options=execution_options
        )

    def delete(self, instance: object) -> None:
        r"""Mark an instance as deleted.

        .. container:: class_bases

            Proxied for the :class:`_orm.Session` class on
            behalf of the :class:`_orm.scoping.scoped_session` class.

        The object is assumed to be either :term:`persistent` or
        :term:`detached` when passed; after the method is called, the
        object will remain in the :term:`persistent` state until the next
        flush proceeds.  During this time, the object will also be a member
        of the :attr:`_orm.Session.deleted` collection.

        When the next flush proceeds, the object will move to the
        :term:`deleted` state, indicating a ``DELETE`` statement was emitted
        for its row within the current transaction.   When the transaction
        is successfully committed,
        the deleted object is moved to the :term:`detached` state and is
        no longer present within this :class:`_orm.Session`.

        .. seealso::

            :ref:`session_deleting` - at :ref:`session_basics`


        """  # noqa: E501

        return self._proxied.delete(instance)

    @overload
    def execute(
        self,
        statement: TypedReturnsRows[Unpack[_Ts]],
        params: Optional[_CoreAnyExecuteParams] = None,
        *,
        execution_options: OrmExecuteOptionsParameter = util.EMPTY_DICT,
        bind_arguments: Optional[_BindArguments] = None,
        _parent_execute_state: Optional[Any] = None,
        _add_event: Optional[Any] = None,
    ) -> Result[Unpack[_Ts]]:
        ...

    @overload
    def execute(
        self,
        statement: UpdateBase,
        params: Optional[_CoreAnyExecuteParams] = None,
        *,
        execution_options: OrmExecuteOptionsParameter = util.EMPTY_DICT,
        bind_arguments: Optional[_BindArguments] = None,
        _parent_execute_state: Optional[Any] = None,
        _add_event: Optional[Any] = None,
    ) -> CursorResult[Unpack[TupleAny]]:
        ...

    @overload
    def execute(
        self,
        statement: Executable,
        params: Optional[_CoreAnyExecuteParams] = None,
        *,
        execution_options: OrmExecuteOptionsParameter = util.EMPTY_DICT,
        bind_arguments: Optional[_BindArguments] = None,
        _parent_execute_state: Optional[Any] = None,
        _add_event: Optional[Any] = None,
    ) -> Result[Unpack[TupleAny]]:
        ...

    def execute(
        self,
        statement: Executable,
        params: Optional[_CoreAnyExecuteParams] = None,
        *,
        execution_options: OrmExecuteOptionsParameter = util.EMPTY_DICT,
        bind_arguments: Optional[_BindArguments] = None,
        _parent_execute_state: Optional[Any] = None,
        _add_event: Optional[Any] = None,
    ) -> Result[Unpack[TupleAny]]:
        r"""Execute a SQL expression construct.

        .. container:: class_bases

            Proxied for the :class:`_orm.Session` class on
            behalf of the :class:`_orm.scoping.scoped_session` class.

        Returns a :class:`_engine.Result` object representing
        results of the statement execution.

        E.g.::

            from sqlalchemy import select
            result = session.execute(
                select(User).where(User.id == 5)
            )

        The API contract of :meth:`_orm.Session.execute` is similar to that
        of :meth:`_engine.Connection.execute`, the :term:`2.0 style` version
        of :class:`_engine.Connection`.

        .. versionchanged:: 1.4 the :meth:`_orm.Session.execute` method is
           now the primary point of ORM statement execution when using
           :term:`2.0 style` ORM usage.

        :param statement:
            An executable statement (i.e. an :class:`.Executable` expression
            such as :func:`_expression.select`).

        :param params:
            Optional dictionary, or list of dictionaries, containing
            bound parameter values.   If a single dictionary, single-row
            execution occurs; if a list of dictionaries, an
            "executemany" will be invoked.  The keys in each dictionary
            must correspond to parameter names present in the statement.

        :param execution_options: optional dictionary of execution options,
         which will be associated with the statement execution.  This
         dictionary can provide a subset of the options that are accepted
         by :meth:`_engine.Connection.execution_options`, and may also
         provide additional options understood only in an ORM context.

         .. seealso::

            :ref:`orm_queryguide_execution_options` - ORM-specific execution
            options

        :param bind_arguments: dictionary of additional arguments to determine
         the bind.  May include "mapper", "bind", or other custom arguments.
         Contents of this dictionary are passed to the
         :meth:`.Session.get_bind` method.

        :return: a :class:`_engine.Result` object.



        """  # noqa: E501

        return self._proxied.execute(
            statement,
            params=params,
            execution_options=execution_options,
            bind_arguments=bind_arguments,
            _parent_execute_state=_parent_execute_state,
            _add_event=_add_event,
        )

    def expire(
        self, instance: object, attribute_names: Optional[Iterable[str]] = None
    ) -> None:
        r"""Expire the attributes on an instance.

        .. container:: class_bases

            Proxied for the :class:`_orm.Session` class on
            behalf of the :class:`_orm.scoping.scoped_session` class.

        Marks the attributes of an instance as out of date. When an expired
        attribute is next accessed, a query will be issued to the
        :class:`.Session` object's current transactional context in order to
        load all expired attributes for the given instance.   Note that
        a highly isolated transaction will return the same values as were
        previously read in that same transaction, regardless of changes
        in database state outside of that transaction.

        To expire all objects in the :class:`.Session` simultaneously,
        use :meth:`Session.expire_all`.

        The :class:`.Session` object's default behavior is to
        expire all state whenever the :meth:`Session.rollback`
        or :meth:`Session.commit` methods are called, so that new
        state can be loaded for the new transaction.   For this reason,
        calling :meth:`Session.expire` only makes sense for the specific
        case that a non-ORM SQL statement was emitted in the current
        transaction.

        :param instance: The instance to be refreshed.
        :param attribute_names: optional list of string attribute names
          indicating a subset of attributes to be expired.

        .. seealso::

            :ref:`session_expire` - introductory material

            :meth:`.Session.expire`

            :meth:`.Session.refresh`

            :meth:`_orm.Query.populate_existing`


        """  # noqa: E501

        return self._proxied.expire(instance, attribute_names=attribute_names)

    def expire_all(self) -> None:
        r"""Expires all persistent instances within this Session.

        .. container:: class_bases

            Proxied for the :class:`_orm.Session` class on
            behalf of the :class:`_orm.scoping.scoped_session` class.

        When any attributes on a persistent instance is next accessed,
        a query will be issued using the
        :class:`.Session` object's current transactional context in order to
        load all expired attributes for the given instance.   Note that
        a highly isolated transaction will return the same values as were
        previously read in that same transaction, regardless of changes
        in database state outside of that transaction.

        To expire individual objects and individual attributes
        on those objects, use :meth:`Session.expire`.

        The :class:`.Session` object's default behavior is to
        expire all state whenever the :meth:`Session.rollback`
        or :meth:`Session.commit` methods are called, so that new
        state can be loaded for the new transaction.   For this reason,
        calling :meth:`Session.expire_all` is not usually needed,
        assuming the transaction is isolated.

        .. seealso::

            :ref:`session_expire` - introductory material

            :meth:`.Session.expire`

            :meth:`.Session.refresh`

            :meth:`_orm.Query.populate_existing`


        """  # noqa: E501

        return self._proxied.expire_all()

    def expunge(self, instance: object) -> None:
        r"""Remove the `instance` from this ``Session``.

        .. container:: class_bases

            Proxied for the :class:`_orm.Session` class on
            behalf of the :class:`_orm.scoping.scoped_session` class.

        This will free all internal references to the instance.  Cascading
        will be applied according to the *expunge* cascade rule.


        """  # noqa: E501

        return self._proxied.expunge(instance)

    def expunge_all(self) -> None:
        r"""Remove all object instances from this ``Session``.

        .. container:: class_bases

            Proxied for the :class:`_orm.Session` class on
            behalf of the :class:`_orm.scoping.scoped_session` class.

        This is equivalent to calling ``expunge(obj)`` on all objects in this
        ``Session``.


        """  # noqa: E501

        return self._proxied.expunge_all()

    def flush(self, objects: Optional[Sequence[Any]] = None) -> None:
        r"""Flush all the object changes to the database.

        .. container:: class_bases

            Proxied for the :class:`_orm.Session` class on
            behalf of the :class:`_orm.scoping.scoped_session` class.

        Writes out all pending object creations, deletions and modifications
        to the database as INSERTs, DELETEs, UPDATEs, etc.  Operations are
        automatically ordered by the Session's unit of work dependency
        solver.

        Database operations will be issued in the current transactional
        context and do not affect the state of the transaction, unless an
        error occurs, in which case the entire transaction is rolled back.
        You may flush() as often as you like within a transaction to move
        changes from Python to the database's transaction buffer.

        :param objects: Optional; restricts the flush operation to operate
          only on elements that are in the given collection.

          This feature is for an extremely narrow set of use cases where
          particular objects may need to be operated upon before the
          full flush() occurs.  It is not intended for general use.


        """  # noqa: E501

        return self._proxied.flush(objects=objects)

    def get(
        self,
        entity: _EntityBindKey[_O],
        ident: _PKIdentityArgument,
        *,
        options: Optional[Sequence[ORMOption]] = None,
        populate_existing: bool = False,
        with_for_update: ForUpdateParameter = None,
        identity_token: Optional[Any] = None,
        execution_options: OrmExecuteOptionsParameter = util.EMPTY_DICT,
        bind_arguments: Optional[_BindArguments] = None,
    ) -> Optional[_O]:
        r"""Return an instance based on the given primary key identifier,
        or ``None`` if not found.

        .. container:: class_bases

            Proxied for the :class:`_orm.Session` class on
            behalf of the :class:`_orm.scoping.scoped_session` class.

        E.g.::

            my_user = session.get(User, 5)

            some_object = session.get(VersionedFoo, (5, 10))

            some_object = session.get(
                VersionedFoo,
                {"id": 5, "version_id": 10}
            )

        .. versionadded:: 1.4 Added :meth:`_orm.Session.get`, which is moved
           from the now legacy :meth:`_orm.Query.get` method.

        :meth:`_orm.Session.get` is special in that it provides direct
        access to the identity map of the :class:`.Session`.
        If the given primary key identifier is present
        in the local identity map, the object is returned
        directly from this collection and no SQL is emitted,
        unless the object has been marked fully expired.
        If not present,
        a SELECT is performed in order to locate the object.

        :meth:`_orm.Session.get` also will perform a check if
        the object is present in the identity map and
        marked as expired - a SELECT
        is emitted to refresh the object as well as to
        ensure that the row is still present.
        If not, :class:`~sqlalchemy.orm.exc.ObjectDeletedError` is raised.

        :param entity: a mapped class or :class:`.Mapper` indicating the
         type of entity to be loaded.

        :param ident: A scalar, tuple, or dictionary representing the
         primary key.  For a composite (e.g. multiple column) primary key,
         a tuple or dictionary should be passed.

         For a single-column primary key, the scalar calling form is typically
         the most expedient.  If the primary key of a row is the value "5",
         the call looks like::

            my_object = session.get(SomeClass, 5)

         The tuple form contains primary key values typically in
         the order in which they correspond to the mapped
         :class:`_schema.Table`
         object's primary key columns, or if the
         :paramref:`_orm.Mapper.primary_key` configuration parameter were
         used, in
         the order used for that parameter. For example, if the primary key
         of a row is represented by the integer
         digits "5, 10" the call would look like::

             my_object = session.get(SomeClass, (5, 10))

         The dictionary form should include as keys the mapped attribute names
         corresponding to each element of the primary key.  If the mapped class
         has the attributes ``id``, ``version_id`` as the attributes which
         store the object's primary key value, the call would look like::

            my_object = session.get(SomeClass, {"id": 5, "version_id": 10})

        :param options: optional sequence of loader options which will be
         applied to the query, if one is emitted.

        :param populate_existing: causes the method to unconditionally emit
         a SQL query and refresh the object with the newly loaded data,
         regardless of whether or not the object is already present.

        :param with_for_update: optional boolean ``True`` indicating FOR UPDATE
          should be used, or may be a dictionary containing flags to
          indicate a more specific set of FOR UPDATE flags for the SELECT;
          flags should match the parameters of
          :meth:`_query.Query.with_for_update`.
          Supersedes the :paramref:`.Session.refresh.lockmode` parameter.

        :param execution_options: optional dictionary of execution options,
         which will be associated with the query execution if one is emitted.
         This dictionary can provide a subset of the options that are
         accepted by :meth:`_engine.Connection.execution_options`, and may
         also provide additional options understood only in an ORM context.

         .. versionadded:: 1.4.29

         .. seealso::

            :ref:`orm_queryguide_execution_options` - ORM-specific execution
            options

        :param bind_arguments: dictionary of additional arguments to determine
         the bind.  May include "mapper", "bind", or other custom arguments.
         Contents of this dictionary are passed to the
         :meth:`.Session.get_bind` method.

         .. versionadded: 2.0.0rc1

        :return: The object instance, or ``None``.


        """  # noqa: E501

        return self._proxied.get(
            entity,
            ident,
            options=options,
            populate_existing=populate_existing,
            with_for_update=with_for_update,
            identity_token=identity_token,
            execution_options=execution_options,
            bind_arguments=bind_arguments,
        )

    def get_one(
        self,
        entity: _EntityBindKey[_O],
        ident: _PKIdentityArgument,
        *,
        options: Optional[Sequence[ORMOption]] = None,
        populate_existing: bool = False,
        with_for_update: ForUpdateParameter = None,
        identity_token: Optional[Any] = None,
        execution_options: OrmExecuteOptionsParameter = util.EMPTY_DICT,
        bind_arguments: Optional[_BindArguments] = None,
    ) -> _O:
        r"""Return exactly one instance based on the given primary key
        identifier, or raise an exception if not found.

        .. container:: class_bases

            Proxied for the :class:`_orm.Session` class on
            behalf of the :class:`_orm.scoping.scoped_session` class.

        Raises ``sqlalchemy.orm.exc.NoResultFound`` if the query
        selects no rows.

        For a detailed documentation of the arguments see the
        method :meth:`.Session.get`.

        .. versionadded:: 2.0.22

        :return: The object instance.

        .. seealso::

            :meth:`.Session.get` - equivalent method that instead
              returns ``None`` if no row was found with the provided primary
              key


        """  # noqa: E501

        return self._proxied.get_one(
            entity,
            ident,
            options=options,
            populate_existing=populate_existing,
            with_for_update=with_for_update,
            identity_token=identity_token,
            execution_options=execution_options,
            bind_arguments=bind_arguments,
        )

    def get_bind(
        self,
        mapper: Optional[_EntityBindKey[_O]] = None,
        *,
        clause: Optional[ClauseElement] = None,
        bind: Optional[_SessionBind] = None,
        _sa_skip_events: Optional[bool] = None,
        _sa_skip_for_implicit_returning: bool = False,
        **kw: Any,
    ) -> Union[Engine, Connection]:
        r"""Return a "bind" to which this :class:`.Session` is bound.

        .. container:: class_bases

            Proxied for the :class:`_orm.Session` class on
            behalf of the :class:`_orm.scoping.scoped_session` class.

        The "bind" is usually an instance of :class:`_engine.Engine`,
        except in the case where the :class:`.Session` has been
        explicitly bound directly to a :class:`_engine.Connection`.

        For a multiply-bound or unbound :class:`.Session`, the
        ``mapper`` or ``clause`` arguments are used to determine the
        appropriate bind to return.

        Note that the "mapper" argument is usually present
        when :meth:`.Session.get_bind` is called via an ORM
        operation such as a :meth:`.Session.query`, each
        individual INSERT/UPDATE/DELETE operation within a
        :meth:`.Session.flush`, call, etc.

        The order of resolution is:

        1. if mapper given and :paramref:`.Session.binds` is present,
           locate a bind based first on the mapper in use, then
           on the mapped class in use, then on any base classes that are
           present in the ``__mro__`` of the mapped class, from more specific
           superclasses to more general.
        2. if clause given and ``Session.binds`` is present,
           locate a bind based on :class:`_schema.Table` objects
           found in the given clause present in ``Session.binds``.
        3. if ``Session.binds`` is present, return that.
        4. if clause given, attempt to return a bind
           linked to the :class:`_schema.MetaData` ultimately
           associated with the clause.
        5. if mapper given, attempt to return a bind
           linked to the :class:`_schema.MetaData` ultimately
           associated with the :class:`_schema.Table` or other
           selectable to which the mapper is mapped.
        6. No bind can be found, :exc:`~sqlalchemy.exc.UnboundExecutionError`
           is raised.

        Note that the :meth:`.Session.get_bind` method can be overridden on
        a user-defined subclass of :class:`.Session` to provide any kind
        of bind resolution scheme.  See the example at
        :ref:`session_custom_partitioning`.

        :param mapper:
          Optional mapped class or corresponding :class:`_orm.Mapper` instance.
          The bind can be derived from a :class:`_orm.Mapper` first by
          consulting the "binds" map associated with this :class:`.Session`,
          and secondly by consulting the :class:`_schema.MetaData` associated
          with the :class:`_schema.Table` to which the :class:`_orm.Mapper` is
          mapped for a bind.

        :param clause:
            A :class:`_expression.ClauseElement` (i.e.
            :func:`_expression.select`,
            :func:`_expression.text`,
            etc.).  If the ``mapper`` argument is not present or could not
            produce a bind, the given expression construct will be searched
            for a bound element, typically a :class:`_schema.Table`
            associated with
            bound :class:`_schema.MetaData`.

        .. seealso::

             :ref:`session_partitioning`

             :paramref:`.Session.binds`

             :meth:`.Session.bind_mapper`

             :meth:`.Session.bind_table`


        """  # noqa: E501

        return self._proxied.get_bind(
            mapper=mapper,
            clause=clause,
            bind=bind,
            _sa_skip_events=_sa_skip_events,
            _sa_skip_for_implicit_returning=_sa_skip_for_implicit_returning,
            **kw,
        )

    def is_modified(
        self, instance: object, include_collections: bool = True
    ) -> bool:
        r"""Return ``True`` if the given instance has locally
        modified attributes.

        .. container:: class_bases

            Proxied for the :class:`_orm.Session` class on
            behalf of the :class:`_orm.scoping.scoped_session` class.

        This method retrieves the history for each instrumented
        attribute on the instance and performs a comparison of the current
        value to its previously committed value, if any.

        It is in effect a more expensive and accurate
        version of checking for the given instance in the
        :attr:`.Session.dirty` collection; a full test for
        each attribute's net "dirty" status is performed.

        E.g.::

            return session.is_modified(someobject)

        A few caveats to this method apply:

        * Instances present in the :attr:`.Session.dirty` collection may
          report ``False`` when tested with this method.  This is because
          the object may have received change events via attribute mutation,
          thus placing it in :attr:`.Session.dirty`, but ultimately the state
          is the same as that loaded from the database, resulting in no net
          change here.
        * Scalar attributes may not have recorded the previously set
          value when a new value was applied, if the attribute was not loaded,
          or was expired, at the time the new value was received - in these
          cases, the attribute is assumed to have a change, even if there is
          ultimately no net change against its database value. SQLAlchemy in
          most cases does not need the "old" value when a set event occurs, so
          it skips the expense of a SQL call if the old value isn't present,
          based on the assumption that an UPDATE of the scalar value is
          usually needed, and in those few cases where it isn't, is less
          expensive on average than issuing a defensive SELECT.

          The "old" value is fetched unconditionally upon set only if the
          attribute container has the ``active_history`` flag set to ``True``.
          This flag is set typically for primary key attributes and scalar
          object references that are not a simple many-to-one.  To set this
          flag for any arbitrary mapped column, use the ``active_history``
          argument with :func:`.column_property`.

        :param instance: mapped instance to be tested for pending changes.
        :param include_collections: Indicates if multivalued collections
         should be included in the operation.  Setting this to ``False`` is a
         way to detect only local-column based properties (i.e. scalar columns
         or many-to-one foreign keys) that would result in an UPDATE for this
         instance upon flush.


        """  # noqa: E501

        return self._proxied.is_modified(
            instance, include_collections=include_collections
        )

    def bulk_save_objects(
        self,
        objects: Iterable[object],
        return_defaults: bool = False,
        update_changed_only: bool = True,
        preserve_order: bool = True,
    ) -> None:
        r"""Perform a bulk save of the given list of objects.

        .. container:: class_bases

            Proxied for the :class:`_orm.Session` class on
            behalf of the :class:`_orm.scoping.scoped_session` class.

        .. legacy::

            This method is a legacy feature as of the 2.0 series of
            SQLAlchemy.   For modern bulk INSERT and UPDATE, see
            the sections :ref:`orm_queryguide_bulk_insert` and
            :ref:`orm_queryguide_bulk_update`.

            For general INSERT and UPDATE of existing ORM mapped objects,
            prefer standard :term:`unit of work` data management patterns,
            introduced in the :ref:`unified_tutorial` at
            :ref:`tutorial_orm_data_manipulation`.  SQLAlchemy 2.0
            now uses :ref:`engine_insertmanyvalues` with modern dialects
            which solves previous issues of bulk INSERT slowness.

        :param objects: a sequence of mapped object instances.  The mapped
         objects are persisted as is, and are **not** associated with the
         :class:`.Session` afterwards.

         For each object, whether the object is sent as an INSERT or an
         UPDATE is dependent on the same rules used by the :class:`.Session`
         in traditional operation; if the object has the
         :attr:`.InstanceState.key`
         attribute set, then the object is assumed to be "detached" and
         will result in an UPDATE.  Otherwise, an INSERT is used.

         In the case of an UPDATE, statements are grouped based on which
         attributes have changed, and are thus to be the subject of each
         SET clause.  If ``update_changed_only`` is False, then all
         attributes present within each object are applied to the UPDATE
         statement, which may help in allowing the statements to be grouped
         together into a larger executemany(), and will also reduce the
         overhead of checking history on attributes.

        :param return_defaults: when True, rows that are missing values which
         generate defaults, namely integer primary key defaults and sequences,
         will be inserted **one at a time**, so that the primary key value
         is available.  In particular this will allow joined-inheritance
         and other multi-table mappings to insert correctly without the need
         to provide primary key values ahead of time; however,
         :paramref:`.Session.bulk_save_objects.return_defaults` **greatly
         reduces the performance gains** of the method overall.  It is strongly
         advised to please use the standard :meth:`_orm.Session.add_all`
         approach.

        :param update_changed_only: when True, UPDATE statements are rendered
         based on those attributes in each state that have logged changes.
         When False, all attributes present are rendered into the SET clause
         with the exception of primary key attributes.

        :param preserve_order: when True, the order of inserts and updates
         matches exactly the order in which the objects are given.   When
         False, common types of objects are grouped into inserts
         and updates, to allow for more batching opportunities.

        .. seealso::

            :doc:`queryguide/dml`

            :meth:`.Session.bulk_insert_mappings`

            :meth:`.Session.bulk_update_mappings`


        """  # noqa: E501

        return self._proxied.bulk_save_objects(
            objects,
            return_defaults=return_defaults,
            update_changed_only=update_changed_only,
            preserve_order=preserve_order,
        )

    def bulk_insert_mappings(
        self,
        mapper: Mapper[Any],
        mappings: Iterable[Dict[str, Any]],
        return_defaults: bool = False,
        render_nulls: bool = False,
    ) -> None:
        r"""Perform a bulk insert of the given list of mapping dictionaries.

        .. container:: class_bases

            Proxied for the :class:`_orm.Session` class on
            behalf of the :class:`_orm.scoping.scoped_session` class.

        .. legacy::

            This method is a legacy feature as of the 2.0 series of
            SQLAlchemy.   For modern bulk INSERT and UPDATE, see
            the sections :ref:`orm_queryguide_bulk_insert` and
            :ref:`orm_queryguide_bulk_update`.  The 2.0 API shares
            implementation details with this method and adds new features
            as well.

        :param mapper: a mapped class, or the actual :class:`_orm.Mapper`
         object,
         representing the single kind of object represented within the mapping
         list.

        :param mappings: a sequence of dictionaries, each one containing the
         state of the mapped row to be inserted, in terms of the attribute
         names on the mapped class.   If the mapping refers to multiple tables,
         such as a joined-inheritance mapping, each dictionary must contain all
         keys to be populated into all tables.

        :param return_defaults: when True, the INSERT process will be altered
         to ensure that newly generated primary key values will be fetched.
         The rationale for this parameter is typically to enable
         :ref:`Joined Table Inheritance <joined_inheritance>` mappings to
         be bulk inserted.

         .. note:: for backends that don't support RETURNING, the
            :paramref:`_orm.Session.bulk_insert_mappings.return_defaults`
            parameter can significantly decrease performance as INSERT
            statements can no longer be batched.   See
            :ref:`engine_insertmanyvalues`
            for background on which backends are affected.

        :param render_nulls: When True, a value of ``None`` will result
         in a NULL value being included in the INSERT statement, rather
         than the column being omitted from the INSERT.   This allows all
         the rows being INSERTed to have the identical set of columns which
         allows the full set of rows to be batched to the DBAPI.  Normally,
         each column-set that contains a different combination of NULL values
         than the previous row must omit a different series of columns from
         the rendered INSERT statement, which means it must be emitted as a
         separate statement.   By passing this flag, the full set of rows
         are guaranteed to be batchable into one batch; the cost however is
         that server-side defaults which are invoked by an omitted column will
         be skipped, so care must be taken to ensure that these are not
         necessary.

         .. warning::

            When this flag is set, **server side default SQL values will
            not be invoked** for those columns that are inserted as NULL;
            the NULL value will be sent explicitly.   Care must be taken
            to ensure that no server-side default functions need to be
            invoked for the operation as a whole.

        .. seealso::

            :doc:`queryguide/dml`

            :meth:`.Session.bulk_save_objects`

            :meth:`.Session.bulk_update_mappings`


        """  # noqa: E501

        return self._proxied.bulk_insert_mappings(
            mapper,
            mappings,
            return_defaults=return_defaults,
            render_nulls=render_nulls,
        )

    def bulk_update_mappings(
        self, mapper: Mapper[Any], mappings: Iterable[Dict[str, Any]]
    ) -> None:
        r"""Perform a bulk update of the given list of mapping dictionaries.

        .. container:: class_bases

            Proxied for the :class:`_orm.Session` class on
            behalf of the :class:`_orm.scoping.scoped_session` class.

        .. legacy::

            This method is a legacy feature as of the 2.0 series of
            SQLAlchemy.   For modern bulk INSERT and UPDATE, see
            the sections :ref:`orm_queryguide_bulk_insert` and
            :ref:`orm_queryguide_bulk_update`.  The 2.0 API shares
            implementation details with this method and adds new features
            as well.

        :param mapper: a mapped class, or the actual :class:`_orm.Mapper`
         object,
         representing the single kind of object represented within the mapping
         list.

        :param mappings: a sequence of dictionaries, each one containing the
         state of the mapped row to be updated, in terms of the attribute names
         on the mapped class.   If the mapping refers to multiple tables, such
         as a joined-inheritance mapping, each dictionary may contain keys
         corresponding to all tables.   All those keys which are present and
         are not part of the primary key are applied to the SET clause of the
         UPDATE statement; the primary key values, which are required, are
         applied to the WHERE clause.


        .. seealso::

            :doc:`queryguide/dml`

            :meth:`.Session.bulk_insert_mappings`

            :meth:`.Session.bulk_save_objects`


        """  # noqa: E501

        return self._proxied.bulk_update_mappings(mapper, mappings)

    def merge(
        self,
        instance: _O,
        *,
        load: bool = True,
        options: Optional[Sequence[ORMOption]] = None,
    ) -> _O:
        r"""Copy the state of a given instance into a corresponding instance
        within this :class:`.Session`.

        .. container:: class_bases

            Proxied for the :class:`_orm.Session` class on
            behalf of the :class:`_orm.scoping.scoped_session` class.

        :meth:`.Session.merge` examines the primary key attributes of the
        source instance, and attempts to reconcile it with an instance of the
        same primary key in the session.   If not found locally, it attempts
        to load the object from the database based on primary key, and if
        none can be located, creates a new instance.  The state of each
        attribute on the source instance is then copied to the target
        instance.  The resulting target instance is then returned by the
        method; the original source instance is left unmodified, and
        un-associated with the :class:`.Session` if not already.

        This operation cascades to associated instances if the association is
        mapped with ``cascade="merge"``.

        See :ref:`unitofwork_merging` for a detailed discussion of merging.

        :param instance: Instance to be merged.
        :param load: Boolean, when False, :meth:`.merge` switches into
         a "high performance" mode which causes it to forego emitting history
         events as well as all database access.  This flag is used for
         cases such as transferring graphs of objects into a :class:`.Session`
         from a second level cache, or to transfer just-loaded objects
         into the :class:`.Session` owned by a worker thread or process
         without re-querying the database.

         The ``load=False`` use case adds the caveat that the given
         object has to be in a "clean" state, that is, has no pending changes
         to be flushed - even if the incoming object is detached from any
         :class:`.Session`.   This is so that when
         the merge operation populates local attributes and
         cascades to related objects and
         collections, the values can be "stamped" onto the
         target object as is, without generating any history or attribute
         events, and without the need to reconcile the incoming data with
         any existing related objects or collections that might not
         be loaded.  The resulting objects from ``load=False`` are always
         produced as "clean", so it is only appropriate that the given objects
         should be "clean" as well, else this suggests a mis-use of the
         method.
        :param options: optional sequence of loader options which will be
         applied to the :meth:`_orm.Session.get` method when the merge
         operation loads the existing version of the object from the database.

         .. versionadded:: 1.4.24


        .. seealso::

            :func:`.make_transient_to_detached` - provides for an alternative
            means of "merging" a single object into the :class:`.Session`


        """  # noqa: E501

        return self._proxied.merge(instance, load=load, options=options)

    @overload
    def query(self, _entity: _EntityType[_O]) -> Query[_O]:
        ...

    @overload
    def query(
        self, _colexpr: TypedColumnsClauseRole[_T]
    ) -> RowReturningQuery[_T]:
        ...

    # START OVERLOADED FUNCTIONS self.query RowReturningQuery 2-8

    # code within this block is **programmatically,
    # statically generated** by tools/generate_tuple_map_overloads.py

    @overload
    def query(
        self, __ent0: _TCCA[_T0], __ent1: _TCCA[_T1], /
    ) -> RowReturningQuery[_T0, _T1]:
        ...

    @overload
    def query(
        self, __ent0: _TCCA[_T0], __ent1: _TCCA[_T1], __ent2: _TCCA[_T2], /
    ) -> RowReturningQuery[_T0, _T1, _T2]:
        ...

    @overload
    def query(
        self,
        __ent0: _TCCA[_T0],
        __ent1: _TCCA[_T1],
        __ent2: _TCCA[_T2],
        __ent3: _TCCA[_T3],
        /,
    ) -> RowReturningQuery[_T0, _T1, _T2, _T3]:
        ...

    @overload
    def query(
        self,
        __ent0: _TCCA[_T0],
        __ent1: _TCCA[_T1],
        __ent2: _TCCA[_T2],
        __ent3: _TCCA[_T3],
        __ent4: _TCCA[_T4],
        /,
    ) -> RowReturningQuery[_T0, _T1, _T2, _T3, _T4]:
        ...

    @overload
    def query(
        self,
        __ent0: _TCCA[_T0],
        __ent1: _TCCA[_T1],
        __ent2: _TCCA[_T2],
        __ent3: _TCCA[_T3],
        __ent4: _TCCA[_T4],
        __ent5: _TCCA[_T5],
        /,
    ) -> RowReturningQuery[_T0, _T1, _T2, _T3, _T4, _T5]:
        ...

    @overload
    def query(
        self,
        __ent0: _TCCA[_T0],
        __ent1: _TCCA[_T1],
        __ent2: _TCCA[_T2],
        __ent3: _TCCA[_T3],
        __ent4: _TCCA[_T4],
        __ent5: _TCCA[_T5],
        __ent6: _TCCA[_T6],
        /,
    ) -> RowReturningQuery[_T0, _T1, _T2, _T3, _T4, _T5, _T6]:
        ...

    @overload
    def query(
        self,
        __ent0: _TCCA[_T0],
        __ent1: _TCCA[_T1],
        __ent2: _TCCA[_T2],
        __ent3: _TCCA[_T3],
        __ent4: _TCCA[_T4],
        __ent5: _TCCA[_T5],
        __ent6: _TCCA[_T6],
        __ent7: _TCCA[_T7],
        /,
        *entities: _ColumnsClauseArgument[Any],
    ) -> RowReturningQuery[
        _T0, _T1, _T2, _T3, _T4, _T5, _T6, _T7, Unpack[TupleAny]
    ]:
        ...

    # END OVERLOADED FUNCTIONS self.query

    @overload
    def query(
        self, *entities: _ColumnsClauseArgument[Any], **kwargs: Any
    ) -> Query[Any]:
        ...

    def query(
        self, *entities: _ColumnsClauseArgument[Any], **kwargs: Any
    ) -> Query[Any]:
        r"""Return a new :class:`_query.Query` object corresponding to this
        :class:`_orm.Session`.

        .. container:: class_bases

            Proxied for the :class:`_orm.Session` class on
            behalf of the :class:`_orm.scoping.scoped_session` class.

        Note that the :class:`_query.Query` object is legacy as of
        SQLAlchemy 2.0; the :func:`_sql.select` construct is now used
        to construct ORM queries.

        .. seealso::

            :ref:`unified_tutorial`

            :ref:`queryguide_toplevel`

            :ref:`query_api_toplevel` - legacy API doc


        """  # noqa: E501

        return self._proxied.query(*entities, **kwargs)

    def refresh(
        self,
        instance: object,
        attribute_names: Optional[Iterable[str]] = None,
        with_for_update: ForUpdateParameter = None,
    ) -> None:
        r"""Expire and refresh attributes on the given instance.

        .. container:: class_bases

            Proxied for the :class:`_orm.Session` class on
            behalf of the :class:`_orm.scoping.scoped_session` class.

        The selected attributes will first be expired as they would when using
        :meth:`_orm.Session.expire`; then a SELECT statement will be issued to
        the database to refresh column-oriented attributes with the current
        value available in the current transaction.

        :func:`_orm.relationship` oriented attributes will also be immediately
        loaded if they were already eagerly loaded on the object, using the
        same eager loading strategy that they were loaded with originally.

        .. versionadded:: 1.4 - the :meth:`_orm.Session.refresh` method
           can also refresh eagerly loaded attributes.

        :func:`_orm.relationship` oriented attributes that would normally
        load using the ``select`` (or "lazy") loader strategy will also
        load **if they are named explicitly in the attribute_names
        collection**, emitting a SELECT statement for the attribute using the
        ``immediate`` loader strategy.  If lazy-loaded relationships are not
        named in :paramref:`_orm.Session.refresh.attribute_names`, then
        they remain as "lazy loaded" attributes and are not implicitly
        refreshed.

        .. versionchanged:: 2.0.4  The :meth:`_orm.Session.refresh` method
           will now refresh lazy-loaded :func:`_orm.relationship` oriented
           attributes for those which are named explicitly in the
           :paramref:`_orm.Session.refresh.attribute_names` collection.

        .. tip::

            While the :meth:`_orm.Session.refresh` method is capable of
            refreshing both column and relationship oriented attributes, its
            primary focus is on refreshing of local column-oriented attributes
            on a single instance. For more open ended "refresh" functionality,
            including the ability to refresh the attributes on many objects at
            once while having explicit control over relationship loader
            strategies, use the
            :ref:`populate existing <orm_queryguide_populate_existing>` feature
            instead.

        Note that a highly isolated transaction will return the same values as
        were previously read in that same transaction, regardless of changes
        in database state outside of that transaction.   Refreshing
        attributes usually only makes sense at the start of a transaction
        where database rows have not yet been accessed.

        :param attribute_names: optional.  An iterable collection of
          string attribute names indicating a subset of attributes to
          be refreshed.

        :param with_for_update: optional boolean ``True`` indicating FOR UPDATE
          should be used, or may be a dictionary containing flags to
          indicate a more specific set of FOR UPDATE flags for the SELECT;
          flags should match the parameters of
          :meth:`_query.Query.with_for_update`.
          Supersedes the :paramref:`.Session.refresh.lockmode` parameter.

        .. seealso::

            :ref:`session_expire` - introductory material

            :meth:`.Session.expire`

            :meth:`.Session.expire_all`

            :ref:`orm_queryguide_populate_existing` - allows any ORM query
            to refresh objects as they would be loaded normally.


        """  # noqa: E501

        return self._proxied.refresh(
            instance,
            attribute_names=attribute_names,
            with_for_update=with_for_update,
        )

    def rollback(self) -> None:
        r"""Rollback the current transaction in progress.

        .. container:: class_bases

            Proxied for the :class:`_orm.Session` class on
            behalf of the :class:`_orm.scoping.scoped_session` class.

        If no transaction is in progress, this method is a pass-through.

        The method always rolls back
        the topmost database transaction, discarding any nested
        transactions that may be in progress.

        .. seealso::

            :ref:`session_rollback`

            :ref:`unitofwork_transaction`


        """  # noqa: E501

        return self._proxied.rollback()

    @overload
    def scalar(
        self,
        statement: TypedReturnsRows[_T],
        params: Optional[_CoreSingleExecuteParams] = None,
        *,
        execution_options: OrmExecuteOptionsParameter = util.EMPTY_DICT,
        bind_arguments: Optional[_BindArguments] = None,
        **kw: Any,
    ) -> Optional[_T]:
        ...

    @overload
    def scalar(
        self,
        statement: Executable,
        params: Optional[_CoreSingleExecuteParams] = None,
        *,
        execution_options: OrmExecuteOptionsParameter = util.EMPTY_DICT,
        bind_arguments: Optional[_BindArguments] = None,
        **kw: Any,
    ) -> Any:
        ...

    def scalar(
        self,
        statement: Executable,
        params: Optional[_CoreSingleExecuteParams] = None,
        *,
        execution_options: OrmExecuteOptionsParameter = util.EMPTY_DICT,
        bind_arguments: Optional[_BindArguments] = None,
        **kw: Any,
    ) -> Any:
        r"""Execute a statement and return a scalar result.

        .. container:: class_bases

            Proxied for the :class:`_orm.Session` class on
            behalf of the :class:`_orm.scoping.scoped_session` class.

        Usage and parameters are the same as that of
        :meth:`_orm.Session.execute`; the return result is a scalar Python
        value.


        """  # noqa: E501

        return self._proxied.scalar(
            statement,
            params=params,
            execution_options=execution_options,
            bind_arguments=bind_arguments,
            **kw,
        )

    @overload
    def scalars(
        self,
        statement: TypedReturnsRows[_T],
        params: Optional[_CoreAnyExecuteParams] = None,
        *,
        execution_options: OrmExecuteOptionsParameter = util.EMPTY_DICT,
        bind_arguments: Optional[_BindArguments] = None,
        **kw: Any,
    ) -> ScalarResult[_T]:
        ...

    @overload
    def scalars(
        self,
        statement: Executable,
        params: Optional[_CoreAnyExecuteParams] = None,
        *,
        execution_options: OrmExecuteOptionsParameter = util.EMPTY_DICT,
        bind_arguments: Optional[_BindArguments] = None,
        **kw: Any,
    ) -> ScalarResult[Any]:
        ...

    def scalars(
        self,
        statement: Executable,
        params: Optional[_CoreAnyExecuteParams] = None,
        *,
        execution_options: OrmExecuteOptionsParameter = util.EMPTY_DICT,
        bind_arguments: Optional[_BindArguments] = None,
        **kw: Any,
    ) -> ScalarResult[Any]:
        r"""Execute a statement and return the results as scalars.

        .. container:: class_bases

            Proxied for the :class:`_orm.Session` class on
            behalf of the :class:`_orm.scoping.scoped_session` class.

        Usage and parameters are the same as that of
        :meth:`_orm.Session.execute`; the return result is a
        :class:`_result.ScalarResult` filtering object which
        will return single elements rather than :class:`_row.Row` objects.

        :return:  a :class:`_result.ScalarResult` object

        .. versionadded:: 1.4.24 Added :meth:`_orm.Session.scalars`

        .. versionadded:: 1.4.26 Added :meth:`_orm.scoped_session.scalars`

        .. seealso::

            :ref:`orm_queryguide_select_orm_entities` - contrasts the behavior
            of :meth:`_orm.Session.execute` to :meth:`_orm.Session.scalars`


        """  # noqa: E501

        return self._proxied.scalars(
            statement,
            params=params,
            execution_options=execution_options,
            bind_arguments=bind_arguments,
            **kw,
        )

    @property
    def bind(self) -> Optional[Union[Engine, Connection]]:
        r"""Proxy for the :attr:`_orm.Session.bind` attribute
        on behalf of the :class:`_orm.scoping.scoped_session` class.

        """  # noqa: E501

        return self._proxied.bind

    @bind.setter
    def bind(self, attr: Optional[Union[Engine, Connection]]) -> None:
        self._proxied.bind = attr

    @property
    def dirty(self) -> Any:
        r"""The set of all persistent instances considered dirty.

        .. container:: class_bases

            Proxied for the :class:`_orm.Session` class
            on behalf of the :class:`_orm.scoping.scoped_session` class.

        E.g.::

            some_mapped_object in session.dirty

        Instances are considered dirty when they were modified but not
        deleted.

        Note that this 'dirty' calculation is 'optimistic'; most
        attribute-setting or collection modification operations will
        mark an instance as 'dirty' and place it in this set, even if
        there is no net change to the attribute's value.  At flush
        time, the value of each attribute is compared to its
        previously saved value, and if there's no net change, no SQL
        operation will occur (this is a more expensive operation so
        it's only done at flush time).

        To check if an instance has actionable net changes to its
        attributes, use the :meth:`.Session.is_modified` method.


        """  # noqa: E501

        return self._proxied.dirty

    @property
    def deleted(self) -> Any:
        r"""The set of all instances marked as 'deleted' within this ``Session``

        .. container:: class_bases

            Proxied for the :class:`_orm.Session` class
            on behalf of the :class:`_orm.scoping.scoped_session` class.

        """  # noqa: E501

        return self._proxied.deleted

    @property
    def new(self) -> Any:
        r"""The set of all instances marked as 'new' within this ``Session``.

        .. container:: class_bases

            Proxied for the :class:`_orm.Session` class
            on behalf of the :class:`_orm.scoping.scoped_session` class.

        """  # noqa: E501

        return self._proxied.new

    @property
    def identity_map(self) -> IdentityMap:
        r"""Proxy for the :attr:`_orm.Session.identity_map` attribute
        on behalf of the :class:`_orm.scoping.scoped_session` class.

        """  # noqa: E501

        return self._proxied.identity_map

    @identity_map.setter
    def identity_map(self, attr: IdentityMap) -> None:
        self._proxied.identity_map = attr

    @property
    def is_active(self) -> Any:
        r"""True if this :class:`.Session` not in "partial rollback" state.

        .. container:: class_bases

            Proxied for the :class:`_orm.Session` class
            on behalf of the :class:`_orm.scoping.scoped_session` class.

        .. versionchanged:: 1.4 The :class:`_orm.Session` no longer begins
           a new transaction immediately, so this attribute will be False
           when the :class:`_orm.Session` is first instantiated.

        "partial rollback" state typically indicates that the flush process
        of the :class:`_orm.Session` has failed, and that the
        :meth:`_orm.Session.rollback` method must be emitted in order to
        fully roll back the transaction.

        If this :class:`_orm.Session` is not in a transaction at all, the
        :class:`_orm.Session` will autobegin when it is first used, so in this
        case :attr:`_orm.Session.is_active` will return True.

        Otherwise, if this :class:`_orm.Session` is within a transaction,
        and that transaction has not been rolled back internally, the
        :attr:`_orm.Session.is_active` will also return True.

        .. seealso::

            :ref:`faq_session_rollback`

            :meth:`_orm.Session.in_transaction`


        """  # noqa: E501

        return self._proxied.is_active

    @property
    def autoflush(self) -> bool:
        r"""Proxy for the :attr:`_orm.Session.autoflush` attribute
        on behalf of the :class:`_orm.scoping.scoped_session` class.

        """  # noqa: E501

        return self._proxied.autoflush

    @autoflush.setter
    def autoflush(self, attr: bool) -> None:
        self._proxied.autoflush = attr

    @property
    def no_autoflush(self) -> Any:
        r"""Return a context manager that disables autoflush.

        .. container:: class_bases

            Proxied for the :class:`_orm.Session` class
            on behalf of the :class:`_orm.scoping.scoped_session` class.

        e.g.::

            with session.no_autoflush:

                some_object = SomeClass()
                session.add(some_object)
                # won't autoflush
                some_object.related_thing = session.query(SomeRelated).first()

        Operations that proceed within the ``with:`` block
        will not be subject to flushes occurring upon query
        access.  This is useful when initializing a series
        of objects which involve existing database queries,
        where the uncompleted object should not yet be flushed.


        """  # noqa: E501

        return self._proxied.no_autoflush

    @property
    def info(self) -> Any:
        r"""A user-modifiable dictionary.

        .. container:: class_bases

            Proxied for the :class:`_orm.Session` class
            on behalf of the :class:`_orm.scoping.scoped_session` class.

        The initial value of this dictionary can be populated using the
        ``info`` argument to the :class:`.Session` constructor or
        :class:`.sessionmaker` constructor or factory methods.  The dictionary
        here is always local to this :class:`.Session` and can be modified
        independently of all other :class:`.Session` objects.


        """  # noqa: E501

        return self._proxied.info

    @classmethod
    def close_all(cls) -> None:
        r"""Close *all* sessions in memory.

        .. container:: class_bases

            Proxied for the :class:`_orm.Session` class on
            behalf of the :class:`_orm.scoping.scoped_session` class.

        .. deprecated:: 1.3 The :meth:`.Session.close_all` method is deprecated and will be removed in a future release.  Please refer to :func:`.session.close_all_sessions`.

        """  # noqa: E501

        return Session.close_all()

    @classmethod
    def object_session(cls, instance: object) -> Optional[Session]:
        r"""Return the :class:`.Session` to which an object belongs.

        .. container:: class_bases

            Proxied for the :class:`_orm.Session` class on
            behalf of the :class:`_orm.scoping.scoped_session` class.

        This is an alias of :func:`.object_session`.


        """  # noqa: E501

        return Session.object_session(instance)

    @classmethod
    def identity_key(
        cls,
        class_: Optional[Type[Any]] = None,
        ident: Union[Any, Tuple[Any, ...]] = None,
        *,
        instance: Optional[Any] = None,
        row: Optional[Union[Row[Unpack[TupleAny]], RowMapping]] = None,
        identity_token: Optional[Any] = None,
    ) -> _IdentityKeyType[Any]:
        r"""Return an identity key.

        .. container:: class_bases

            Proxied for the :class:`_orm.Session` class on
            behalf of the :class:`_orm.scoping.scoped_session` class.

        This is an alias of :func:`.util.identity_key`.


        """  # noqa: E501

        return Session.identity_key(
            class_=class_,
            ident=ident,
            instance=instance,
            row=row,
            identity_token=identity_token,
        )

    # END PROXY METHODS scoped_session


ScopedSession = scoped_session
"""Old name for backwards compatibility."""<|MERGE_RESOLUTION|>--- conflicted
+++ resolved
@@ -32,13 +32,9 @@
 from ..util import ThreadLocalRegistry
 from ..util import warn
 from ..util import warn_deprecated
-<<<<<<< HEAD
-from ..util.typing import Protocol
 from ..util.typing import TupleAny
 from ..util.typing import TypeVarTuple
 from ..util.typing import Unpack
-=======
->>>>>>> 8f4ac0c0
 
 if TYPE_CHECKING:
     from ._typing import _EntityType
