--- conflicted
+++ resolved
@@ -72,13 +72,9 @@
 from ..sql.type_api import TypeEngine
 from ..util import warn_deprecated
 from ..util.typing import RODescriptorReference
-<<<<<<< HEAD
 from ..util.typing import TupleAny
-from ..util.typing import TypedDict
 from ..util.typing import Unpack
 
-=======
->>>>>>> 8f4ac0c0
 
 if typing.TYPE_CHECKING:
     from ._typing import _EntityType
