# sql/compiler.py
# Copyright (C) 2005-2025 the SQLAlchemy authors and contributors
# <see AUTHORS file>
#
# This module is part of SQLAlchemy and is released under
# the MIT License: https://www.opensource.org/licenses/mit-license.php
# mypy: allow-untyped-defs, allow-untyped-calls

"""Base SQL and DDL compiler implementations.

Classes provided include:

:class:`.compiler.SQLCompiler` - renders SQL
strings

:class:`.compiler.DDLCompiler` - renders DDL
(data definition language) strings

:class:`.compiler.GenericTypeCompiler` - renders
type specification strings.

To generate user-defined SQL strings, see
:doc:`/ext/compiler`.

"""
from __future__ import annotations

import collections
import collections.abc as collections_abc
import contextlib
from enum import IntEnum
import functools
import itertools
import operator
import re
from time import perf_counter
import typing
from typing import Any
from typing import Callable
from typing import cast
from typing import ClassVar
from typing import Dict
from typing import Final
from typing import FrozenSet
from typing import Iterable
from typing import Iterator
from typing import List
from typing import Literal
from typing import Mapping
from typing import Match
from typing import MutableMapping
from typing import NamedTuple
from typing import NoReturn
from typing import Optional
from typing import Pattern
from typing import Protocol
from typing import Sequence
from typing import Set
from typing import Tuple
from typing import Type
from typing import TYPE_CHECKING
from typing import TypedDict
from typing import Union

from . import base
from . import coercions
from . import crud
from . import elements
from . import functions
from . import operators
from . import roles
from . import schema
from . import selectable
from . import sqltypes
from . import util as sql_util
from ._typing import is_column_element
from ._typing import is_dml
from .base import _de_clone
from .base import _from_objects
from .base import _NONE_NAME
from .base import _SentinelDefaultCharacterization
from .base import NO_ARG
from .elements import quoted_name
from .functions import Function
from .sqltypes import TupleType
from .visitors import prefix_anon_map
from .. import exc
from .. import util
from ..util import FastIntFlag
<<<<<<< HEAD
from ..util.typing import Literal
from ..util.typing import LiteralString
=======
>>>>>>> 39149a25
from ..util.typing import Self
from ..util.typing import TupleAny
from ..util.typing import Unpack

if typing.TYPE_CHECKING:
    from . import ddl
    from .annotation import _AnnotationDict
    from .base import _AmbiguousTableNameMap
    from .base import CompileState
    from .base import Executable
    from .cache_key import CacheKey
    from .ddl import ExecutableDDLElement
    from .dml import _DMLTableElement
    from .dml import Delete
    from .dml import Insert
    from .dml import Update
    from .dml import UpdateBase
    from .dml import UpdateDMLState
    from .dml import ValuesBase
    from .elements import _truncated_label
    from .elements import BinaryExpression
    from .elements import BindParameter
    from .elements import ClauseElement
    from .elements import ColumnClause
    from .elements import ColumnElement
    from .elements import False_
    from .elements import Label
    from .elements import Null
    from .elements import SavepointClause
    from .elements import True_
    from .elements import UnaryExpression
    from .schema import Column
    from .schema import Constraint
    from .schema import ForeignKeyConstraint
    from .schema import Index
    from .schema import PrimaryKeyConstraint
    from .schema import Table
    from .schema import UniqueConstraint
    from .selectable import _ColumnsClauseElement
    from .selectable import AliasedReturnsRows
    from .selectable import CompoundSelectState
    from .selectable import CTE
    from .selectable import FromClause
    from .selectable import NamedFromClause
    from .selectable import ReturnsRows
    from .selectable import Select
    from .selectable import SelectState
    from .type_api import _BindProcessorType
    from .type_api import TypeDecorator
    from .type_api import TypeEngine
    from .type_api import UserDefinedType
    from .visitors import Visitable
    from ..engine import Connection
    from ..engine.cursor import CursorResult
    from ..engine.cursor import CursorResultMetaData
    from ..engine.interfaces import _CoreMultiExecuteParams
    from ..engine.interfaces import _CoreSingleExecuteParams
    from ..engine.interfaces import _DBAPIAnyExecuteParams
    from ..engine.interfaces import _DBAPIMultiExecuteParams
    from ..engine.interfaces import _DBAPISingleExecuteParams
    from ..engine.interfaces import _ExecuteOptions
    from ..engine.interfaces import _GenericSetInputSizesType
    from ..engine.interfaces import _MutableCoreSingleExecuteParams
    from ..engine.interfaces import CoreExecuteOptionsParameter
    from ..engine.interfaces import Dialect
    from ..engine.interfaces import SchemaTranslateMapType


_FromHintsType = Dict["FromClause", str]

RESERVED_WORDS: Final[Set[str]] = {
    "all",
    "analyse",
    "analyze",
    "and",
    "any",
    "array",
    "as",
    "asc",
    "asymmetric",
    "authorization",
    "between",
    "binary",
    "both",
    "case",
    "cast",
    "check",
    "collate",
    "column",
    "constraint",
    "create",
    "cross",
    "current_date",
    "current_role",
    "current_time",
    "current_timestamp",
    "current_user",
    "default",
    "deferrable",
    "desc",
    "distinct",
    "do",
    "else",
    "end",
    "except",
    "false",
    "for",
    "foreign",
    "freeze",
    "from",
    "full",
    "grant",
    "group",
    "having",
    "ilike",
    "in",
    "initially",
    "inner",
    "intersect",
    "into",
    "is",
    "isnull",
    "join",
    "leading",
    "left",
    "like",
    "limit",
    "localtime",
    "localtimestamp",
    "natural",
    "new",
    "not",
    "notnull",
    "null",
    "off",
    "offset",
    "old",
    "on",
    "only",
    "or",
    "order",
    "outer",
    "overlaps",
    "placing",
    "primary",
    "references",
    "right",
    "select",
    "session_user",
    "set",
    "similar",
    "some",
    "symmetric",
    "table",
    "then",
    "to",
    "trailing",
    "true",
    "union",
    "unique",
    "user",
    "using",
    "verbose",
    "when",
    "where",
}

_RegexPatternStr = Pattern[str]
_RegexMatchStr = Match[str]
LEGAL_CHARACTERS: Final[_RegexPatternStr] = re.compile(r"^[A-Z0-9_$]+$", re.I)
LEGAL_CHARACTERS_PLUS_SPACE: Final[_RegexPatternStr] = re.compile(
    r"^[A-Z0-9_ $]+$", re.I
)
ILLEGAL_INITIAL_CHARACTERS: Final[Set[str]] = {
    str(x) for x in range(0, 10)
}.union(["$"])

FK_ON_DELETE: Final[_RegexPatternStr] = re.compile(
    r"^(?:RESTRICT|CASCADE|SET NULL|NO ACTION|SET DEFAULT)$", re.I
)
FK_ON_UPDATE: Final[_RegexPatternStr] = re.compile(
    r"^(?:RESTRICT|CASCADE|SET NULL|NO ACTION|SET DEFAULT)$", re.I
)
FK_INITIALLY: Final[_RegexPatternStr] = re.compile(
    r"^(?:DEFERRED|IMMEDIATE)$", re.I
)
BIND_PARAMS: Final[_RegexPatternStr] = re.compile(
    r"(?<![:\w\$\x5c]):([\w\$]+)(?![:\w\$])", re.UNICODE
)
BIND_PARAMS_ESC: Final[_RegexPatternStr] = re.compile(
    r"\x5c(:[\w\$]*)(?![:\w\$])", re.UNICODE
)

_pyformat_template: Final[str] = "%%(%(name)s)s"
BIND_TEMPLATES: Final[Dict[str, str]] = {
    "pyformat": _pyformat_template,
    "qmark": "?",
    "format": "%%s",
    "numeric": ":[_POSITION]",
    "numeric_dollar": "$[_POSITION]",
    "named": ":%(name)s",
}

_OperatorsMapping = Dict[operators.OperatorType, str]
OPERATORS: Final[_OperatorsMapping] = {
    # binary
    operators.and_: " AND ",
    operators.or_: " OR ",
    operators.add: " + ",
    operators.mul: " * ",
    operators.sub: " - ",
    operators.mod: " % ",
    operators.neg: "-",
    operators.lt: " < ",
    operators.le: " <= ",
    operators.ne: " != ",
    operators.gt: " > ",
    operators.ge: " >= ",
    operators.eq: " = ",
    operators.is_distinct_from: " IS DISTINCT FROM ",
    operators.is_not_distinct_from: " IS NOT DISTINCT FROM ",
    operators.concat_op: " || ",
    operators.match_op: " MATCH ",
    operators.not_match_op: " NOT MATCH ",
    operators.in_op: " IN ",
    operators.not_in_op: " NOT IN ",
    operators.comma_op: ", ",
    operators.from_: " FROM ",
    operators.as_: " AS ",
    operators.is_: " IS ",
    operators.is_not: " IS NOT ",
    operators.collate: " COLLATE ",
    # unary
    operators.exists: "EXISTS ",
    operators.distinct_op: "DISTINCT ",
    operators.inv: "NOT ",
    operators.any_op: "ANY ",
    operators.all_op: "ALL ",
    # modifiers
    operators.desc_op: " DESC",
    operators.asc_op: " ASC",
    operators.nulls_first_op: " NULLS FIRST",
    operators.nulls_last_op: " NULLS LAST",
    # bitwise
    operators.bitwise_xor_op: " ^ ",
    operators.bitwise_or_op: " | ",
    operators.bitwise_and_op: " & ",
    operators.bitwise_not_op: "~",
    operators.bitwise_lshift_op: " << ",
    operators.bitwise_rshift_op: " >> ",
}

_FunctionMapping = Dict[Type[Function[Any]], str]
FUNCTIONS: Final[_FunctionMapping] = {
    functions.coalesce: "coalesce",
    functions.current_date: "CURRENT_DATE",
    functions.current_time: "CURRENT_TIME",
    functions.current_timestamp: "CURRENT_TIMESTAMP",
    functions.current_user: "CURRENT_USER",
    functions.localtime: "LOCALTIME",
    functions.localtimestamp: "LOCALTIMESTAMP",
    functions.random: "random",
    functions.sysdate: "sysdate",
    functions.session_user: "SESSION_USER",
    functions.user: "USER",
    functions.cube: "CUBE",
    functions.rollup: "ROLLUP",
    functions.grouping_sets: "GROUPING SETS",
}

EXTRACT_MAP: Final[Dict[str, str]] = {
    "month": "month",
    "day": "day",
    "year": "year",
    "second": "second",
    "hour": "hour",
    "doy": "doy",
    "minute": "minute",
    "quarter": "quarter",
    "dow": "dow",
    "week": "week",
    "epoch": "epoch",
    "milliseconds": "milliseconds",
    "microseconds": "microseconds",
    "timezone_hour": "timezone_hour",
    "timezone_minute": "timezone_minute",
}

_CompoundKeywordsMapping = Dict[selectable._CompoundSelectKeyword, str]
COMPOUND_KEYWORDS: Final[_CompoundKeywordsMapping] = {
    selectable._CompoundSelectKeyword.UNION: "UNION",
    selectable._CompoundSelectKeyword.UNION_ALL: "UNION ALL",
    selectable._CompoundSelectKeyword.EXCEPT: "EXCEPT",
    selectable._CompoundSelectKeyword.EXCEPT_ALL: "EXCEPT ALL",
    selectable._CompoundSelectKeyword.INTERSECT: "INTERSECT",
    selectable._CompoundSelectKeyword.INTERSECT_ALL: "INTERSECT ALL",
}


class ResultColumnsEntry(NamedTuple):
    """Tracks a column expression that is expected to be represented
    in the result rows for this statement.

    This normally refers to the columns clause of a SELECT statement
    but may also refer to a RETURNING clause, as well as for dialect-specific
    emulations.

    """

    keyname: str
    """string name that's expected in cursor.description"""

    name: str
    """column name, may be labeled"""

    objects: Tuple[Any, ...]
    """sequence of objects that should be able to locate this column
    in a RowMapping.  This is typically string names and aliases
    as well as Column objects.

    """

    type: TypeEngine[Any]
    """Datatype to be associated with this column.   This is where
    the "result processing" logic directly links the compiled statement
    to the rows that come back from the cursor.

    """


class _ResultMapAppender(Protocol):
    def __call__(
        self,
        keyname: str,
        name: str,
        objects: Sequence[Any],
        type_: TypeEngine[Any],
    ) -> None: ...


# integer indexes into ResultColumnsEntry used by cursor.py.
# some profiling showed integer access faster than named tuple
RM_RENDERED_NAME: Literal[0] = 0
RM_NAME: Literal[1] = 1
RM_OBJECTS: Literal[2] = 2
RM_TYPE: Literal[3] = 3


class _BaseCompilerStackEntry(TypedDict):
    asfrom_froms: Set[FromClause]
    correlate_froms: Set[FromClause]
    selectable: ReturnsRows


class _CompilerStackEntry(_BaseCompilerStackEntry, total=False):
    compile_state: CompileState
    need_result_map_for_nested: bool
    need_result_map_for_compound: bool
    select_0: ReturnsRows
    insert_from_select: Select[Unpack[TupleAny]]


class ExpandedState(NamedTuple):
    """represents state to use when producing "expanded" and
    "post compile" bound parameters for a statement.

    "expanded" parameters are parameters that are generated at
    statement execution time to suit a number of parameters passed, the most
    prominent example being the individual elements inside of an IN expression.

    "post compile" parameters are parameters where the SQL literal value
    will be rendered into the SQL statement at execution time, rather than
    being passed as separate parameters to the driver.

    To create an :class:`.ExpandedState` instance, use the
    :meth:`.SQLCompiler.construct_expanded_state` method on any
    :class:`.SQLCompiler` instance.

    """

    statement: str
    """String SQL statement with parameters fully expanded"""

    parameters: _CoreSingleExecuteParams
    """Parameter dictionary with parameters fully expanded.

    For a statement that uses named parameters, this dictionary will map
    exactly to the names in the statement.  For a statement that uses
    positional parameters, the :attr:`.ExpandedState.positional_parameters`
    will yield a tuple with the positional parameter set.

    """

    processors: Mapping[str, _BindProcessorType[Any]]
    """mapping of bound value processors"""

    positiontup: Optional[Sequence[str]]
    """Sequence of string names indicating the order of positional
    parameters"""

    parameter_expansion: Mapping[str, List[str]]
    """Mapping representing the intermediary link from original parameter
    name to list of "expanded" parameter names, for those parameters that
    were expanded."""

    @property
    def positional_parameters(self) -> Tuple[Any, ...]:
        """Tuple of positional parameters, for statements that were compiled
        using a positional paramstyle.

        """
        if self.positiontup is None:
            raise exc.InvalidRequestError(
                "statement does not use a positional paramstyle"
            )
        return tuple(self.parameters[key] for key in self.positiontup)

    @property
    def additional_parameters(self) -> _CoreSingleExecuteParams:
        """synonym for :attr:`.ExpandedState.parameters`."""
        return self.parameters


class _InsertManyValues(NamedTuple):
    """represents state to use for executing an "insertmanyvalues" statement.

    The primary consumers of this object are the
    :meth:`.SQLCompiler._deliver_insertmanyvalues_batches` and
    :meth:`.DefaultDialect._deliver_insertmanyvalues_batches` methods.

    .. versionadded:: 2.0

    """

    is_default_expr: bool
    """if True, the statement is of the form
    ``INSERT INTO TABLE DEFAULT VALUES``, and can't be rewritten as a "batch"

    """

    single_values_expr: str
    """The rendered "values" clause of the INSERT statement.

    This is typically the parenthesized section e.g. "(?, ?, ?)" or similar.
    The insertmanyvalues logic uses this string as a search and replace
    target.

    """

    insert_crud_params: List[crud._CrudParamElementStr]
    """List of Column / bind names etc. used while rewriting the statement"""

    num_positional_params_counted: int
    """the number of bound parameters in a single-row statement.

    This count may be larger or smaller than the actual number of columns
    targeted in the INSERT, as it accommodates for SQL expressions
    in the values list that may have zero or more parameters embedded
    within them.

    This count is part of what's used to organize rewritten parameter lists
    when batching.

    """

    sort_by_parameter_order: bool = False
    """if the deterministic_returnined_order parameter were used on the
    insert.

    All of the attributes following this will only be used if this is True.

    """

    includes_upsert_behaviors: bool = False
    """if True, we have to accommodate for upsert behaviors.

    This will in some cases downgrade "insertmanyvalues" that requests
    deterministic ordering.

    """

    sentinel_columns: Optional[Sequence[Column[Any]]] = None
    """List of sentinel columns that were located.

    This list is only here if the INSERT asked for
    sort_by_parameter_order=True,
    and dialect-appropriate sentinel columns were located.

    .. versionadded:: 2.0.10

    """

    num_sentinel_columns: int = 0
    """how many sentinel columns are in the above list, if any.

    This is the same as
    ``len(sentinel_columns) if sentinel_columns is not None else 0``

    """

    sentinel_param_keys: Optional[Sequence[str]] = None
    """parameter str keys in each param dictionary / tuple
    that would link to the client side "sentinel" values for that row, which
    we can use to match up parameter sets to result rows.

    This is only present if sentinel_columns is present and the INSERT
    statement actually refers to client side values for these sentinel
    columns.

    .. versionadded:: 2.0.10

    .. versionchanged:: 2.0.29 - the sequence is now string dictionary keys
       only, used against the "compiled parameteters" collection before
       the parameters were converted by bound parameter processors

    """

    implicit_sentinel: bool = False
    """if True, we have exactly one sentinel column and it uses a server side
    value, currently has to generate an incrementing integer value.

    The dialect in question would have asserted that it supports receiving
    these values back and sorting on that value as a means of guaranteeing
    correlation with the incoming parameter list.

    .. versionadded:: 2.0.10

    """

    embed_values_counter: bool = False
    """Whether to embed an incrementing integer counter in each parameter
    set within the VALUES clause as parameters are batched over.

    This is only used for a specific INSERT..SELECT..VALUES..RETURNING syntax
    where a subquery is used to produce value tuples.  Current support
    includes PostgreSQL, Microsoft SQL Server.

    .. versionadded:: 2.0.10

    """


class _InsertManyValuesBatch(NamedTuple):
    """represents an individual batch SQL statement for insertmanyvalues.

    This is passed through the
    :meth:`.SQLCompiler._deliver_insertmanyvalues_batches` and
    :meth:`.DefaultDialect._deliver_insertmanyvalues_batches` methods out
    to the :class:`.Connection` within the
    :meth:`.Connection._exec_insertmany_context` method.

    .. versionadded:: 2.0.10

    """

    replaced_statement: str
    replaced_parameters: _DBAPIAnyExecuteParams
    processed_setinputsizes: Optional[_GenericSetInputSizesType]
    batch: Sequence[_DBAPISingleExecuteParams]
    sentinel_values: Sequence[Tuple[Any, ...]]
    current_batch_size: int
    batchnum: int
    total_batches: int
    rows_sorted: bool
    is_downgraded: bool


class InsertmanyvaluesSentinelOpts(FastIntFlag):
    """bitflag enum indicating styles of PK defaults
    which can work as implicit sentinel columns

    """

    NOT_SUPPORTED = 1
    AUTOINCREMENT = 2
    IDENTITY = 4
    SEQUENCE = 8

    ANY_AUTOINCREMENT = AUTOINCREMENT | IDENTITY | SEQUENCE
    _SUPPORTED_OR_NOT = NOT_SUPPORTED | ANY_AUTOINCREMENT

    USE_INSERT_FROM_SELECT = 16
    RENDER_SELECT_COL_CASTS = 64


class CompilerState(IntEnum):
    COMPILING = 0
    """statement is present, compilation phase in progress"""

    STRING_APPLIED = 1
    """statement is present, string form of the statement has been applied.

    Additional processors by subclasses may still be pending.

    """

    NO_STATEMENT = 2
    """compiler does not have a statement to compile, is used
    for method access"""


class Linting(IntEnum):
    """represent preferences for the 'SQL linting' feature.

    this feature currently includes support for flagging cartesian products
    in SQL statements.

    """

    NO_LINTING = 0
    "Disable all linting."

    COLLECT_CARTESIAN_PRODUCTS = 1
    """Collect data on FROMs and cartesian products and gather into
    'self.from_linter'"""

    WARN_LINTING = 2
    "Emit warnings for linters that find problems"

    FROM_LINTING = COLLECT_CARTESIAN_PRODUCTS | WARN_LINTING
    """Warn for cartesian products; combines COLLECT_CARTESIAN_PRODUCTS
    and WARN_LINTING"""


NO_LINTING, COLLECT_CARTESIAN_PRODUCTS, WARN_LINTING, FROM_LINTING = tuple(
    Linting
)


class FromLinter(collections.namedtuple("FromLinter", ["froms", "edges"])):
    """represents current state for the "cartesian product" detection
    feature."""

    def lint(self, start: Any = None) -> Tuple[Optional[Any], Optional[Any]]:
        froms = self.froms
        if not froms:
            return None, None

        edges = set(self.edges)
        the_rest = set(froms)

        if start is not None:
            start_with = start
            the_rest.remove(start_with)
        else:
            start_with = the_rest.pop()

        stack = collections.deque([start_with])

        while stack and the_rest:
            node = stack.popleft()
            the_rest.discard(node)

            # comparison of nodes in edges here is based on hash equality, as
            # there are "annotated" elements that match the non-annotated ones.
            #   to remove the need for in-python hash() calls, use native
            # containment routines (e.g. "node in edge", "edge.index(node)")
            to_remove = {edge for edge in edges if node in edge}

            # appendleft the node in each edge that is not
            # the one that matched.
            stack.extendleft(edge[not edge.index(node)] for edge in to_remove)
            edges.difference_update(to_remove)

        # FROMS left over?  boom
        if the_rest:
            return the_rest, start_with
        else:
            return None, None

    def warn(self, stmt_type: str = "SELECT") -> None:
        the_rest, start_with = self.lint()

        # FROMS left over?  boom
        if the_rest:
            froms = the_rest
            if froms:
                template = (
                    "{stmt_type} statement has a cartesian product between "
                    "FROM element(s) {froms} and "
                    'FROM element "{start}".  Apply join condition(s) '
                    "between each element to resolve."
                )
                froms_str = ", ".join(
                    f'"{self.froms[from_]}"' for from_ in froms
                )
                message = template.format(
                    stmt_type=stmt_type,
                    froms=froms_str,
                    start=self.froms[start_with],
                )

                util.warn(message)


class Compiled:
    """Represent a compiled SQL or DDL expression.

    The ``__str__`` method of the ``Compiled`` object should produce
    the actual text of the statement.  ``Compiled`` objects are
    specific to their underlying database dialect, and also may
    or may not be specific to the columns referenced within a
    particular set of bind parameters.  In no case should the
    ``Compiled`` object be dependent on the actual values of those
    bind parameters, even though it may reference those values as
    defaults.
    """

    statement: Optional[ClauseElement] = None
    "The statement to compile."
    string: str = ""
    "The string representation of the ``statement``"

    state: CompilerState
    """description of the compiler's state"""

    is_sql: bool = False
    is_ddl: bool = False

    _cached_metadata: Optional[CursorResultMetaData] = None

    _result_columns: Optional[List[ResultColumnsEntry]] = None

    schema_translate_map: Optional[SchemaTranslateMapType] = None

    execution_options: _ExecuteOptions = util.EMPTY_DICT
    """
    Execution options propagated from the statement.   In some cases,
    sub-elements of the statement can modify these.
    """

    preparer: IdentifierPreparer

    _annotations: _AnnotationDict = util.EMPTY_DICT

    compile_state: Optional[CompileState] = None
    """Optional :class:`.CompileState` object that maintains additional
    state used by the compiler.

    Major executable objects such as :class:`_expression.Insert`,
    :class:`_expression.Update`, :class:`_expression.Delete`,
    :class:`_expression.Select` will generate this
    state when compiled in order to calculate additional information about the
    object.   For the top level object that is to be executed, the state can be
    stored here where it can also have applicability towards result set
    processing.

    .. versionadded:: 1.4

    """

    dml_compile_state: Optional[CompileState] = None
    """Optional :class:`.CompileState` assigned at the same point that
    .isinsert, .isupdate, or .isdelete is assigned.

    This will normally be the same object as .compile_state, with the
    exception of cases like the :class:`.ORMFromStatementCompileState`
    object.

    .. versionadded:: 1.4.40

    """

    cache_key: Optional[CacheKey] = None
    """The :class:`.CacheKey` that was generated ahead of creating this
    :class:`.Compiled` object.

    This is used for routines that need access to the original
    :class:`.CacheKey` instance generated when the :class:`.Compiled`
    instance was first cached, typically in order to reconcile
    the original list of :class:`.BindParameter` objects with a
    per-statement list that's generated on each call.

    """

    _gen_time: float
    """Generation time of this :class:`.Compiled`, used for reporting
    cache stats."""

    def __init__(
        self,
        dialect: Dialect,
        statement: Optional[ClauseElement],
        schema_translate_map: Optional[SchemaTranslateMapType] = None,
        render_schema_translate: bool = False,
        compile_kwargs: Mapping[str, Any] = util.immutabledict(),
    ) -> None:
        """Construct a new :class:`.Compiled` object.

        :param dialect: :class:`.Dialect` to compile against.

        :param statement: :class:`_expression.ClauseElement` to be compiled.

        :param schema_translate_map: dictionary of schema names to be
         translated when forming the resultant SQL

         .. seealso::

            :ref:`schema_translating`

        :param compile_kwargs: additional kwargs that will be
         passed to the initial call to :meth:`.Compiled.process`.


        """
        self.dialect = dialect
        self.preparer = self.dialect.identifier_preparer
        if schema_translate_map:
            self.schema_translate_map = schema_translate_map
            self.preparer = self.preparer._with_schema_translate(
                schema_translate_map
            )

        if statement is not None:
            self.state = CompilerState.COMPILING
            self.statement = statement
            self.can_execute = statement.supports_execution
            self._annotations = statement._annotations
            if self.can_execute:
                if TYPE_CHECKING:
                    assert isinstance(statement, Executable)
                self.execution_options = statement._execution_options
            self.string = self.process(self.statement, **compile_kwargs)

            if render_schema_translate:
                assert schema_translate_map is not None
                self.string = self.preparer._render_schema_translates(
                    self.string, schema_translate_map
                )

            self.state = CompilerState.STRING_APPLIED
        else:
            self.state = CompilerState.NO_STATEMENT

        self._gen_time = perf_counter()

    def __init_subclass__(cls) -> None:
        cls._init_compiler_cls()
        return super().__init_subclass__()

    @classmethod
    def _init_compiler_cls(cls) -> None:
        pass

    def _execute_on_connection(
        self,
        connection: Connection,
        distilled_params: _CoreMultiExecuteParams,
        execution_options: CoreExecuteOptionsParameter,
    ) -> CursorResult[Unpack[TupleAny]]:
        if self.can_execute:
            return connection._execute_compiled(
                self, distilled_params, execution_options
            )
        else:
            raise exc.ObjectNotExecutableError(self.statement)

    def visit_unsupported_compilation(
        self, element: ColumnElement[Any], err: exc.CompileError, **kw: Any
    ) -> Any:
        raise exc.UnsupportedCompilationError(self, type(element)) from err

    @property
    def sql_compiler(self) -> SQLCompiler:
        """Return a Compiled that is capable of processing SQL expressions.

        If this compiler is one, it would likely just return 'self'.

        """

        raise NotImplementedError()

    def process(self, obj: Visitable, **kwargs: Any) -> str:
        return obj._compiler_dispatch(self, **kwargs)

    def __str__(self) -> str:
        """Return the string text of the generated SQL or DDL."""

        if self.state is CompilerState.STRING_APPLIED:
            return self.string
        else:
            return ""

    def construct_params(
        self,
        params: Optional[_CoreSingleExecuteParams] = None,
        extracted_parameters: Optional[Sequence[BindParameter[Any]]] = None,
        escape_names: bool = True,
    ) -> Optional[_MutableCoreSingleExecuteParams]:
        """Return the bind params for this compiled object.

        :param params: a dict of string/object pairs whose values will
                       override bind values compiled in to the
                       statement.
        """

        raise NotImplementedError()

    @property
    def params(self) -> Optional[_MutableCoreSingleExecuteParams]:
        """Return the bind params for this compiled object."""
        return self.construct_params()


class TypeCompiler(util.EnsureKWArg):
    """Produces DDL specification for TypeEngine objects."""

    ensure_kwarg: str = r"visit_\w+"

    def __init__(self, dialect: Dialect) -> None:
        self.dialect = dialect

    def process(self, type_: TypeEngine[Any], **kw: Any) -> str:
        if (
            type_._variant_mapping
            and self.dialect.name in type_._variant_mapping
        ):
            type_ = type_._variant_mapping[self.dialect.name]
        return type_._compiler_dispatch(self, **kw)

    def visit_unsupported_compilation(
        self, element: Type[ClauseElement], err: exc.CompileError, **kw: Any
    ) -> NoReturn:
        raise exc.UnsupportedCompilationError(self, element) from err


# this was a Visitable, but to allow accurate detection of
# column elements this is actually a column element
class _CompileLabel(
    roles.BinaryElementRole[Any], elements.CompilerColumnElement
):
    """lightweight label object which acts as an expression.Label."""

    __visit_name__ = "label"
    __slots__ = ("element", "name", "_alt_names")

    def __init__(
        self, col: ColumnElement[Any], name: str, alt_names: Any = ()
    ) -> None:
        self.element = col
        self.name = name
        self._alt_names = (col,) + alt_names

    @property
    def proxy_set(self) -> FrozenSet[ColumnElement[Any]]:
        return self.element.proxy_set

    @property
    def type(self) -> TypeEngine[Any]:
        return self.element.type

    def self_group(self, **kw: Any) -> Self:
        return self


class ilike_case_insensitive(
    roles.BinaryElementRole[Any], elements.CompilerColumnElement
):
    """produce a wrapping element for a case-insensitive portion of
    an ILIKE construct.

    The construct usually renders the ``lower()`` function, but on
    PostgreSQL will pass silently with the assumption that "ILIKE"
    is being used.

    .. versionadded:: 2.0

    """

    __visit_name__ = "ilike_case_insensitive_operand"
    __slots__ = ("element", "comparator")

    def __init__(self, element: ColumnElement[Any]) -> None:
        self.element = element
        self.comparator = element.comparator

    @property
    def proxy_set(self) -> FrozenSet[ColumnElement[Any]]:
        return self.element.proxy_set

    @property
    def type(self) -> TypeEngine[Any]:
        return self.element.type

    def self_group(self, **kw: Any) -> Self:
        return self

    def _with_binary_element_type(
        self, type_: TypeEngine[Any]
    ) -> ilike_case_insensitive:
        return ilike_case_insensitive(
            self.element._with_binary_element_type(type_)
        )


class SQLCompiler(Compiled):
    """Default implementation of :class:`.Compiled`.

    Compiles :class:`_expression.ClauseElement` objects into SQL strings.

    """

    extract_map: ClassVar[Dict[str, str]] = EXTRACT_MAP

    bindname_escape_characters: ClassVar[Mapping[str, str]] = (
        util.immutabledict(
            {
                "%": "P",
                "(": "A",
                ")": "Z",
                ":": "C",
                ".": "_",
                "[": "_",
                "]": "_",
                " ": "_",
            }
        )
    )
    """A mapping (e.g. dict or similar) containing a lookup of
    characters keyed to replacement characters which will be applied to all
    'bind names' used in SQL statements as a form of 'escaping'; the given
    characters are replaced entirely with the 'replacement' character when
    rendered in the SQL statement, and a similar translation is performed
    on the incoming names used in parameter dictionaries passed to methods
    like :meth:`_engine.Connection.execute`.

    This allows bound parameter names used in :func:`_sql.bindparam` and
    other constructs to have any arbitrary characters present without any
    concern for characters that aren't allowed at all on the target database.

    Third party dialects can establish their own dictionary here to replace the
    default mapping, which will ensure that the particular characters in the
    mapping will never appear in a bound parameter name.

    The dictionary is evaluated at **class creation time**, so cannot be
    modified at runtime; it must be present on the class when the class
    is first declared.

    Note that for dialects that have additional bound parameter rules such
    as additional restrictions on leading characters, the
    :meth:`_sql.SQLCompiler.bindparam_string` method may need to be augmented.
    See the cx_Oracle compiler for an example of this.

    .. versionadded:: 2.0.0rc1

    """

    _bind_translate_re: ClassVar[Pattern[str]]
    _bind_translate_chars: ClassVar[Mapping[str, str]]

    is_sql: bool = True

    compound_keywords: ClassVar[_CompoundKeywordsMapping] = COMPOUND_KEYWORDS

    isdelete: bool = False
    isinsert: bool = False
    isupdate: bool = False
    """class-level defaults which can be set at the instance
    level to define if this Compiled instance represents
    INSERT/UPDATE/DELETE
    """

    postfetch: Optional[List[Column[Any]]]
    """list of columns that can be post-fetched after INSERT or UPDATE to
    receive server-updated values"""

    insert_prefetch: Sequence[Column[Any]] = ()
    """list of columns for which default values should be evaluated before
    an INSERT takes place"""

    update_prefetch: Sequence[Column[Any]] = ()
    """list of columns for which onupdate default values should be evaluated
    before an UPDATE takes place"""

    implicit_returning: Optional[Sequence[ColumnElement[Any]]] = None
    """list of "implicit" returning columns for a toplevel INSERT or UPDATE
    statement, used to receive newly generated values of columns.

    .. versionadded:: 2.0  ``implicit_returning`` replaces the previous
       ``returning`` collection, which was not a generalized RETURNING
       collection and instead was in fact specific to the "implicit returning"
       feature.

    """

    isplaintext: bool = False

    binds: Dict[str, BindParameter[Any]]
    """a dictionary of bind parameter keys to BindParameter instances."""

    bind_names: Dict[BindParameter[Any], str]
    """a dictionary of BindParameter instances to "compiled" names
    that are actually present in the generated SQL"""

    stack: List[_CompilerStackEntry]
    """major statements such as SELECT, INSERT, UPDATE, DELETE are
    tracked in this stack using an entry format."""

    returning_precedes_values: bool = False
    """set to True classwide to generate RETURNING
    clauses before the VALUES or WHERE clause (i.e. MSSQL)
    """

    render_table_with_column_in_update_from: bool = False
    """set to True classwide to indicate the SET clause
    in a multi-table UPDATE statement should qualify
    columns with the table name (i.e. MySQL only)
    """

    ansi_bind_rules: bool = False
    """SQL 92 doesn't allow bind parameters to be used
    in the columns clause of a SELECT, nor does it allow
    ambiguous expressions like "? = ?".  A compiler
    subclass can set this flag to False if the target
    driver/DB enforces this
    """

    bindtemplate: str
    """template to render bound parameters based on paramstyle."""

    compilation_bindtemplate: str
    """template used by compiler to render parameters before positional
    paramstyle application"""

    _numeric_binds_identifier_char: str
    """Character that's used to as the identifier of a numerical bind param.
    For example if this char is set to ``$``, numerical binds will be rendered
    in the form ``$1, $2, $3``.
    """

    _result_columns: List[ResultColumnsEntry]
    """relates label names in the final SQL to a tuple of local
    column/label name, ColumnElement object (if any) and
    TypeEngine. CursorResult uses this for type processing and
    column targeting"""

    _textual_ordered_columns: bool = False
    """tell the result object that the column names as rendered are important,
    but they are also "ordered" vs. what is in the compiled object here.

    As of 1.4.42 this condition is only present when the statement is a
    TextualSelect, e.g. text("....").columns(...), where it is required
    that the columns are considered positionally and not by name.

    """

    _ad_hoc_textual: bool = False
    """tell the result that we encountered text() or '*' constructs in the
    middle of the result columns, but we also have compiled columns, so
    if the number of columns in cursor.description does not match how many
    expressions we have, that means we can't rely on positional at all and
    should match on name.

    """

    _ordered_columns: bool = True
    """
    if False, means we can't be sure the list of entries
    in _result_columns is actually the rendered order.  Usually
    True unless using an unordered TextualSelect.
    """

    _loose_column_name_matching: bool = False
    """tell the result object that the SQL statement is textual, wants to match
    up to Column objects, and may be using the ._tq_label in the SELECT rather
    than the base name.

    """

    _numeric_binds: bool = False
    """
    True if paramstyle is "numeric".  This paramstyle is trickier than
    all the others.

    """

    _render_postcompile: bool = False
    """
    whether to render out POSTCOMPILE params during the compile phase.

    This attribute is used only for end-user invocation of stmt.compile();
    it's never used for actual statement execution, where instead the
    dialect internals access and render the internal postcompile structure
    directly.

    """

    _post_compile_expanded_state: Optional[ExpandedState] = None
    """When render_postcompile is used, the ``ExpandedState`` used to create
    the "expanded" SQL is assigned here, and then used by the ``.params``
    accessor and ``.construct_params()`` methods for their return values.

    .. versionadded:: 2.0.0rc1

    """

    _pre_expanded_string: Optional[str] = None
    """Stores the original string SQL before 'post_compile' is applied,
    for cases where 'post_compile' were used.

    """

    _pre_expanded_positiontup: Optional[List[str]] = None

    _insertmanyvalues: Optional[_InsertManyValues] = None

    _insert_crud_params: Optional[crud._CrudParamSequence] = None

    literal_execute_params: FrozenSet[BindParameter[Any]] = frozenset()
    """bindparameter objects that are rendered as literal values at statement
    execution time.

    """

    post_compile_params: FrozenSet[BindParameter[Any]] = frozenset()
    """bindparameter objects that are rendered as bound parameter placeholders
    at statement execution time.

    """

    escaped_bind_names: util.immutabledict[str, str] = util.EMPTY_DICT
    """Late escaping of bound parameter names that has to be converted
    to the original name when looking in the parameter dictionary.

    """

    has_out_parameters: bool = False
    """if True, there are bindparam() objects that have the isoutparam
    flag set."""

    postfetch_lastrowid: bool = False
    """if True, and this in insert, use cursor.lastrowid to populate
    result.inserted_primary_key. """

    _cache_key_bind_match: Optional[
        Tuple[
            Dict[
                BindParameter[Any],
                List[BindParameter[Any]],
            ],
            Dict[
                str,
                BindParameter[Any],
            ],
        ]
    ] = None
    """a mapping that will relate the BindParameter object we compile
    to those that are part of the extracted collection of parameters
    in the cache key, if we were given a cache key.

    """

    positiontup: Optional[List[str]] = None
    """for a compiled construct that uses a positional paramstyle, will be
    a sequence of strings, indicating the names of bound parameters in order.

    This is used in order to render bound parameters in their correct order,
    and is combined with the :attr:`_sql.Compiled.params` dictionary to
    render parameters.

    This sequence always contains the unescaped name of the parameters.

    .. seealso::

        :ref:`faq_sql_expression_string` - includes a usage example for
        debugging use cases.

    """
    _values_bindparam: Optional[List[str]] = None

    _visited_bindparam: Optional[List[str]] = None

    inline: bool = False

    ctes: Optional[MutableMapping[CTE, str]]

    # Detect same CTE references - Dict[(level, name), cte]
    # Level is required for supporting nesting
    ctes_by_level_name: Dict[Tuple[int, str], CTE]

    # To retrieve key/level in ctes_by_level_name -
    # Dict[cte_reference, (level, cte_name, cte_opts)]
    level_name_by_cte: Dict[CTE, Tuple[int, str, selectable._CTEOpts]]

    ctes_recursive: bool

    _post_compile_pattern: _RegexPatternStr = re.compile(
        r"__\[POSTCOMPILE_(\S+?)(~~.+?~~)?\]"
    )
    _pyformat_pattern: _RegexPatternStr = re.compile(r"%\(([^)]+?)\)s")
    _positional_pattern: _RegexPatternStr = re.compile(
        f"{_pyformat_pattern.pattern}|{_post_compile_pattern.pattern}"
    )

    @classmethod
    def _init_compiler_cls(cls) -> None:
        cls._init_bind_translate()

    @classmethod
    def _init_bind_translate(cls) -> None:
        reg = re.escape("".join(cls.bindname_escape_characters))
        cls._bind_translate_re = re.compile(f"[{reg}]")
        cls._bind_translate_chars = cls.bindname_escape_characters

    def __init__(
        self,
        dialect: Dialect,
        statement: Optional[ClauseElement],
        cache_key: Optional[CacheKey] = None,
        column_keys: Optional[Sequence[str]] = None,
        for_executemany: bool = False,
        linting: Linting = NO_LINTING,
        _supporting_against: Optional[SQLCompiler] = None,
        **kwargs: Any,
    ) -> None:
        """Construct a new :class:`.SQLCompiler` object.

        :param dialect: :class:`.Dialect` to be used

        :param statement: :class:`_expression.ClauseElement` to be compiled

        :param column_keys:  a list of column names to be compiled into an
         INSERT or UPDATE statement.

        :param for_executemany: whether INSERT / UPDATE statements should
         expect that they are to be invoked in an "executemany" style,
         which may impact how the statement will be expected to return the
         values of defaults and autoincrement / sequences and similar.
         Depending on the backend and driver in use, support for retrieving
         these values may be disabled which means SQL expressions may
         be rendered inline, RETURNING may not be rendered, etc.

        :param kwargs: additional keyword arguments to be consumed by the
         superclass.

        """
        self.column_keys = column_keys

        self.cache_key = cache_key

        if cache_key:
            cksm = {b.key: b for b in cache_key[1]}
            ckbm = {b: [b] for b in cache_key[1]}
            self._cache_key_bind_match = (ckbm, cksm)

        # compile INSERT/UPDATE defaults/sequences to expect executemany
        # style execution, which may mean no pre-execute of defaults,
        # or no RETURNING
        self.for_executemany = for_executemany

        self.linting = linting

        # a dictionary of bind parameter keys to BindParameter
        # instances.
        self.binds = {}

        # a dictionary of BindParameter instances to "compiled" names
        # that are actually present in the generated SQL
        self.bind_names = util.column_dict()

        # stack which keeps track of nested SELECT statements
        self.stack = []

        self._result_columns = []

        # true if the paramstyle is positional
        self.positional = dialect.positional
        if self.positional:
            self._numeric_binds = nb = dialect.paramstyle.startswith("numeric")
            if nb:
                self._numeric_binds_identifier_char = (
                    "$" if dialect.paramstyle == "numeric_dollar" else ":"
                )

            self.compilation_bindtemplate = _pyformat_template
        else:
            self.compilation_bindtemplate = BIND_TEMPLATES[dialect.paramstyle]

        self.ctes = None

        self.label_length = (
            dialect.label_length or dialect.max_identifier_length
        )

        # a map which tracks "anonymous" identifiers that are created on
        # the fly here
        self.anon_map = prefix_anon_map()

        # a map which tracks "truncated" names based on
        # dialect.label_length or dialect.max_identifier_length
        self.truncated_names: Dict[Tuple[str, str], str] = {}
        self._truncated_counters: Dict[str, int] = {}

        Compiled.__init__(self, dialect, statement, **kwargs)

        if self.isinsert or self.isupdate or self.isdelete:
            if TYPE_CHECKING:
                assert isinstance(statement, UpdateBase)

            if self.isinsert or self.isupdate:
                if TYPE_CHECKING:
                    assert isinstance(statement, ValuesBase)
                if statement._inline:
                    self.inline = True
                elif self.for_executemany and (
                    not self.isinsert
                    or (
                        self.dialect.insert_executemany_returning
                        and statement._return_defaults
                    )
                ):
                    self.inline = True

        self.bindtemplate = BIND_TEMPLATES[dialect.paramstyle]

        if _supporting_against:
            self.__dict__.update(
                {
                    k: v
                    for k, v in _supporting_against.__dict__.items()
                    if k
                    not in {
                        "state",
                        "dialect",
                        "preparer",
                        "positional",
                        "_numeric_binds",
                        "compilation_bindtemplate",
                        "bindtemplate",
                    }
                }
            )

        if self.state is CompilerState.STRING_APPLIED:
            if self.positional:
                if self._numeric_binds:
                    self._process_numeric()
                else:
                    self._process_positional()

            if self._render_postcompile:
                parameters = self.construct_params(
                    escape_names=False,
                    _no_postcompile=True,
                )

                self._process_parameters_for_postcompile(
                    parameters, _populate_self=True
                )

    @property
    def insert_single_values_expr(self) -> Optional[str]:
        """When an INSERT is compiled with a single set of parameters inside
        a VALUES expression, the string is assigned here, where it can be
        used for insert batching schemes to rewrite the VALUES expression.

        .. versionchanged:: 2.0 This collection is no longer used by
           SQLAlchemy's built-in dialects, in favor of the currently
           internal ``_insertmanyvalues`` collection that is used only by
           :class:`.SQLCompiler`.

        """
        if self._insertmanyvalues is None:
            return None
        else:
            return self._insertmanyvalues.single_values_expr

    @util.ro_memoized_property
    def effective_returning(self) -> Optional[Sequence[ColumnElement[Any]]]:
        """The effective "returning" columns for INSERT, UPDATE or DELETE.

        This is either the so-called "implicit returning" columns which are
        calculated by the compiler on the fly, or those present based on what's
        present in ``self.statement._returning`` (expanded into individual
        columns using the ``._all_selected_columns`` attribute) i.e. those set
        explicitly using the :meth:`.UpdateBase.returning` method.

        .. versionadded:: 2.0

        """
        if self.implicit_returning:
            return self.implicit_returning
        elif self.statement is not None and is_dml(self.statement):
            return [
                c
                for c in self.statement._all_selected_columns
                if is_column_element(c)
            ]

        else:
            return None

    @property
    def returning(self) -> Optional[Sequence[ColumnElement[Any]]]:
        """backwards compatibility; returns the
        effective_returning collection.

        """
        return self.effective_returning

    @property
    def current_executable(self):
        """Return the current 'executable' that is being compiled.

        This is currently the :class:`_sql.Select`, :class:`_sql.Insert`,
        :class:`_sql.Update`, :class:`_sql.Delete`,
        :class:`_sql.CompoundSelect` object that is being compiled.
        Specifically it's assigned to the ``self.stack`` list of elements.

        When a statement like the above is being compiled, it normally
        is also assigned to the ``.statement`` attribute of the
        :class:`_sql.Compiler` object.   However, all SQL constructs are
        ultimately nestable, and this attribute should never be consulted
        by a ``visit_`` method, as it is not guaranteed to be assigned
        nor guaranteed to correspond to the current statement being compiled.

        """
        try:
            return self.stack[-1]["selectable"]
        except IndexError as ie:
            raise IndexError("Compiler does not have a stack entry") from ie

    @property
    def prefetch(self) -> List[Column[Any]]:
        return list(self.insert_prefetch) + list(self.update_prefetch)

    @util.memoized_property
    def _global_attributes(self) -> Dict[Any, Any]:
        return {}

    @util.memoized_instancemethod
    def _init_cte_state(self) -> MutableMapping[CTE, str]:
        """Initialize collections related to CTEs only if
        a CTE is located, to save on the overhead of
        these collections otherwise.

        """
        # collect CTEs to tack on top of a SELECT
        # To store the query to print - Dict[cte, text_query]
        ctes: MutableMapping[CTE, str] = util.OrderedDict()
        self.ctes = ctes

        # Detect same CTE references - Dict[(level, name), cte]
        # Level is required for supporting nesting
        self.ctes_by_level_name = {}

        # To retrieve key/level in ctes_by_level_name -
        # Dict[cte_reference, (level, cte_name, cte_opts)]
        self.level_name_by_cte = {}

        self.ctes_recursive = False

        return ctes

    @contextlib.contextmanager
    def _nested_result(self):
        """special API to support the use case of 'nested result sets'"""
        result_columns, ordered_columns = (
            self._result_columns,
            self._ordered_columns,
        )
        self._result_columns, self._ordered_columns = [], False

        try:
            if self.stack:
                entry = self.stack[-1]
                entry["need_result_map_for_nested"] = True
            else:
                entry = None
            yield self._result_columns, self._ordered_columns
        finally:
            if entry:
                entry.pop("need_result_map_for_nested")
            self._result_columns, self._ordered_columns = (
                result_columns,
                ordered_columns,
            )

    def _process_positional(self) -> None:
        assert not self.positiontup
        assert self.state is CompilerState.STRING_APPLIED
        assert not self._numeric_binds

        if self.dialect.paramstyle == "format":
            placeholder = "%s"
        else:
            assert self.dialect.paramstyle == "qmark"
            placeholder = "?"

        positions = []

        def find_position(m: _RegexMatchStr) -> str:
            normal_bind = m.group(1)
            if normal_bind:
                positions.append(normal_bind)
                return placeholder
            else:
                # this a post-compile bind
                positions.append(m.group(2))
                return m.group(0)

        self.string = re.sub(
            self._positional_pattern, find_position, self.string
        )

        if self.escaped_bind_names:
            reverse_escape = {v: k for k, v in self.escaped_bind_names.items()}
            assert len(self.escaped_bind_names) == len(reverse_escape)
            self.positiontup = [
                reverse_escape.get(name, name) for name in positions
            ]
        else:
            self.positiontup = positions

        if self._insertmanyvalues:
            positions = []

            single_values_expr = re.sub(
                self._positional_pattern,
                find_position,
                self._insertmanyvalues.single_values_expr,
            )
            insert_crud_params = [
                (
                    v[0],
                    v[1],
                    re.sub(self._positional_pattern, find_position, v[2]),
                    v[3],
                )
                for v in self._insertmanyvalues.insert_crud_params
            ]

            self._insertmanyvalues = self._insertmanyvalues._replace(
                single_values_expr=single_values_expr,
                insert_crud_params=insert_crud_params,
            )

    def _process_numeric(self) -> None:
        assert self._numeric_binds
        assert self.state is CompilerState.STRING_APPLIED

        num = 1
        param_pos: Dict[str, str] = {}
        order: Iterable[str]
        if self._insertmanyvalues and self._values_bindparam is not None:
            # bindparams that are not in values are always placed first.
            # this avoids the need of changing them when using executemany
            # values () ()
            order = itertools.chain(
                (
                    name
                    for name in self.bind_names.values()
                    if name not in self._values_bindparam
                ),
                self.bind_names.values(),
            )
        else:
            order = self.bind_names.values()

        for bind_name in order:
            if bind_name in param_pos:
                continue
            bind = self.binds[bind_name]
            if (
                bind in self.post_compile_params
                or bind in self.literal_execute_params
            ):
                # set to None to just mark the in positiontup, it will not
                # be replaced below.
                param_pos[bind_name] = None  # type: ignore
            else:
                ph = f"{self._numeric_binds_identifier_char}{num}"
                num += 1
                param_pos[bind_name] = ph

        self.next_numeric_pos = num

        self.positiontup = list(param_pos)
        if self.escaped_bind_names:
            len_before = len(param_pos)
            param_pos = {
                self.escaped_bind_names.get(name, name): pos
                for name, pos in param_pos.items()
            }
            assert len(param_pos) == len_before

        # Can't use format here since % chars are not escaped.
        self.string = self._pyformat_pattern.sub(
            lambda m: param_pos[m.group(1)], self.string
        )

        if self._insertmanyvalues:
            single_values_expr = (
                # format is ok here since single_values_expr includes only
                # place-holders
                self._insertmanyvalues.single_values_expr
                % param_pos
            )
            insert_crud_params = [
                (v[0], v[1], "%s", v[3])
                for v in self._insertmanyvalues.insert_crud_params
            ]

            self._insertmanyvalues = self._insertmanyvalues._replace(
                # This has the numbers (:1, :2)
                single_values_expr=single_values_expr,
                # The single binds are instead %s so they can be formatted
                insert_crud_params=insert_crud_params,
            )

    @util.memoized_property
    def _bind_processors(
        self,
    ) -> MutableMapping[
        str, Union[_BindProcessorType[Any], Sequence[_BindProcessorType[Any]]]
    ]:
        # mypy is not able to see the two value types as the above Union,
        # it just sees "object".  don't know how to resolve
        return {
            key: value  # type: ignore
            for key, value in (
                (
                    self.bind_names[bindparam],
                    (
                        bindparam.type._cached_bind_processor(self.dialect)
                        if not bindparam.type._is_tuple_type
                        else tuple(
                            elem_type._cached_bind_processor(self.dialect)
                            for elem_type in cast(
                                TupleType, bindparam.type
                            ).types
                        )
                    ),
                )
                for bindparam in self.bind_names
            )
            if value is not None
        }

    def is_subquery(self) -> bool:
        return len(self.stack) > 1

    @property
    def sql_compiler(self) -> Self:
        return self

    def construct_expanded_state(
        self,
        params: Optional[_CoreSingleExecuteParams] = None,
        escape_names: bool = True,
    ) -> ExpandedState:
        """Return a new :class:`.ExpandedState` for a given parameter set.

        For queries that use "expanding" or other late-rendered parameters,
        this method will provide for both the finalized SQL string as well
        as the parameters that would be used for a particular parameter set.

        .. versionadded:: 2.0.0rc1

        """
        parameters = self.construct_params(
            params,
            escape_names=escape_names,
            _no_postcompile=True,
        )
        return self._process_parameters_for_postcompile(
            parameters,
        )

    def construct_params(
        self,
        params: Optional[_CoreSingleExecuteParams] = None,
        extracted_parameters: Optional[Sequence[BindParameter[Any]]] = None,
        escape_names: bool = True,
        _group_number: Optional[int] = None,
        _check: bool = True,
        _no_postcompile: bool = False,
    ) -> _MutableCoreSingleExecuteParams:
        """return a dictionary of bind parameter keys and values"""

        if self._render_postcompile and not _no_postcompile:
            assert self._post_compile_expanded_state is not None
            if not params:
                return dict(self._post_compile_expanded_state.parameters)
            else:
                raise exc.InvalidRequestError(
                    "can't construct new parameters when render_postcompile "
                    "is used; the statement is hard-linked to the original "
                    "parameters.  Use construct_expanded_state to generate a "
                    "new statement and parameters."
                )

        has_escaped_names = escape_names and bool(self.escaped_bind_names)

        if extracted_parameters:
            # related the bound parameters collected in the original cache key
            # to those collected in the incoming cache key.  They will not have
            # matching names but they will line up positionally in the same
            # way.   The parameters present in self.bind_names may be clones of
            # these original cache key params in the case of DML but the .key
            # will be guaranteed to match.
            if self.cache_key is None:
                raise exc.CompileError(
                    "This compiled object has no original cache key; "
                    "can't pass extracted_parameters to construct_params"
                )
            else:
                orig_extracted = self.cache_key[1]

            ckbm_tuple = self._cache_key_bind_match
            assert ckbm_tuple is not None
            ckbm, _ = ckbm_tuple
            resolved_extracted = {
                bind: extracted
                for b, extracted in zip(orig_extracted, extracted_parameters)
                for bind in ckbm[b]
            }
        else:
            resolved_extracted = None

        if params:
            pd = {}
            for bindparam, name in self.bind_names.items():
                escaped_name = (
                    self.escaped_bind_names.get(name, name)
                    if has_escaped_names
                    else name
                )

                if bindparam.key in params:
                    pd[escaped_name] = params[bindparam.key]
                elif name in params:
                    pd[escaped_name] = params[name]

                elif _check and bindparam.required:
                    if _group_number:
                        raise exc.InvalidRequestError(
                            "A value is required for bind parameter %r, "
                            "in parameter group %d"
                            % (bindparam.key, _group_number),
                            code="cd3x",
                        )
                    else:
                        raise exc.InvalidRequestError(
                            "A value is required for bind parameter %r"
                            % bindparam.key,
                            code="cd3x",
                        )
                else:
                    if resolved_extracted:
                        value_param = resolved_extracted.get(
                            bindparam, bindparam
                        )
                    else:
                        value_param = bindparam

                    if bindparam.callable:
                        pd[escaped_name] = value_param.effective_value
                    else:
                        pd[escaped_name] = value_param.value
            return pd
        else:
            pd = {}
            for bindparam, name in self.bind_names.items():
                escaped_name = (
                    self.escaped_bind_names.get(name, name)
                    if has_escaped_names
                    else name
                )

                if _check and bindparam.required:
                    if _group_number:
                        raise exc.InvalidRequestError(
                            "A value is required for bind parameter %r, "
                            "in parameter group %d"
                            % (bindparam.key, _group_number),
                            code="cd3x",
                        )
                    else:
                        raise exc.InvalidRequestError(
                            "A value is required for bind parameter %r"
                            % bindparam.key,
                            code="cd3x",
                        )

                if resolved_extracted:
                    value_param = resolved_extracted.get(bindparam, bindparam)
                else:
                    value_param = bindparam

                if bindparam.callable:
                    pd[escaped_name] = value_param.effective_value
                else:
                    pd[escaped_name] = value_param.value

            return pd

    @util.memoized_instancemethod
    def _get_set_input_sizes_lookup(self):
        dialect = self.dialect

        include_types = dialect.include_set_input_sizes
        exclude_types = dialect.exclude_set_input_sizes

        dbapi = dialect.dbapi

        def lookup_type(typ):
            dbtype = typ._unwrapped_dialect_impl(dialect).get_dbapi_type(dbapi)

            if (
                dbtype is not None
                and (exclude_types is None or dbtype not in exclude_types)
                and (include_types is None or dbtype in include_types)
            ):
                return dbtype
            else:
                return None

        inputsizes = {}

        literal_execute_params = self.literal_execute_params

        for bindparam in self.bind_names:
            if bindparam in literal_execute_params:
                continue

            if bindparam.type._is_tuple_type:
                inputsizes[bindparam] = [
                    lookup_type(typ)
                    for typ in cast(TupleType, bindparam.type).types
                ]
            else:
                inputsizes[bindparam] = lookup_type(bindparam.type)

        return inputsizes

    @property
    def params(self) -> Optional[MutableMapping[str, Any]]:
        """Return the bind param dictionary embedded into this
        compiled object, for those values that are present.

        .. seealso::

            :ref:`faq_sql_expression_string` - includes a usage example for
            debugging use cases.

        """
        return self.construct_params(_check=False)

    def _process_parameters_for_postcompile(
        self,
        parameters: _MutableCoreSingleExecuteParams,
        _populate_self: bool = False,
    ) -> ExpandedState:
        """handle special post compile parameters.

        These include:

        * "expanding" parameters -typically IN tuples that are rendered
          on a per-parameter basis for an otherwise fixed SQL statement string.

        * literal_binds compiled with the literal_execute flag.  Used for
          things like SQL Server "TOP N" where the driver does not accommodate
          N as a bound parameter.

        """

        expanded_parameters = {}
        new_positiontup: Optional[List[str]]

        pre_expanded_string = self._pre_expanded_string
        if pre_expanded_string is None:
            pre_expanded_string = self.string

        if self.positional:
            new_positiontup = []

            pre_expanded_positiontup = self._pre_expanded_positiontup
            if pre_expanded_positiontup is None:
                pre_expanded_positiontup = self.positiontup

        else:
            new_positiontup = pre_expanded_positiontup = None

        processors = self._bind_processors
        single_processors = cast(
            "Mapping[str, _BindProcessorType[Any]]", processors
        )
        tuple_processors = cast(
            "Mapping[str, Sequence[_BindProcessorType[Any]]]", processors
        )

        new_processors: Dict[str, _BindProcessorType[Any]] = {}

        replacement_expressions: Dict[str, Any] = {}
        to_update_sets: Dict[str, Any] = {}

        # notes:
        # *unescaped* parameter names in:
        # self.bind_names, self.binds, self._bind_processors, self.positiontup
        #
        # *escaped* parameter names in:
        # construct_params(), replacement_expressions

        numeric_positiontup: Optional[List[str]] = None

        if self.positional and pre_expanded_positiontup is not None:
            names: Iterable[str] = pre_expanded_positiontup
            if self._numeric_binds:
                numeric_positiontup = []
        else:
            names = self.bind_names.values()

        ebn = self.escaped_bind_names
        for name in names:
            escaped_name = ebn.get(name, name) if ebn else name
            parameter = self.binds[name]

            if parameter in self.literal_execute_params:
                if escaped_name not in replacement_expressions:
                    replacement_expressions[escaped_name] = (
                        self.render_literal_bindparam(
                            parameter,
                            render_literal_value=parameters.pop(escaped_name),
                        )
                    )
                continue

            if parameter in self.post_compile_params:
                if escaped_name in replacement_expressions:
                    to_update = to_update_sets[escaped_name]
                    values = None
                else:
                    # we are removing the parameter from parameters
                    # because it is a list value, which is not expected by
                    # TypeEngine objects that would otherwise be asked to
                    # process it. the single name is being replaced with
                    # individual numbered parameters for each value in the
                    # param.
                    #
                    # note we are also inserting *escaped* parameter names
                    # into the given dictionary.   default dialect will
                    # use these param names directly as they will not be
                    # in the escaped_bind_names dictionary.
                    values = parameters.pop(name)

                    leep_res = self._literal_execute_expanding_parameter(
                        escaped_name, parameter, values
                    )
                    (to_update, replacement_expr) = leep_res

                    to_update_sets[escaped_name] = to_update
                    replacement_expressions[escaped_name] = replacement_expr

                if not parameter.literal_execute:
                    parameters.update(to_update)
                    if parameter.type._is_tuple_type:
                        assert values is not None
                        new_processors.update(
                            (
                                "%s_%s_%s" % (name, i, j),
                                tuple_processors[name][j - 1],
                            )
                            for i, tuple_element in enumerate(values, 1)
                            for j, _ in enumerate(tuple_element, 1)
                            if name in tuple_processors
                            and tuple_processors[name][j - 1] is not None
                        )
                    else:
                        new_processors.update(
                            (key, single_processors[name])
                            for key, _ in to_update
                            if name in single_processors
                        )
                    if numeric_positiontup is not None:
                        numeric_positiontup.extend(
                            name for name, _ in to_update
                        )
                    elif new_positiontup is not None:
                        # to_update has escaped names, but that's ok since
                        # these are new names, that aren't in the
                        # escaped_bind_names dict.
                        new_positiontup.extend(name for name, _ in to_update)
                    expanded_parameters[name] = [
                        expand_key for expand_key, _ in to_update
                    ]
            elif new_positiontup is not None:
                new_positiontup.append(name)

        def process_expanding(m: _RegexMatchStr) -> str:
            key = m.group(1)
            expr: str = replacement_expressions[key]

            # if POSTCOMPILE included a bind_expression, render that
            # around each element
            if m.group(2):
                tok = m.group(2).split("~~")
                be_left, be_right = tok[1], tok[3]
                expr = ", ".join(
                    "%s%s%s" % (be_left, exp, be_right)
                    for exp in expr.split(", ")
                )
            return expr

        statement = re.sub(
            self._post_compile_pattern, process_expanding, pre_expanded_string
        )

        if numeric_positiontup is not None:
            assert new_positiontup is not None
            param_pos = {
                key: f"{self._numeric_binds_identifier_char}{num}"
                for num, key in enumerate(
                    numeric_positiontup, self.next_numeric_pos
                )
            }
            # Can't use format here since % chars are not escaped.
            statement = self._pyformat_pattern.sub(
                lambda m: param_pos[m.group(1)], statement
            )
            new_positiontup.extend(numeric_positiontup)

        expanded_state = ExpandedState(
            statement,
            parameters,
            new_processors,
            new_positiontup,
            expanded_parameters,
        )

        if _populate_self:
            # this is for the "render_postcompile" flag, which is not
            # otherwise used internally and is for end-user debugging and
            # special use cases.
            self._pre_expanded_string = pre_expanded_string
            self._pre_expanded_positiontup = pre_expanded_positiontup
            self.string = expanded_state.statement
            self.positiontup = (
                list(expanded_state.positiontup or ())
                if self.positional
                else None
            )
            self._post_compile_expanded_state = expanded_state

        return expanded_state

    @util.preload_module("sqlalchemy.engine.cursor")
    def _create_result_map(self) -> Any:
        """utility method used for unit tests only."""
        cursor = util.preloaded.engine_cursor
        return cursor.CursorResultMetaData._create_description_match_map(
            self._result_columns
        )

    # assigned by crud.py for insert/update statements
    _get_bind_name_for_col: _BindNameForColProtocol

    @util.memoized_property
    def _within_exec_param_key_getter(self) -> Callable[[Any], str]:
        getter = self._get_bind_name_for_col
        return getter

    @util.memoized_property
    @util.preload_module("sqlalchemy.engine.result")
    def _inserted_primary_key_from_lastrowid_getter(
        self,
    ) -> Callable[[Any, Any], Any]:
        result = util.preloaded.engine_result

        param_key_getter = self._within_exec_param_key_getter

        assert self.compile_state is not None
        statement = self.compile_state.statement

        if TYPE_CHECKING:
            assert isinstance(statement, Insert)

        table = statement.table

        getters = [
            (operator.methodcaller("get", param_key_getter(col), None), col)
            for col in table.primary_key
        ]

        autoinc_getter = None
        autoinc_col = table._autoincrement_column
        if autoinc_col is not None:
            # apply type post processors to the lastrowid
            lastrowid_processor = autoinc_col.type._cached_result_processor(
                self.dialect, None
            )
            autoinc_key = param_key_getter(autoinc_col)

            # if a bind value is present for the autoincrement column
            # in the parameters, we need to do the logic dictated by
            # #7998; honor a non-None user-passed parameter over lastrowid.
            # previously in the 1.4 series we weren't fetching lastrowid
            # at all if the key were present in the parameters
            if autoinc_key in self.binds:

                def _autoinc_getter(lastrowid, parameters):
                    param_value = parameters.get(autoinc_key, lastrowid)
                    if param_value is not None:
                        # they supplied non-None parameter, use that.
                        # SQLite at least is observed to return the wrong
                        # cursor.lastrowid for INSERT..ON CONFLICT so it
                        # can't be used in all cases
                        return param_value
                    else:
                        # use lastrowid
                        return lastrowid

                # work around mypy https://github.com/python/mypy/issues/14027
                autoinc_getter = _autoinc_getter

        else:
            lastrowid_processor = None

        row_fn = result.result_tuple([col.key for col in table.primary_key])

        def get(lastrowid, parameters):
            """given cursor.lastrowid value and the parameters used for INSERT,
            return a "row" that represents the primary key, either by
            using the "lastrowid" or by extracting values from the parameters
            that were sent along with the INSERT.

            """
            if lastrowid_processor is not None:
                lastrowid = lastrowid_processor(lastrowid)

            if lastrowid is None:
                return row_fn(getter(parameters) for getter, col in getters)
            else:
                return row_fn(
                    (
                        (
                            autoinc_getter(lastrowid, parameters)
                            if autoinc_getter is not None
                            else lastrowid
                        )
                        if col is autoinc_col
                        else getter(parameters)
                    )
                    for getter, col in getters
                )

        return get

    @util.memoized_property
    @util.preload_module("sqlalchemy.engine.result")
    def _inserted_primary_key_from_returning_getter(self):
        result = util.preloaded.engine_result

        assert self.compile_state is not None
        statement = self.compile_state.statement

        if TYPE_CHECKING:
            assert isinstance(statement, Insert)

        param_key_getter = self._within_exec_param_key_getter
        table = statement.table

        returning = self.implicit_returning
        assert returning is not None
        ret = {col: idx for idx, col in enumerate(returning)}

        getters = cast(
            "List[Tuple[Callable[[Any], Any], bool]]",
            [
                (
                    (operator.itemgetter(ret[col]), True)
                    if col in ret
                    else (
                        operator.methodcaller(
                            "get", param_key_getter(col), None
                        ),
                        False,
                    )
                )
                for col in table.primary_key
            ],
        )

        row_fn = result.result_tuple([col.key for col in table.primary_key])

        def get(row, parameters):
            return row_fn(
                getter(row) if use_row else getter(parameters)
                for getter, use_row in getters
            )

        return get

    def default_from(self) -> str:
        """Called when a SELECT statement has no froms, and no FROM clause is
        to be appended.

        Gives Oracle Database a chance to tack on a ``FROM DUAL`` to the string
        output.

        """
        return ""

    def visit_override_binds(self, override_binds, **kw):
        """SQL compile the nested element of an _OverrideBinds with
        bindparams swapped out.

        The _OverrideBinds is not normally expected to be compiled; it
        is meant to be used when an already cached statement is to be used,
        the compilation was already performed, and only the bound params should
        be swapped in at execution time.

        However, there are test cases that exericise this object, and
        additionally the ORM subquery loader is known to feed in expressions
        which include this construct into new queries (discovered in #11173),
        so it has to do the right thing at compile time as well.

        """

        # get SQL text first
        sqltext = override_binds.element._compiler_dispatch(self, **kw)

        # for a test compile that is not for caching, change binds after the
        # fact.  note that we don't try to
        # swap the bindparam as we compile, because our element may be
        # elsewhere in the statement already (e.g. a subquery or perhaps a
        # CTE) and was already visited / compiled. See
        # test_relationship_criteria.py ->
        #    test_selectinload_local_criteria_subquery
        for k in override_binds.translate:
            if k not in self.binds:
                continue
            bp = self.binds[k]

            # so this would work, just change the value of bp in place.
            # but we dont want to mutate things outside.
            # bp.value = override_binds.translate[bp.key]
            # continue

            # instead, need to replace bp with new_bp or otherwise accommodate
            # in all internal collections
            new_bp = bp._with_value(
                override_binds.translate[bp.key],
                maintain_key=True,
                required=False,
            )

            name = self.bind_names[bp]
            self.binds[k] = self.binds[name] = new_bp
            self.bind_names[new_bp] = name
            self.bind_names.pop(bp, None)

            if bp in self.post_compile_params:
                self.post_compile_params |= {new_bp}
            if bp in self.literal_execute_params:
                self.literal_execute_params |= {new_bp}

            ckbm_tuple = self._cache_key_bind_match
            if ckbm_tuple:
                ckbm, cksm = ckbm_tuple
                for bp in bp._cloned_set:
                    if bp.key in cksm:
                        cb = cksm[bp.key]
                        ckbm[cb].append(new_bp)

        return sqltext

    def visit_grouping(
        self, grouping: ColumnClause[Any], asfrom: bool = False, **kwargs: Any
    ) -> str:
        return (
            "("
            + str(grouping.element._compiler_dispatch(self, **kwargs))
            + ")"
        )

    def visit_select_statement_grouping(
        self, grouping: ColumnClause[Any], **kwargs: Any
    ) -> str:
        return (
            "("
            + str(grouping.element._compiler_dispatch(self, **kwargs))
            + ")"
        )

    def visit_label_reference(
        self,
        element: ColumnElement[Any],
        within_columns_clause: bool = False,
        **kwargs: Any,
    ) -> str:
        if self.stack and self.dialect.supports_simple_order_by_label:
            try:
                compile_state = cast(
                    "Union[SelectState, CompoundSelectState]",
                    self.stack[-1]["compile_state"],
                )
            except KeyError as ke:
                raise exc.CompileError(
                    "Can't resolve label reference for ORDER BY / "
                    "GROUP BY / DISTINCT etc."
                ) from ke

            (
                with_cols,
                only_froms,
                only_cols,
            ) = compile_state._label_resolve_dict
            if within_columns_clause:
                resolve_dict = only_froms
            else:
                resolve_dict = only_cols

            # this can be None in the case that a _label_reference()
            # were subject to a replacement operation, in which case
            # the replacement of the Label element may have changed
            # to something else like a ColumnClause expression.
            order_by_elem = element.element._order_by_label_element

            if (
                order_by_elem is not None
                and order_by_elem.name in resolve_dict
                and order_by_elem.shares_lineage(
                    resolve_dict[order_by_elem.name]
                )
            ):
                kwargs["render_label_as_label"] = (
                    element.element._order_by_label_element
                )
        return self.process(
            element.element,
            within_columns_clause=within_columns_clause,
            **kwargs,
        )

    def visit_textual_label_reference(
        self,
        element: ColumnElement[Any],
        within_columns_clause: bool = False,
        **kwargs: Any,
    ) -> str:
        if not self.stack:
            # compiling the element outside of the context of a SELECT
            return self.process(element._text_clause)

        try:
            compile_state = cast(
                "Union[SelectState, CompoundSelectState]",
                self.stack[-1]["compile_state"],
            )
        except KeyError as ke:
            coercions._no_text_coercion(
                element.element,
                extra=(
                    "Can't resolve label reference for ORDER BY / "
                    "GROUP BY / DISTINCT etc."
                ),
                exc_cls=exc.CompileError,
                err=ke,
            )

        with_cols, only_froms, only_cols = compile_state._label_resolve_dict
        try:
            if within_columns_clause:
                col = only_froms[element.element]
            else:
                col = with_cols[element.element]
        except KeyError as err:
            coercions._no_text_coercion(
                element.element,
                extra=(
                    "Can't resolve label reference for ORDER BY / "
                    "GROUP BY / DISTINCT etc."
                ),
                exc_cls=exc.CompileError,
                err=err,
            )
        else:
            kwargs["render_label_as_label"] = col
            return self.process(
                col, within_columns_clause=within_columns_clause, **kwargs
            )

    def visit_label(
        self,
        label,
        add_to_result_map=None,
        within_label_clause=False,
        within_columns_clause=False,
        render_label_as_label=None,
        result_map_targets=(),
        **kw,
    ):
        # only render labels within the columns clause
        # or ORDER BY clause of a select.  dialect-specific compilers
        # can modify this behavior.
        render_label_with_as = (
            within_columns_clause and not within_label_clause
        )
        render_label_only = render_label_as_label is label

        if render_label_only or render_label_with_as:
            if isinstance(label.name, elements._truncated_label):
                labelname = self._truncated_identifier("colident", label.name)
            else:
                labelname = label.name

        if render_label_with_as:
            if add_to_result_map is not None:
                add_to_result_map(
                    labelname,
                    label.name,
                    (label, labelname) + label._alt_names + result_map_targets,
                    label.type,
                )
            return (
                label.element._compiler_dispatch(
                    self,
                    within_columns_clause=True,
                    within_label_clause=True,
                    **kw,
                )
                + OPERATORS[operators.as_]
                + self.preparer.format_label(label, labelname)
            )
        elif render_label_only:
            return self.preparer.format_label(label, labelname)
        else:
            return label.element._compiler_dispatch(
                self, within_columns_clause=False, **kw
            )

    def _fallback_column_name(self, column: ColumnClause[Any]) -> str:
        raise exc.CompileError(
            "Cannot compile Column object until its 'name' is assigned."
        )

    def visit_lambda_element(
        self, element: ColumnElement[Any], **kw: Any
    ) -> str:
        sql_element = element._resolved
        return self.process(sql_element, **kw)

    def visit_column(
        self,
        column: ColumnClause[Any],
        add_to_result_map: Optional[_ResultMapAppender] = None,
        include_table: bool = True,
        result_map_targets: Tuple[Any, ...] = (),
        ambiguous_table_name_map: Optional[_AmbiguousTableNameMap] = None,
        **kwargs: Any,
    ) -> str:
        name = orig_name = column.name
        if name is None:
            name = self._fallback_column_name(column)

        is_literal = column.is_literal
        if not is_literal and isinstance(name, elements._truncated_label):
            name = self._truncated_identifier("colident", name)

        if add_to_result_map is not None:
            targets = (column, name, column.key) + result_map_targets
            if column._tq_label:
                targets += (column._tq_label,)

            add_to_result_map(name, orig_name, targets, column.type)

        if is_literal:
            # note we are not currently accommodating for
            # literal_column(quoted_name('ident', True)) here
            name = self.escape_literal_column(name)
        else:
            name = self.preparer.quote(name)
        table = column.table
        if table is None or not include_table or not table.named_with_column:
            return name
        else:
            effective_schema = self.preparer.schema_for_object(table)

            if effective_schema:
                schema_prefix = (
                    self.preparer.quote_schema(effective_schema) + "."
                )
            else:
                schema_prefix = ""

            if TYPE_CHECKING:
                assert isinstance(table, NamedFromClause)
            tablename = table.name

            if (
                not effective_schema
                and ambiguous_table_name_map
                and tablename in ambiguous_table_name_map
            ):
                tablename = ambiguous_table_name_map[tablename]

            if isinstance(tablename, elements._truncated_label):
                tablename = self._truncated_identifier("alias", tablename)

            return schema_prefix + self.preparer.quote(tablename) + "." + name

    def visit_collation(self, element: ColumnClause[Any], **kw: Any) -> str:
        return self.preparer.format_collation(element.collation)

    def visit_fromclause(
        self, fromclause: ColumnClause[Any], **kwargs: Any
    ) -> str:
        return fromclause.name

    def visit_index(
        self, index: Index, **kwargs: Any
    ) -> Optional[quoted_name]:
        return index.name

    def visit_typeclause(
        self,
        typeclause: elements.TypeClause,
        type_: Optional[TypeEngine[Any]] = None,
        **kw: Any,
    ) -> Optional[str]:
        kw["type_expression"] = typeclause
        kw["identifier_preparer"] = self.preparer
        return self.dialect.type_compiler_instance.process(
            typeclause.type, **kw
        )

    def post_process_text(self, text: str) -> str:
        if self.preparer._double_percents:
            text = text.replace("%", "%%")
        return text

    def escape_literal_column(self, text: str) -> str:
        if self.preparer._double_percents:
            text = text.replace("%", "%%")
        return text

    def visit_textclause(
        self,
        textclause: elements.TextClause,
        add_to_result_map: Optional[_ResultMapAppender] = None,
        **kw: Any,
    ) -> str:
        def do_bindparam(m: _RegexMatchStr) -> str:
            name = m.group(1)
            if name in textclause._bindparams:
                return self.process(textclause._bindparams[name], **kw)
            else:
                return self.bindparam_string(name, **kw)

        if not self.stack:
            self.isplaintext = True

        if add_to_result_map:
            # text() object is present in the columns clause of a
            # select().   Add a no-name entry to the result map so that
            # row[text()] produces a result
            add_to_result_map(
                None,  # type: ignore[arg-type]
                None,  # type: ignore[arg-type]
                (textclause,),
                sqltypes.NULLTYPE,
            )

        # un-escape any \:params
        return BIND_PARAMS_ESC.sub(
            lambda m: m.group(1),
            BIND_PARAMS.sub(
                do_bindparam, self.post_process_text(textclause.text)
            ),
        )

    def visit_textual_select(
        self, taf, compound_index=None, asfrom=False, **kw
    ):
        toplevel = not self.stack
        entry = self._default_stack_entry if toplevel else self.stack[-1]

        new_entry: _CompilerStackEntry = {
            "correlate_froms": set(),
            "asfrom_froms": set(),
            "selectable": taf,
        }
        self.stack.append(new_entry)

        if taf._independent_ctes:
            self._dispatch_independent_ctes(taf, kw)

        populate_result_map = (
            toplevel
            or (
                compound_index == 0
                and entry.get("need_result_map_for_compound", False)
            )
            or entry.get("need_result_map_for_nested", False)
        )

        if populate_result_map:
            self._ordered_columns = self._textual_ordered_columns = (
                taf.positional
            )

            # enable looser result column matching when the SQL text links to
            # Column objects by name only
            self._loose_column_name_matching = not taf.positional and bool(
                taf.column_args
            )

            for c in taf.column_args:
                self.process(
                    c,
                    within_columns_clause=True,
                    add_to_result_map=self._add_to_result_map,
                )

        text = self.process(taf.element, **kw)
        if self.ctes:
            nesting_level = len(self.stack) if not toplevel else None
            text = self._render_cte_clause(nesting_level=nesting_level) + text

        self.stack.pop(-1)

        return text

    def visit_null(self, expr: Null, **kw: Any) -> LiteralString:
        return "NULL"

    def visit_true(self, expr: True_, **kw: Any) -> str:
        if self.dialect.supports_native_boolean:
            return "true"
        else:
            return "1"

    def visit_false(self, expr: False_, **kw: Any) -> str:
        if self.dialect.supports_native_boolean:
            return "false"
        else:
            return "0"

    def _generate_delimited_list(
        self, elements: Iterable[ColumnElement[Any]], separator: str, **kw: Any
    ) -> str:
        return separator.join(
            s
            for s in (c._compiler_dispatch(self, **kw) for c in elements)
            if s
        )

    def _generate_delimited_and_list(
        self, clauses: Iterable[ColumnElement[Any]], **kw: Any
    ) -> str:
        lcc, clauses = elements.BooleanClauseList._process_clauses_for_boolean(
            operators.and_,
            elements.True_._singleton,
            elements.False_._singleton,
            clauses,
        )
        if lcc == 1:
            return clauses[0]._compiler_dispatch(self, **kw)
        else:
            separator = OPERATORS[operators.and_]
            return separator.join(
                s
                for s in (c._compiler_dispatch(self, **kw) for c in clauses)
                if s
            )

    def visit_tuple(self, clauselist: ColumnClause[Any], **kw: Any) -> str:
        return "(%s)" % self.visit_clauselist(clauselist, **kw)

    def visit_element_list(
        self, element: ColumnElement[Any], **kw: Any
    ) -> str:
        return self._generate_delimited_list(element.clauses, " ", **kw)

<<<<<<< HEAD
    def visit_clauselist(
        self, clauselist: ColumnClause[Any], **kw: Any
    ) -> str:
=======
    def visit_order_by_list(self, element, **kw):
        return self._generate_delimited_list(element.clauses, ", ", **kw)

    def visit_clauselist(self, clauselist, **kw):
>>>>>>> 39149a25
        sep = clauselist.operator
        if sep is None:
            sep = " "
        else:
            sep = OPERATORS[clauselist.operator]

        return self._generate_delimited_list(clauselist.clauses, sep, **kw)

    def visit_expression_clauselist(
        self, clauselist: ColumnClause[Any], **kw: Any
    ) -> str:
        operator_ = clauselist.operator

        disp = self._get_operator_dispatch(
            operator_, "expression_clauselist", None
        )
        if disp:  # type: ignore[truthy-function]
            return disp(clauselist, operator_, **kw)

        try:
            opstring = OPERATORS[operator_]
        except KeyError as err:
            raise exc.UnsupportedCompilationError(self, operator_) from err
        else:
            kw["_in_operator_expression"] = True
            return self._generate_delimited_list(
                clauselist.clauses, opstring, **kw
            )

    def visit_case(self, clause: ColumnClause[Any], **kwargs: Any) -> str:
        x = "CASE "
        if clause.value is not None:
            x += clause.value._compiler_dispatch(self, **kwargs) + " "
        for cond, result in clause.whens:
            x += (
                "WHEN "
                + cond._compiler_dispatch(self, **kwargs)
                + " THEN "
                + result._compiler_dispatch(self, **kwargs)
                + " "
            )
        if clause.else_ is not None:
            x += (
                "ELSE " + clause.else_._compiler_dispatch(self, **kwargs) + " "
            )
        x += "END"
        return x

    def visit_type_coerce(
        self, type_coerce: ColumnClause[Any], **kw: Any
    ) -> Any:
        return type_coerce.typed_expression._compiler_dispatch(self, **kw)

    def visit_cast(self, cast, **kwargs):
        type_clause = cast.typeclause._compiler_dispatch(self, **kwargs)
        match = re.match("(.*)( COLLATE .*)", type_clause)
        return "CAST(%s AS %s)%s" % (
            cast.clause._compiler_dispatch(self, **kwargs),
            match.group(1) if match else type_clause,
            match.group(2) if match else "",
        )

    def visit_frame_clause(
        self, frameclause: ColumnClause[Any], **kw: Any
    ) -> str:

        if frameclause.lower_type is elements._FrameClauseType.RANGE_UNBOUNDED:
            left = "UNBOUNDED PRECEDING"
        elif frameclause.lower_type is elements._FrameClauseType.RANGE_CURRENT:
            left = "CURRENT ROW"
        else:
            val = self.process(frameclause.lower_integer_bind, **kw)
            if (
                frameclause.lower_type
                is elements._FrameClauseType.RANGE_PRECEDING
            ):
                left = f"{val} PRECEDING"
            else:
                left = f"{val} FOLLOWING"

        if frameclause.upper_type is elements._FrameClauseType.RANGE_UNBOUNDED:
            right = "UNBOUNDED FOLLOWING"
        elif frameclause.upper_type is elements._FrameClauseType.RANGE_CURRENT:
            right = "CURRENT ROW"
        else:
            val = self.process(frameclause.upper_integer_bind, **kw)
            if (
                frameclause.upper_type
                is elements._FrameClauseType.RANGE_PRECEDING
            ):
                right = f"{val} PRECEDING"
            else:
                right = f"{val} FOLLOWING"

        return f"{left} AND {right}"

    def visit_over(self, over: ColumnClause[Any], **kwargs: Any) -> str:
        text = over.element._compiler_dispatch(self, **kwargs)
        if over.range_ is not None:
            range_ = f"RANGE BETWEEN {self.process(over.range_, **kwargs)}"
        elif over.rows is not None:
            range_ = f"ROWS BETWEEN {self.process(over.rows, **kwargs)}"
        elif over.groups is not None:
            range_ = f"GROUPS BETWEEN {self.process(over.groups, **kwargs)}"
        else:
            range_ = None

        return "%s OVER (%s)" % (
            text,
            " ".join(
                [
                    "%s BY %s"
                    % (word, clause._compiler_dispatch(self, **kwargs))
                    for word, clause in (
                        ("PARTITION", over.partition_by),
                        ("ORDER", over.order_by),
                    )
                    if clause is not None and len(clause)
                ]
                + ([range_] if range_ else [])
            ),
        )

    def visit_withingroup(
        self, withingroup: ColumnClause[Any], **kwargs: Any
    ) -> str:
        return "%s WITHIN GROUP (ORDER BY %s)" % (
            withingroup.element._compiler_dispatch(self, **kwargs),
            withingroup.order_by._compiler_dispatch(self, **kwargs),
        )

    def visit_funcfilter(
        self, funcfilter: ColumnClause[Any], **kwargs: Any
    ) -> str:
        return "%s FILTER (WHERE %s)" % (
            funcfilter.func._compiler_dispatch(self, **kwargs),
            funcfilter.criterion._compiler_dispatch(self, **kwargs),
        )

    def visit_extract(self, extract: ColumnClause[Any], **kwargs: Any) -> str:
        field = self.extract_map.get(extract.field, extract.field)
        return "EXTRACT(%s FROM %s)" % (
            field,
            extract.expr._compiler_dispatch(self, **kwargs),
        )

    def visit_scalar_function_column(
        self, element: ColumnClause[Any], **kw: Any
    ) -> str:
        compiled_fn = self.visit_function(element.fn, **kw)
        compiled_col = self.visit_column(element, **kw)
        return "(%s).%s" % (compiled_fn, compiled_col)

    def visit_function(
        self,
        func: Function[Any],
        add_to_result_map: Optional[_ResultMapAppender] = None,
        **kwargs: Any,
    ) -> str:
        if add_to_result_map is not None:
            add_to_result_map(func.name, func.name, (func.name,), func.type)

        disp = getattr(self, "visit_%s_func" % func.name.lower(), None)

        text: str

        if disp:
            text = disp(func, **kwargs)
        else:
            name = FUNCTIONS.get(func._deannotate().__class__, None)
            if name:
                if func._has_args:
                    name += "%(expr)s"
            else:
                name = func.name
                name = (
                    self.preparer.quote(name)
                    if self.preparer._requires_quotes_illegal_chars(name)
                    or isinstance(name, elements.quoted_name)
                    else name
                )
                name = name + "%(expr)s"
            text = ".".join(
                [
                    (
                        self.preparer.quote(tok)
                        if self.preparer._requires_quotes_illegal_chars(tok)
                        or isinstance(name, elements.quoted_name)
                        else tok
                    )
                    for tok in func.packagenames
                ]
                + [name]
            ) % {"expr": self.function_argspec(func, **kwargs)}

        if func._with_ordinality:
            text += " WITH ORDINALITY"
        return text

    def visit_next_value_func(self, next_value, **kw):
        return self.visit_sequence(next_value.sequence)

    def visit_sequence(self, sequence: schema.Sequence, **kw: Any) -> str:
        raise NotImplementedError(
            "Dialect '%s' does not support sequence increments."
            % self.dialect.name
        )

    def function_argspec(self, func: Function[Any], **kwargs: Any) -> str:
        return func.clause_expr._compiler_dispatch(self, **kwargs)

    def visit_compound_select(
        self, cs, asfrom=False, compound_index=None, **kwargs
    ):
        toplevel = not self.stack

        compile_state = cs._compile_state_factory(cs, self, **kwargs)

        if toplevel and not self.compile_state:
            self.compile_state = compile_state

        compound_stmt = compile_state.statement

        entry = self._default_stack_entry if toplevel else self.stack[-1]
        need_result_map = toplevel or (
            not compound_index
            and entry.get("need_result_map_for_compound", False)
        )

        # indicates there is already a CompoundSelect in play
        if compound_index == 0:
            entry["select_0"] = cs

        self.stack.append(
            {
                "correlate_froms": entry["correlate_froms"],
                "asfrom_froms": entry["asfrom_froms"],
                "selectable": cs,
                "compile_state": compile_state,
                "need_result_map_for_compound": need_result_map,
            }
        )

        if compound_stmt._independent_ctes:
            self._dispatch_independent_ctes(compound_stmt, kwargs)

        keyword = self.compound_keywords[cs.keyword]

        text = (" " + keyword + " ").join(
            (
                c._compiler_dispatch(
                    self, asfrom=asfrom, compound_index=i, **kwargs
                )
                for i, c in enumerate(cs.selects)
            )
        )

        kwargs["include_table"] = False
        text += self.group_by_clause(cs, **dict(asfrom=asfrom, **kwargs))
        text += self.order_by_clause(cs, **kwargs)
        if cs._has_row_limiting_clause:
            text += self._row_limit_clause(cs, **kwargs)

        if self.ctes:
            nesting_level = len(self.stack) if not toplevel else None
            text = (
                self._render_cte_clause(
                    nesting_level=nesting_level,
                    include_following_stack=True,
                )
                + text
            )

        self.stack.pop(-1)
        return text

    def _row_limit_clause(self, cs, **kwargs):
        if cs._fetch_clause is not None:
            return self.fetch_clause(cs, **kwargs)
        else:
            return self.limit_clause(cs, **kwargs)

    def _get_operator_dispatch(
        self,
        operator_: ColumnElement[Any],
        qualifier1: str,
        qualifier2: Optional[str],
    ) -> Callable[..., str]:
        attrname = "visit_%s_%s%s" % (
            operator_.__name__,
            qualifier1,
            "_" + qualifier2 if qualifier2 else "",
        )
        return cast(Callable[..., str], getattr(self, attrname, None))

    def visit_unary(
        self, unary, add_to_result_map=None, result_map_targets=(), **kw
    ):
        if add_to_result_map is not None:
            result_map_targets += (unary,)
            kw["add_to_result_map"] = add_to_result_map
            kw["result_map_targets"] = result_map_targets

        if unary.operator:
            if unary.modifier:
                raise exc.CompileError(
                    "Unary expression does not support operator "
                    "and modifier simultaneously"
                )
            disp = self._get_operator_dispatch(
                unary.operator, "unary", "operator"
            )
            if disp:  # type: ignore[truthy-function]
                return disp(unary, unary.operator, **kw)
            else:
                return self._generate_generic_unary_operator(
                    unary, OPERATORS[unary.operator], **kw
                )
        elif unary.modifier:
            disp = self._get_operator_dispatch(
                unary.modifier, "unary", "modifier"
            )
            if disp:  # type: ignore[truthy-function]
                return disp(unary, unary.modifier, **kw)
            else:
                return self._generate_generic_unary_modifier(
                    unary, OPERATORS[unary.modifier], **kw
                )
        else:
            raise exc.CompileError(
                "Unary expression has no operator or modifier"
            )

    def visit_truediv_binary(
        self,
        binary: BinaryExpression[Any],
        operator: operators.OperatorType,
        **kw: Any,
    ) -> str:
        if self.dialect.div_is_floordiv:
            return (
                self.process(binary.left, **kw)
                + " / "
                # TODO: would need a fast cast again here,
                # unless we want to use an implicit cast like "+ 0.0"
                + self.process(
                    elements.Cast(
                        binary.right,
                        (
                            binary.right.type
                            if binary.right.type._type_affinity
                            in (sqltypes.Numeric, sqltypes.Float)
                            else sqltypes.Numeric()
                        ),
                    ),
                    **kw,
                )
            )
        else:
            return (
                self.process(binary.left, **kw)
                + " / "
                + self.process(binary.right, **kw)
            )

    def visit_floordiv_binary(
        self,
        binary: BinaryExpression[Any],
        operator: operators.OperatorType,
        **kw: Any,
    ) -> str:
        if (
            self.dialect.div_is_floordiv
            and binary.right.type._type_affinity is sqltypes.Integer
        ):
            return (
                self.process(binary.left, **kw)
                + " / "
                + self.process(binary.right, **kw)
            )
        else:
            return "FLOOR(%s)" % (
                self.process(binary.left, **kw)
                + " / "
                + self.process(binary.right, **kw)
            )

    def visit_is_true_unary_operator(
        self,
        element: UnaryExpression[Any],
        operator: operators.OperatorType,
        **kw: Any,
    ) -> str:
        if (
            element._is_implicitly_boolean
            or self.dialect.supports_native_boolean
        ):
            return self.process(element.element, **kw)
        else:
            return "%s = 1" % self.process(element.element, **kw)

    def visit_is_false_unary_operator(
        self,
        element: UnaryExpression[Any],
        operator: operators.OperatorType,
        **kw: Any,
    ) -> str:
        if (
            element._is_implicitly_boolean
            or self.dialect.supports_native_boolean
        ):
            return "NOT %s" % self.process(element.element, **kw)
        else:
            return "%s = 0" % self.process(element.element, **kw)

    def visit_not_match_op_binary(
        self,
        binary: BinaryExpression[Any],
        operator: operators.OperatorType,
        **kw: Any,
    ) -> str:
        return "NOT %s" % self.visit_binary(
            binary, override_operator=operators.match_op
        )

    def visit_not_in_op_binary(
        self,
        binary: BinaryExpression[Any],
        operator: operators.OperatorType,
        **kw: Any,
    ) -> str:
        # The brackets are required in the NOT IN operation because the empty
        # case is handled using the form "(col NOT IN (null) OR 1 = 1)".
        # The presence of the OR makes the brackets required.
        return "(%s)" % self._generate_generic_binary(
            binary, OPERATORS[operator], **kw
        )

    def visit_empty_set_op_expr(self, type_, expand_op, **kw):
        if expand_op is operators.not_in_op:
            if len(type_) > 1:
                return "(%s)) OR (1 = 1" % (
                    ", ".join("NULL" for element in type_)
                )
            else:
                return "NULL) OR (1 = 1"
        elif expand_op is operators.in_op:
            if len(type_) > 1:
                return "(%s)) AND (1 != 1" % (
                    ", ".join("NULL" for element in type_)
                )
            else:
                return "NULL) AND (1 != 1"
        else:
            return self.visit_empty_set_expr(type_)

    def visit_empty_set_expr(self, element_types, **kw):
        raise NotImplementedError(
            "Dialect '%s' does not support empty set expression."
            % self.dialect.name
        )

    def _literal_execute_expanding_parameter_literal_binds(
        self, parameter, values, bind_expression_template=None
    ):
        typ_dialect_impl = parameter.type._unwrapped_dialect_impl(self.dialect)

        if not values:
            # empty IN expression.  note we don't need to use
            # bind_expression_template here because there are no
            # expressions to render.

            if typ_dialect_impl._is_tuple_type:
                replacement_expression = (
                    "VALUES " if self.dialect.tuple_in_values else ""
                ) + self.visit_empty_set_op_expr(
                    parameter.type.types, parameter.expand_op
                )

            else:
                replacement_expression = self.visit_empty_set_op_expr(
                    [parameter.type], parameter.expand_op
                )

        elif typ_dialect_impl._is_tuple_type or (
            typ_dialect_impl._isnull
            and isinstance(values[0], collections_abc.Sequence)
            and not isinstance(values[0], (str, bytes))
        ):
            if typ_dialect_impl._has_bind_expression:
                raise NotImplementedError(
                    "bind_expression() on TupleType not supported with "
                    "literal_binds"
                )

            replacement_expression = (
                "VALUES " if self.dialect.tuple_in_values else ""
            ) + ", ".join(
                "(%s)"
                % (
                    ", ".join(
                        self.render_literal_value(value, param_type)
                        for value, param_type in zip(
                            tuple_element, parameter.type.types
                        )
                    )
                )
                for i, tuple_element in enumerate(values)
            )
        else:
            if bind_expression_template:
                post_compile_pattern = self._post_compile_pattern
                m = post_compile_pattern.search(bind_expression_template)
                assert m and m.group(
                    2
                ), "unexpected format for expanding parameter"

                tok = m.group(2).split("~~")
                be_left, be_right = tok[1], tok[3]
                replacement_expression = ", ".join(
                    "%s%s%s"
                    % (
                        be_left,
                        self.render_literal_value(value, parameter.type),
                        be_right,
                    )
                    for value in values
                )
            else:
                replacement_expression = ", ".join(
                    self.render_literal_value(value, parameter.type)
                    for value in values
                )

        return (), replacement_expression

    def _literal_execute_expanding_parameter(self, name, parameter, values):
        if parameter.literal_execute:
            return self._literal_execute_expanding_parameter_literal_binds(
                parameter, values
            )

        dialect = self.dialect
        typ_dialect_impl = parameter.type._unwrapped_dialect_impl(dialect)

        if self._numeric_binds:
            bind_template = self.compilation_bindtemplate
        else:
            bind_template = self.bindtemplate

        if (
            self.dialect._bind_typing_render_casts
            and typ_dialect_impl.render_bind_cast
        ):

            def _render_bindtemplate(name):
                return self.render_bind_cast(
                    parameter.type,
                    typ_dialect_impl,
                    bind_template % {"name": name},
                )

        else:

            def _render_bindtemplate(name):
                return bind_template % {"name": name}

        if not values:
            to_update = []
            if typ_dialect_impl._is_tuple_type:
                replacement_expression = self.visit_empty_set_op_expr(
                    parameter.type.types, parameter.expand_op
                )
            else:
                replacement_expression = self.visit_empty_set_op_expr(
                    [parameter.type], parameter.expand_op
                )

        elif typ_dialect_impl._is_tuple_type or (
            typ_dialect_impl._isnull
            and isinstance(values[0], collections_abc.Sequence)
            and not isinstance(values[0], (str, bytes))
        ):
            assert not typ_dialect_impl._is_array
            to_update = [
                ("%s_%s_%s" % (name, i, j), value)
                for i, tuple_element in enumerate(values, 1)
                for j, value in enumerate(tuple_element, 1)
            ]

            replacement_expression = (
                "VALUES " if dialect.tuple_in_values else ""
            ) + ", ".join(
                "(%s)"
                % (
                    ", ".join(
                        _render_bindtemplate(
                            to_update[i * len(tuple_element) + j][0]
                        )
                        for j, value in enumerate(tuple_element)
                    )
                )
                for i, tuple_element in enumerate(values)
            )
        else:
            to_update = [
                ("%s_%s" % (name, i), value)
                for i, value in enumerate(values, 1)
            ]
            replacement_expression = ", ".join(
                _render_bindtemplate(key) for key, value in to_update
            )

        return to_update, replacement_expression

    def visit_binary(
        self,
        binary,
        override_operator=None,
        eager_grouping=False,
        from_linter=None,
        lateral_from_linter=None,
        **kw,
    ):
        if from_linter and operators.is_comparison(binary.operator):
            if lateral_from_linter is not None:
                enclosing_lateral = kw["enclosing_lateral"]
                lateral_from_linter.edges.update(
                    itertools.product(
                        _de_clone(
                            binary.left._from_objects + [enclosing_lateral]
                        ),
                        _de_clone(
                            binary.right._from_objects + [enclosing_lateral]
                        ),
                    )
                )
            else:
                from_linter.edges.update(
                    itertools.product(
                        _de_clone(binary.left._from_objects),
                        _de_clone(binary.right._from_objects),
                    )
                )

        # don't allow "? = ?" to render
        if (
            self.ansi_bind_rules
            and isinstance(binary.left, elements.BindParameter)
            and isinstance(binary.right, elements.BindParameter)
        ):
            kw["literal_execute"] = True

        operator_ = override_operator or binary.operator
        disp = self._get_operator_dispatch(operator_, "binary", None)
        if disp:  # type: ignore[truthy-function]
            return disp(binary, operator_, **kw)
        else:
            try:
                opstring = OPERATORS[operator_]
            except KeyError as err:
                raise exc.UnsupportedCompilationError(self, operator_) from err
            else:
                return self._generate_generic_binary(
                    binary,
                    opstring,
                    from_linter=from_linter,
                    lateral_from_linter=lateral_from_linter,
                    **kw,
                )

    def visit_function_as_comparison_op_binary(
        self,
        element: UnaryExpression[Any],
        operator: operators.OperatorType,
        **kw: Any,
    ) -> str:
        return self.process(element.sql_function, **kw)

    def visit_mod_binary(
        self,
        binary: BinaryExpression[Any],
        operator: operators.OperatorType,
        **kw: Any,
    ) -> str:
        if self.preparer._double_percents:
            return (
                self.process(binary.left, **kw)
                + " %% "
                + self.process(binary.right, **kw)
            )
        else:
            return (
                self.process(binary.left, **kw)
                + " % "
                + self.process(binary.right, **kw)
            )

    def visit_custom_op_binary(
        self,
        element: BinaryExpression[Any],
        operator: operators.custom_op[Any],
        **kw: Any,
    ) -> str:
        kw["eager_grouping"] = operator.eager_grouping
        return self._generate_generic_binary(
            element,
            " " + self.escape_literal_column(operator.opstring) + " ",
            **kw,
        )

    def visit_custom_op_unary_operator(
        self,
        element: UnaryExpression[Any],
        operator: operators.custom_op[Any],
        **kw: Any,
    ) -> str:
        return self._generate_generic_unary_operator(
            element, self.escape_literal_column(operator.opstring) + " ", **kw
        )

    def visit_custom_op_unary_modifier(
        self,
        element: UnaryExpression[Any],
        operator: operators.custom_op[Any],
        **kw: Any,
    ) -> str:
        return self._generate_generic_unary_modifier(
            element, " " + self.escape_literal_column(operator.opstring), **kw
        )

    def _generate_generic_binary(
        self,
        binary: BinaryExpression[Any],
        opstring: str,
        eager_grouping: bool = False,
        **kw: Any,
    ) -> str:
        _in_operator_expression = kw.get("_in_operator_expression", False)

        kw["_in_operator_expression"] = True
        kw["_binary_op"] = binary.operator
        text = (
            binary.left._compiler_dispatch(
                self, eager_grouping=eager_grouping, **kw
            )
            + opstring
            + binary.right._compiler_dispatch(
                self, eager_grouping=eager_grouping, **kw
            )
        )

        if _in_operator_expression and eager_grouping:
            text = "(%s)" % text
        return text

    def _generate_generic_unary_operator(
        self, unary: UnaryExpression[Any], opstring: str, **kw: Any
    ) -> str:
        return opstring + unary.element._compiler_dispatch(self, **kw)

    def _generate_generic_unary_modifier(
        self, unary: UnaryExpression[Any], opstring: str, **kw: Any
    ) -> str:
        return unary.element._compiler_dispatch(self, **kw) + opstring

    @util.memoized_property
    def _like_percent_literal(self):
        return elements.literal_column("'%'", type_=sqltypes.STRINGTYPE)

    def visit_ilike_case_insensitive_operand(
        self, element: UnaryExpression[Any], **kw: Any
    ) -> str:
        return f"lower({element.element._compiler_dispatch(self, **kw)})"

    def visit_contains_op_binary(
        self,
        binary: BinaryExpression[Any],
        operator: operators.OperatorType,
        **kw: Any,
    ) -> str:
        binary = binary._clone()
        percent = self._like_percent_literal
        binary.right = percent.concat(binary.right).concat(percent)
        return self.visit_like_op_binary(binary, operator, **kw)

    def visit_not_contains_op_binary(
        self,
        binary: BinaryExpression[Any],
        operator: operators.OperatorType,
        **kw: Any,
    ) -> str:
        binary = binary._clone()
        percent = self._like_percent_literal
        binary.right = percent.concat(binary.right).concat(percent)
        return self.visit_not_like_op_binary(binary, operator, **kw)

    def visit_icontains_op_binary(
        self,
        binary: BinaryExpression[Any],
        operator: operators.OperatorType,
        **kw: Any,
    ) -> str:
        binary = binary._clone()
        percent = self._like_percent_literal
        binary.left = ilike_case_insensitive(  # type: ignore[assignment]
            binary.left
        )
        binary.right = percent.concat(
            ilike_case_insensitive(binary.right)
        ).concat(percent)
        return self.visit_ilike_op_binary(binary, operator, **kw)

    def visit_not_icontains_op_binary(
        self,
        binary: BinaryExpression[Any],
        operator: operators.OperatorType,
        **kw: Any,
    ) -> str:
        binary = binary._clone()
        percent = self._like_percent_literal
        binary.left = ilike_case_insensitive(  # type: ignore[assignment]
            binary.left
        )
        binary.right = percent.concat(
            ilike_case_insensitive(binary.right)
        ).concat(percent)
        return self.visit_not_ilike_op_binary(binary, operator, **kw)

    def visit_startswith_op_binary(
        self,
        binary: BinaryExpression[Any],
        operator: operators.OperatorType,
        **kw: Any,
    ) -> str:
        binary = binary._clone()
        percent = self._like_percent_literal
        binary.right = percent._rconcat(binary.right)
        return self.visit_like_op_binary(binary, operator, **kw)

    def visit_not_startswith_op_binary(
        self,
        binary: BinaryExpression[Any],
        operator: operators.OperatorType,
        **kw: Any,
    ) -> str:
        binary = binary._clone()
        percent = self._like_percent_literal
        binary.right = percent._rconcat(binary.right)
        return self.visit_not_like_op_binary(binary, operator, **kw)

    def visit_istartswith_op_binary(
        self,
        binary: BinaryExpression[Any],
        operator: operators.OperatorType,
        **kw: Any,
    ) -> str:
        binary = binary._clone()
        percent = self._like_percent_literal
        binary.left = ilike_case_insensitive(  # type: ignore[assignment]
            binary.left
        )
        binary.right = percent._rconcat(ilike_case_insensitive(binary.right))
        return self.visit_ilike_op_binary(binary, operator, **kw)

    def visit_not_istartswith_op_binary(
        self,
        binary: BinaryExpression[Any],
        operator: operators.OperatorType,
        **kw: Any,
    ) -> str:
        binary = binary._clone()
        percent = self._like_percent_literal
        binary.left = ilike_case_insensitive(  # type: ignore[assignment]
            binary.left
        )
        binary.right = percent._rconcat(ilike_case_insensitive(binary.right))
        return self.visit_not_ilike_op_binary(binary, operator, **kw)

    def visit_endswith_op_binary(
        self,
        binary: BinaryExpression[Any],
        operator: operators.OperatorType,
        **kw: Any,
    ) -> str:
        binary = binary._clone()
        percent = self._like_percent_literal
        binary.right = percent.concat(binary.right)
        return self.visit_like_op_binary(binary, operator, **kw)

    def visit_not_endswith_op_binary(
        self,
        binary: BinaryExpression[Any],
        operator: operators.OperatorType,
        **kw: Any,
    ) -> str:
        binary = binary._clone()
        percent = self._like_percent_literal
        binary.right = percent.concat(binary.right)
        return self.visit_not_like_op_binary(binary, operator, **kw)

    def visit_iendswith_op_binary(
        self,
        binary: BinaryExpression[Any],
        operator: operators.OperatorType,
        **kw: Any,
    ) -> str:
        binary = binary._clone()
        percent = self._like_percent_literal
        binary.left = ilike_case_insensitive(  # type: ignore[assignment]
            binary.left
        )
        binary.right = percent.concat(ilike_case_insensitive(binary.right))
        return self.visit_ilike_op_binary(binary, operator, **kw)

    def visit_not_iendswith_op_binary(
        self,
        binary: BinaryExpression[Any],
        operator: operators.OperatorType,
        **kw: Any,
    ) -> str:
        binary = binary._clone()
        percent = self._like_percent_literal
        binary.left = ilike_case_insensitive(  # type: ignore[assignment]
            binary.left
        )
        binary.right = percent.concat(ilike_case_insensitive(binary.right))
        return self.visit_not_ilike_op_binary(binary, operator, **kw)

    def visit_like_op_binary(
        self,
        binary: BinaryExpression[Any],
        operator: operators.OperatorType,
        **kw: Any,
    ) -> str:
        escape = binary.modifiers.get("escape", None)

        return "%s LIKE %s" % (
            binary.left._compiler_dispatch(self, **kw),
            binary.right._compiler_dispatch(self, **kw),
        ) + (
            " ESCAPE " + self.render_literal_value(escape, sqltypes.STRINGTYPE)
            if escape is not None
            else ""
        )

    def visit_not_like_op_binary(
        self,
        binary: BinaryExpression[Any],
        operator: operators.OperatorType,
        **kw: Any,
    ) -> str:
        escape = binary.modifiers.get("escape", None)
        return "%s NOT LIKE %s" % (
            binary.left._compiler_dispatch(self, **kw),
            binary.right._compiler_dispatch(self, **kw),
        ) + (
            " ESCAPE " + self.render_literal_value(escape, sqltypes.STRINGTYPE)
            if escape is not None
            else ""
        )

    def visit_ilike_op_binary(
        self,
        binary: BinaryExpression[Any],
        operator: operators.OperatorType,
        **kw: Any,
    ) -> str:
        if operator is operators.ilike_op:
            binary = binary._clone()
            binary.left = ilike_case_insensitive(  # type: ignore[assignment]
                binary.left
            )
            binary.right = ilike_case_insensitive(  # type: ignore[assignment]
                binary.right
            )
        # else we assume ilower() has been applied

        return self.visit_like_op_binary(binary, operator, **kw)

    def visit_not_ilike_op_binary(
        self,
        binary: BinaryExpression[Any],
        operator: operators.OperatorType,
        **kw: Any,
    ) -> str:
        if operator is operators.not_ilike_op:
            binary = binary._clone()
            binary.left = ilike_case_insensitive(  # type: ignore[assignment]
                binary.left
            )
            binary.right = ilike_case_insensitive(  # type: ignore[assignment]
                binary.right
            )
        # else we assume ilower() has been applied

        return self.visit_not_like_op_binary(binary, operator, **kw)

    def visit_between_op_binary(
        self,
        binary: BinaryExpression[Any],
        operator: operators.OperatorType,
        **kw: Any,
    ) -> str:
        symmetric = binary.modifiers.get("symmetric", False)
        return self._generate_generic_binary(
            binary, " BETWEEN SYMMETRIC " if symmetric else " BETWEEN ", **kw
        )

    def visit_not_between_op_binary(
        self,
        binary: BinaryExpression[Any],
        operator: operators.OperatorType,
        **kw: Any,
    ) -> str:
        symmetric = binary.modifiers.get("symmetric", False)
        return self._generate_generic_binary(
            binary,
            " NOT BETWEEN SYMMETRIC " if symmetric else " NOT BETWEEN ",
            **kw,
        )

    def visit_regexp_match_op_binary(
        self,
        binary: BinaryExpression[Any],
        operator: operators.OperatorType,
        **kw: Any,
    ) -> str:
        raise exc.CompileError(
            "%s dialect does not support regular expressions"
            % self.dialect.name
        )

    def visit_not_regexp_match_op_binary(
        self,
        binary: BinaryExpression[Any],
        operator: operators.OperatorType,
        **kw: Any,
    ) -> str:
        raise exc.CompileError(
            "%s dialect does not support regular expressions"
            % self.dialect.name
        )

    def visit_regexp_replace_op_binary(
        self,
        binary: BinaryExpression[Any],
        operator: operators.OperatorType,
        **kw: Any,
    ) -> str:
        raise exc.CompileError(
            "%s dialect does not support regular expression replacements"
            % self.dialect.name
        )

    def visit_dmltargetcopy(self, element, *, bindmarkers=None, **kw):
        if bindmarkers is None:
            raise exc.CompileError(
                "DML target objects may only be used with "
                "compiled INSERT or UPDATE statements"
            )

        bindmarkers[element.column.key] = element
        return f"__BINDMARKER_~~{element.column.key}~~"

    def visit_bindparam(
        self,
        bindparam,
        within_columns_clause=False,
        literal_binds=False,
        skip_bind_expression=False,
        literal_execute=False,
        render_postcompile=False,
        **kwargs,
    ):

        if not skip_bind_expression:
            impl = bindparam.type.dialect_impl(self.dialect)
            if impl._has_bind_expression:
                bind_expression = impl.bind_expression(bindparam)
                wrapped = self.process(
                    bind_expression,
                    skip_bind_expression=True,
                    within_columns_clause=within_columns_clause,
                    literal_binds=literal_binds and not bindparam.expanding,
                    literal_execute=literal_execute,
                    render_postcompile=render_postcompile,
                    **kwargs,
                )
                if bindparam.expanding:
                    # for postcompile w/ expanding, move the "wrapped" part
                    # of this into the inside

                    m = re.match(
                        r"^(.*)\(__\[POSTCOMPILE_(\S+?)\]\)(.*)$", wrapped
                    )
                    assert m, "unexpected format for expanding parameter"
                    wrapped = "(__[POSTCOMPILE_%s~~%s~~REPL~~%s~~])" % (
                        m.group(2),
                        m.group(1),
                        m.group(3),
                    )

                    if literal_binds:
                        ret = self.render_literal_bindparam(
                            bindparam,
                            within_columns_clause=True,
                            bind_expression_template=wrapped,
                            **kwargs,
                        )
                        return f"({ret})"

                return wrapped

        if not literal_binds:
            literal_execute = (
                literal_execute
                or bindparam.literal_execute
                or (within_columns_clause and self.ansi_bind_rules)
            )
            post_compile = literal_execute or bindparam.expanding
        else:
            post_compile = False

        if literal_binds:
            ret = self.render_literal_bindparam(
                bindparam, within_columns_clause=True, **kwargs
            )
            if bindparam.expanding:
                ret = f"({ret})"
            return ret

        name = self._truncate_bindparam(bindparam)

        if name in self.binds:
            existing = self.binds[name]
            if existing is not bindparam:
                if (
                    (existing.unique or bindparam.unique)
                    and not existing.proxy_set.intersection(
                        bindparam.proxy_set
                    )
                    and not existing._cloned_set.intersection(
                        bindparam._cloned_set
                    )
                ):
                    raise exc.CompileError(
                        "Bind parameter '%s' conflicts with "
                        "unique bind parameter of the same name" % name
                    )
                elif existing.expanding != bindparam.expanding:
                    raise exc.CompileError(
                        "Can't reuse bound parameter name '%s' in both "
                        "'expanding' (e.g. within an IN expression) and "
                        "non-expanding contexts.  If this parameter is to "
                        "receive a list/array value, set 'expanding=True' on "
                        "it for expressions that aren't IN, otherwise use "
                        "a different parameter name." % (name,)
                    )
                elif existing._is_crud or bindparam._is_crud:
                    if existing._is_crud and bindparam._is_crud:
                        # TODO: this condition is not well understood.
                        # see tests in test/sql/test_update.py
                        raise exc.CompileError(
                            "Encountered unsupported case when compiling an "
                            "INSERT or UPDATE statement.  If this is a "
                            "multi-table "
                            "UPDATE statement, please provide string-named "
                            "arguments to the "
                            "values() method with distinct names; support for "
                            "multi-table UPDATE statements that "
                            "target multiple tables for UPDATE is very "
                            "limited",
                        )
                    else:
                        raise exc.CompileError(
                            f"bindparam() name '{bindparam.key}' is reserved "
                            "for automatic usage in the VALUES or SET "
                            "clause of this "
                            "insert/update statement.   Please use a "
                            "name other than column name when using "
                            "bindparam() "
                            "with insert() or update() (for example, "
                            f"'b_{bindparam.key}')."
                        )

        self.binds[bindparam.key] = self.binds[name] = bindparam

        # if we are given a cache key that we're going to match against,
        # relate the bindparam here to one that is most likely present
        # in the "extracted params" portion of the cache key.  this is used
        # to set up a positional mapping that is used to determine the
        # correct parameters for a subsequent use of this compiled with
        # a different set of parameter values.   here, we accommodate for
        # parameters that may have been cloned both before and after the cache
        # key was been generated.
        ckbm_tuple = self._cache_key_bind_match

        if ckbm_tuple:
            ckbm, cksm = ckbm_tuple
            for bp in bindparam._cloned_set:
                if bp.key in cksm:
                    cb = cksm[bp.key]
                    ckbm[cb].append(bindparam)

        if bindparam.isoutparam:
            self.has_out_parameters = True

        if post_compile:
            if render_postcompile:
                self._render_postcompile = True

            if literal_execute:
                self.literal_execute_params |= {bindparam}
            else:
                self.post_compile_params |= {bindparam}

        ret = self.bindparam_string(
            name,
            post_compile=post_compile,
            expanding=bindparam.expanding,
            bindparam_type=bindparam.type,
            **kwargs,
        )

        if bindparam.expanding:
            ret = f"({ret})"

        return ret

    def render_bind_cast(self, type_, dbapi_type, sqltext):
        raise NotImplementedError()

    def render_literal_bindparam(
        self,
        bindparam,
        render_literal_value=NO_ARG,
        bind_expression_template=None,
        **kw,
    ):
        if render_literal_value is not NO_ARG:
            value = render_literal_value
        else:
            if bindparam.value is None and bindparam.callable is None:
                op = kw.get("_binary_op", None)
                if op and op not in (operators.is_, operators.is_not):
                    util.warn_limited(
                        "Bound parameter '%s' rendering literal NULL in a SQL "
                        "expression; comparisons to NULL should not use "
                        "operators outside of 'is' or 'is not'",
                        (bindparam.key,),
                    )
                return self.process(sqltypes.NULLTYPE, **kw)
            value = bindparam.effective_value

        if bindparam.expanding:
            leep = self._literal_execute_expanding_parameter_literal_binds
            to_update, replacement_expr = leep(
                bindparam,
                value,
                bind_expression_template=bind_expression_template,
            )
            return replacement_expr
        else:
            return self.render_literal_value(value, bindparam.type)

    def render_literal_value(
        self, value: Any, type_: sqltypes.TypeEngine[Any]
    ) -> str:
        """Render the value of a bind parameter as a quoted literal.

        This is used for statement sections that do not accept bind parameters
        on the target driver/database.

        This should be implemented by subclasses using the quoting services
        of the DBAPI.

        """

        if value is None and not type_.should_evaluate_none:
            # issue #10535 - handle NULL in the compiler without placing
            # this onto each type, except for "evaluate None" types
            # (e.g. JSON)
            return self.process(elements.Null._instance())

        processor = type_._cached_literal_processor(self.dialect)
        if processor:
            try:
                return processor(value)
            except Exception as e:
                raise exc.CompileError(
                    f"Could not render literal value "
                    f'"{sql_util._repr_single_value(value)}" '
                    f"with datatype "
                    f"{type_}; see parent stack trace for "
                    "more detail."
                ) from e

        else:
            raise exc.CompileError(
                f"No literal value renderer is available for literal value "
                f'"{sql_util._repr_single_value(value)}" '
                f"with datatype {type_}"
            )

    def _truncate_bindparam(self, bindparam):
        if bindparam in self.bind_names:
            return self.bind_names[bindparam]

        bind_name = bindparam.key
        if isinstance(bind_name, elements._truncated_label):
            bind_name = self._truncated_identifier("bindparam", bind_name)

        # add to bind_names for translation
        self.bind_names[bindparam] = bind_name

        return bind_name

    def _truncated_identifier(
        self, ident_class: str, name: _truncated_label
    ) -> str:
        if (ident_class, name) in self.truncated_names:
            return self.truncated_names[(ident_class, name)]

        anonname = name.apply_map(self.anon_map)

        if len(anonname) > self.label_length - 6:
            counter = self._truncated_counters.get(ident_class, 1)
            truncname = (
                anonname[0 : max(self.label_length - 6, 0)]
                + "_"
                + hex(counter)[2:]
            )
            self._truncated_counters[ident_class] = counter + 1
        else:
            truncname = anonname
        self.truncated_names[(ident_class, name)] = truncname
        return truncname

    def _anonymize(self, name: str) -> str:
        return name % self.anon_map

    def bindparam_string(
        self,
        name: str,
        post_compile: bool = False,
        expanding: bool = False,
        escaped_from: Optional[str] = None,
        bindparam_type: Optional[TypeEngine[Any]] = None,
        accumulate_bind_names: Optional[Set[str]] = None,
        visited_bindparam: Optional[List[str]] = None,
        **kw: Any,
    ) -> str:
        # TODO: accumulate_bind_names is passed by crud.py to gather
        # names on a per-value basis, visited_bindparam is passed by
        # visit_insert() to collect all parameters in the statement.
        # see if this gathering can be simplified somehow
        if accumulate_bind_names is not None:
            accumulate_bind_names.add(name)
        if visited_bindparam is not None:
            visited_bindparam.append(name)

        if not escaped_from:
            if self._bind_translate_re.search(name):
                # not quite the translate use case as we want to
                # also get a quick boolean if we even found
                # unusual characters in the name
                new_name = self._bind_translate_re.sub(
                    lambda m: self._bind_translate_chars[m.group(0)],
                    name,
                )
                escaped_from = name
                name = new_name

        if escaped_from:
            self.escaped_bind_names = self.escaped_bind_names.union(
                {escaped_from: name}
            )
        if post_compile:
            ret = "__[POSTCOMPILE_%s]" % name
            if expanding:
                # for expanding, bound parameters or literal values will be
                # rendered per item
                return ret

            # otherwise, for non-expanding "literal execute", apply
            # bind casts as determined by the datatype
            if bindparam_type is not None:
                type_impl = bindparam_type._unwrapped_dialect_impl(
                    self.dialect
                )
                if type_impl.render_literal_cast:
                    ret = self.render_bind_cast(bindparam_type, type_impl, ret)
            return ret
        elif self.state is CompilerState.COMPILING:
            ret = self.compilation_bindtemplate % {"name": name}
        else:
            ret = self.bindtemplate % {"name": name}

        if (
            bindparam_type is not None
            and self.dialect._bind_typing_render_casts
        ):
            type_impl = bindparam_type._unwrapped_dialect_impl(self.dialect)
            if type_impl.render_bind_cast:
                ret = self.render_bind_cast(bindparam_type, type_impl, ret)

        return ret

    def _dispatch_independent_ctes(self, stmt, kw):
        local_kw = kw.copy()
        local_kw.pop("cte_opts", None)
        for cte, opt in zip(
            stmt._independent_ctes, stmt._independent_ctes_opts
        ):
            cte._compiler_dispatch(self, cte_opts=opt, **local_kw)

    def visit_cte(
        self,
        cte: CTE,
        asfrom: bool = False,
        ashint: bool = False,
        fromhints: Optional[_FromHintsType] = None,
        visiting_cte: Optional[CTE] = None,
        from_linter: Optional[FromLinter] = None,
        cte_opts: selectable._CTEOpts = selectable._CTEOpts(False),
        **kwargs: Any,
    ) -> Optional[str]:
        self_ctes = self._init_cte_state()
        assert self_ctes is self.ctes

        kwargs["visiting_cte"] = cte

        cte_name = cte.name

        if isinstance(cte_name, elements._truncated_label):
            cte_name = self._truncated_identifier("alias", cte_name)

        is_new_cte = True
        embedded_in_current_named_cte = False

        _reference_cte = cte._get_reference_cte()

        nesting = cte.nesting or cte_opts.nesting

        # check for CTE already encountered
        if _reference_cte in self.level_name_by_cte:
            cte_level, _, existing_cte_opts = self.level_name_by_cte[
                _reference_cte
            ]
            assert _ == cte_name

            cte_level_name = (cte_level, cte_name)
            existing_cte = self.ctes_by_level_name[cte_level_name]

            # check if we are receiving it here with a specific
            # "nest_here" location; if so, move it to this location

            if cte_opts.nesting:
                if existing_cte_opts.nesting:
                    raise exc.CompileError(
                        "CTE is stated as 'nest_here' in "
                        "more than one location"
                    )

                old_level_name = (cte_level, cte_name)
                cte_level = len(self.stack) if nesting else 1
                cte_level_name = new_level_name = (cte_level, cte_name)

                del self.ctes_by_level_name[old_level_name]
                self.ctes_by_level_name[new_level_name] = existing_cte
                self.level_name_by_cte[_reference_cte] = new_level_name + (
                    cte_opts,
                )

        else:
            cte_level = len(self.stack) if nesting else 1
            cte_level_name = (cte_level, cte_name)

            if cte_level_name in self.ctes_by_level_name:
                existing_cte = self.ctes_by_level_name[cte_level_name]
            else:
                existing_cte = None

        if existing_cte is not None:
            embedded_in_current_named_cte = visiting_cte is existing_cte

            # we've generated a same-named CTE that we are enclosed in,
            # or this is the same CTE.  just return the name.
            if cte is existing_cte._restates or cte is existing_cte:
                is_new_cte = False
            elif existing_cte is cte._restates:
                # we've generated a same-named CTE that is
                # enclosed in us - we take precedence, so
                # discard the text for the "inner".
                del self_ctes[existing_cte]

                existing_cte_reference_cte = existing_cte._get_reference_cte()

                assert existing_cte_reference_cte is _reference_cte
                assert existing_cte_reference_cte is existing_cte

                del self.level_name_by_cte[existing_cte_reference_cte]
            else:
                if (
                    # if the two CTEs have the same hash, which we expect
                    # here means that one/both is an annotated of the other
                    (hash(cte) == hash(existing_cte))
                    # or...
                    or (
                        (
                            # if they are clones, i.e. they came from the ORM
                            # or some other visit method
                            cte._is_clone_of is not None
                            or existing_cte._is_clone_of is not None
                        )
                        # and are deep-copy identical
                        and cte.compare(existing_cte)
                    )
                ):
                    # then consider these two CTEs the same
                    is_new_cte = False
                else:
                    # otherwise these are two CTEs that either will render
                    # differently, or were indicated separately by the user,
                    # with the same name
                    raise exc.CompileError(
                        "Multiple, unrelated CTEs found with "
                        "the same name: %r" % cte_name
                    )

        if not asfrom and not is_new_cte:
            return None

        if cte._cte_alias is not None:
            pre_alias_cte = cte._cte_alias
            cte_pre_alias_name = cte._cte_alias.name
            if isinstance(cte_pre_alias_name, elements._truncated_label):
                cte_pre_alias_name = self._truncated_identifier(
                    "alias", cte_pre_alias_name
                )
        else:
            pre_alias_cte = cte
            cte_pre_alias_name = None

        if is_new_cte:
            self.ctes_by_level_name[cte_level_name] = cte
            self.level_name_by_cte[_reference_cte] = cte_level_name + (
                cte_opts,
            )

            if pre_alias_cte not in self.ctes:
                self.visit_cte(pre_alias_cte, **kwargs)

            if not cte_pre_alias_name and cte not in self_ctes:
                if cte.recursive:
                    self.ctes_recursive = True
                text = self.preparer.format_alias(cte, cte_name)
                if cte.recursive or cte.element.name_cte_columns:
                    col_source = cte.element

                    # TODO: can we get at the .columns_plus_names collection
                    # that is already (or will be?) generated for the SELECT
                    # rather than calling twice?
                    recur_cols: List[str] = [
                        # TODO: proxy_name is not technically safe,
                        # see test_cte->
                        # test_with_recursive_no_name_currently_buggy.  not
                        # clear what should be done with such a case
                        fallback_label_name or proxy_name  # type: ignore
                        for (
                            _,
                            proxy_name,
                            fallback_label_name,
                            c,
                            repeated,
                        ) in (col_source._generate_columns_plus_names(True))
                        if not repeated
                    ]

                    text += "(%s)" % (
                        ", ".join(
                            self.preparer.format_label_name(
                                ident, anon_map=self.anon_map
                            )
                            for ident in recur_cols
                        )
                    )

                assert kwargs.get("subquery", False) is False

                if not self.stack:
                    # toplevel, this is a stringify of the
                    # cte directly.  just compile the inner
                    # the way alias() does.
                    return cte.element._compiler_dispatch(
                        self, asfrom=asfrom, **kwargs
                    )
                else:
                    prefixes = self._generate_prefixes(
                        cte, cte._prefixes, **kwargs
                    )
                    inner = cte.element._compiler_dispatch(
                        self, asfrom=True, **kwargs
                    )

                    text += " AS %s\n(%s)" % (prefixes, inner)

                if cte._suffixes:
                    text += " " + self._generate_prefixes(
                        cte, cte._suffixes, **kwargs
                    )

                self_ctes[cte] = text

        if asfrom:
            if from_linter:
                from_linter.froms[cte._de_clone()] = cte_name

            if not is_new_cte and embedded_in_current_named_cte:
                return self.preparer.format_alias(cte, cte_name)

            if cte_pre_alias_name:
                text = self.preparer.format_alias(cte, cte_pre_alias_name)
                if self.preparer._requires_quotes(cte_name):
                    cte_name = self.preparer.quote(cte_name)
                text += self.get_render_as_alias_suffix(cte_name)
                return text
            else:
                return self.preparer.format_alias(cte, cte_name)

        return None

    def visit_table_valued_alias(self, element, **kw):
        if element.joins_implicitly:
            kw["from_linter"] = None
        if element._is_lateral:
            return self.visit_lateral(element, **kw)
        else:
            return self.visit_alias(element, **kw)

    def visit_table_valued_column(
        self, element: ColumnClause[Any], **kw: Any
    ) -> str:
        return self.visit_column(element, **kw)

    def visit_alias(
        self,
        alias,
        asfrom=False,
        ashint=False,
        iscrud=False,
        fromhints=None,
        subquery=False,
        lateral=False,
        enclosing_alias=None,
        from_linter=None,
        **kwargs,
    ):
        if lateral:
            if "enclosing_lateral" not in kwargs:
                # if lateral is set and enclosing_lateral is not
                # present, we assume we are being called directly
                # from visit_lateral() and we need to set enclosing_lateral.
                assert alias._is_lateral
                kwargs["enclosing_lateral"] = alias

            # for lateral objects, we track a second from_linter that is...
            # lateral!  to the level above us.
            if (
                from_linter
                and "lateral_from_linter" not in kwargs
                and "enclosing_lateral" in kwargs
            ):
                kwargs["lateral_from_linter"] = from_linter

        if enclosing_alias is not None and enclosing_alias.element is alias:
            inner = alias.element._compiler_dispatch(
                self,
                asfrom=asfrom,
                ashint=ashint,
                iscrud=iscrud,
                fromhints=fromhints,
                lateral=lateral,
                enclosing_alias=alias,
                **kwargs,
            )
            if subquery and (asfrom or lateral):
                inner = "(%s)" % (inner,)
            return inner
        else:
            kwargs["enclosing_alias"] = alias

        if asfrom or ashint:
            if isinstance(alias.name, elements._truncated_label):
                alias_name = self._truncated_identifier("alias", alias.name)
            else:
                alias_name = alias.name

        if ashint:
            return self.preparer.format_alias(alias, alias_name)
        elif asfrom:
            if from_linter:
                from_linter.froms[alias._de_clone()] = alias_name

            inner = alias.element._compiler_dispatch(
                self, asfrom=True, lateral=lateral, **kwargs
            )
            if subquery:
                inner = "(%s)" % (inner,)

            ret = inner + self.get_render_as_alias_suffix(
                self.preparer.format_alias(alias, alias_name)
            )

            if alias._supports_derived_columns and alias._render_derived:
                ret += "(%s)" % (
                    ", ".join(
                        "%s%s"
                        % (
                            self.preparer.quote(col.name),
                            (
                                " %s"
                                % self.dialect.type_compiler_instance.process(
                                    col.type, **kwargs
                                )
                                if alias._render_derived_w_types
                                else ""
                            ),
                        )
                        for col in alias.c
                    )
                )

            if fromhints and alias in fromhints:
                ret = self.format_from_hint_text(
                    ret, alias, fromhints[alias], iscrud
                )

            return ret
        else:
            # note we cancel the "subquery" flag here as well
            return alias.element._compiler_dispatch(
                self, lateral=lateral, **kwargs
            )

    def visit_subquery(self, subquery, **kw):
        kw["subquery"] = True
        return self.visit_alias(subquery, **kw)

    def visit_lateral(self, lateral_, **kw):
        kw["lateral"] = True
        return "LATERAL %s" % self.visit_alias(lateral_, **kw)

    def visit_tablesample(self, tablesample, asfrom=False, **kw):
        text = "%s TABLESAMPLE %s" % (
            self.visit_alias(tablesample, asfrom=True, **kw),
            tablesample._get_method()._compiler_dispatch(self, **kw),
        )

        if tablesample.seed is not None:
            text += " REPEATABLE (%s)" % (
                tablesample.seed._compiler_dispatch(self, **kw)
            )

        return text

    def _render_values(self, element: ColumnElement[Any], **kw: Any) -> str:
        kw.setdefault("literal_binds", element.literal_binds)
        tuples = ", ".join(
            self.process(
                elements.Tuple(
                    types=element._column_types, *elem
                ).self_group(),
                **kw,
            )
            for chunk in element._data
            for elem in chunk
        )
        return f"VALUES {tuples}"

    def visit_values(
        self, element, asfrom=False, from_linter=None, visiting_cte=None, **kw
    ):

        if element._independent_ctes:
            self._dispatch_independent_ctes(element, kw)

        v = self._render_values(element, **kw)

        if element._unnamed:
            name = None
        elif isinstance(element.name, elements._truncated_label):
            name = self._truncated_identifier("values", element.name)
        else:
            name = element.name

        if element._is_lateral:
            lateral = "LATERAL "
        else:
            lateral = ""

        if asfrom:
            if from_linter:
                from_linter.froms[element._de_clone()] = (
                    name if name is not None else "(unnamed VALUES element)"
                )

            if visiting_cte is not None and visiting_cte.element is element:
                if element._is_lateral:
                    raise exc.CompileError(
                        "Can't use a LATERAL VALUES expression inside of a CTE"
                    )
            elif name:
                kw["include_table"] = False
                v = "%s(%s)%s (%s)" % (
                    lateral,
                    v,
                    self.get_render_as_alias_suffix(self.preparer.quote(name)),
                    (
                        ", ".join(
                            c._compiler_dispatch(self, **kw)
                            for c in element.columns
                        )
                    ),
                )
            else:
                v = "%s(%s)" % (lateral, v)
        return v

    def visit_scalar_values(
        self, element: ColumnElement[Any], **kw: Any
    ) -> str:
        return f"({self._render_values(element, **kw)})"

    def get_render_as_alias_suffix(self, alias_name_text: str) -> str:
        return " AS " + alias_name_text

    def _add_to_result_map(
        self,
        keyname: str,
        name: str,
        objects: Tuple[Any, ...],
        type_: TypeEngine[Any],
    ) -> None:

        # note objects must be non-empty for cursor.py to handle the
        # collection properly
        assert objects

        if keyname is None or keyname == "*":
            self._ordered_columns = False
            self._ad_hoc_textual = True
        if type_._is_tuple_type:
            raise exc.CompileError(
                "Most backends don't support SELECTing "
                "from a tuple() object.  If this is an ORM query, "
                "consider using the Bundle object."
            )
        self._result_columns.append(
            ResultColumnsEntry(keyname, name, objects, type_)
        )

    def _label_returning_column(
        self, stmt, column, populate_result_map, column_clause_args=None, **kw
    ):
        """Render a column with necessary labels inside of a RETURNING clause.

        This method is provided for individual dialects in place of calling
        the _label_select_column method directly, so that the two use cases
        of RETURNING vs. SELECT can be disambiguated going forward.

        .. versionadded:: 1.4.21

        """
        return self._label_select_column(
            None,
            column,
            populate_result_map,
            False,
            {} if column_clause_args is None else column_clause_args,
            **kw,
        )

    def _label_select_column(
        self,
        select,
        column,
        populate_result_map,
        asfrom,
        column_clause_args,
        name=None,
        proxy_name=None,
        fallback_label_name=None,
        within_columns_clause=True,
        column_is_repeated=False,
        need_column_expressions=False,
        include_table=True,
    ):
        """produce labeled columns present in a select()."""
        impl = column.type.dialect_impl(self.dialect)

        if impl._has_column_expression and (
            need_column_expressions or populate_result_map
        ):
            col_expr = impl.column_expression(column)
        else:
            col_expr = column

        if populate_result_map:
            # pass an "add_to_result_map" callable into the compilation
            # of embedded columns.  this collects information about the
            # column as it will be fetched in the result and is coordinated
            # with cursor.description when the query is executed.
            add_to_result_map = self._add_to_result_map

            # if the SELECT statement told us this column is a repeat,
            # wrap the callable with one that prevents the addition of the
            # targets
            if column_is_repeated:
                _add_to_result_map = add_to_result_map

                def add_to_result_map(keyname, name, objects, type_):
                    _add_to_result_map(keyname, name, (keyname,), type_)

            # if we redefined col_expr for type expressions, wrap the
            # callable with one that adds the original column to the targets
            elif col_expr is not column:
                _add_to_result_map = add_to_result_map

                def add_to_result_map(keyname, name, objects, type_):
                    _add_to_result_map(
                        keyname, name, (column,) + objects, type_
                    )

        else:
            add_to_result_map = None

        # this method is used by some of the dialects for RETURNING,
        # which has different inputs.  _label_returning_column was added
        # as the better target for this now however for 1.4 we will keep
        # _label_select_column directly compatible with this use case.
        # these assertions right now set up the current expected inputs
        assert within_columns_clause, (
            "_label_select_column is only relevant within "
            "the columns clause of a SELECT or RETURNING"
        )
        if isinstance(column, elements.Label):
            if col_expr is not column:
                result_expr = _CompileLabel(
                    col_expr, column.name, alt_names=(column.element,)
                )
            else:
                result_expr = col_expr

        elif name:
            # here, _columns_plus_names has determined there's an explicit
            # label name we need to use.  this is the default for
            # tablenames_plus_columnnames as well as when columns are being
            # deduplicated on name

            assert (
                proxy_name is not None
            ), "proxy_name is required if 'name' is passed"

            result_expr = _CompileLabel(
                col_expr,
                name,
                alt_names=(
                    proxy_name,
                    # this is a hack to allow legacy result column lookups
                    # to work as they did before; this goes away in 2.0.
                    # TODO: this only seems to be tested indirectly
                    # via test/orm/test_deprecations.py.   should be a
                    # resultset test for this
                    column._tq_label,
                ),
            )
        else:
            # determine here whether this column should be rendered in
            # a labelled context or not, as we were given no required label
            # name from the caller. Here we apply heuristics based on the kind
            # of SQL expression involved.

            if col_expr is not column:
                # type-specific expression wrapping the given column,
                # so we render a label
                render_with_label = True
            elif isinstance(column, elements.ColumnClause):
                # table-bound column, we render its name as a label if we are
                # inside of a subquery only
                render_with_label = (
                    asfrom
                    and not column.is_literal
                    and column.table is not None
                )
            elif isinstance(column, elements.TextClause):
                render_with_label = False
            elif isinstance(column, elements.UnaryExpression):
                # unary expression.  notes added as of #12681
                #
                # By convention, the visit_unary() method
                # itself does not add an entry to the result map, and relies
                # upon either the inner expression creating a result map
                # entry, or if not, by creating a label here that produces
                # the result map entry.  Where that happens is based on whether
                # or not the element immediately inside the unary is a
                # NamedColumn subclass or not.
                #
                # Now, this also impacts how the SELECT is written; if
                # we decide to generate a label here, we get the usual
                # "~(x+y) AS anon_1" thing in the columns clause.   If we
                # don't, we don't get an AS at all, we get like
                # "~table.column".
                #
                # But here is the important thing as of modernish (like 1.4)
                # versions of SQLAlchemy - **whether or not the AS <label>
                # is present in the statement is not actually important**.
                # We target result columns **positionally** for a fully
                # compiled ``Select()`` object; before 1.4 we needed those
                # labels to match in cursor.description etc etc but now it
                # really doesn't matter.
                # So really, we could set render_with_label True in all cases.
                # Or we could just have visit_unary() populate the result map
                # in all cases.
                #
                # What we're doing here is strictly trying to not rock the
                # boat too much with when we do/don't render "AS label";
                # labels being present helps in the edge cases that we
                # "fall back" to named cursor.description matching, labels
                # not being present for columns keeps us from having awkward
                # phrases like "SELECT DISTINCT table.x AS x".
                render_with_label = (
                    (
                        # exception case to detect if we render "not boolean"
                        # as "not <col>" for native boolean or "<col> = 1"
                        # for non-native boolean.   this is controlled by
                        # visit_is_<true|false>_unary_operator
                        column.operator
                        in (operators.is_false, operators.is_true)
                        and not self.dialect.supports_native_boolean
                    )
                    or column._wraps_unnamed_column()
                    or asfrom
                )
            elif (
                # general class of expressions that don't have a SQL-column
                # addressible name.  includes scalar selects, bind parameters,
                # SQL functions, others
                not isinstance(column, elements.NamedColumn)
                # deeper check that indicates there's no natural "name" to
                # this element, which accommodates for custom SQL constructs
                # that might have a ".name" attribute (but aren't SQL
                # functions) but are not implementing this more recently added
                # base class.  in theory the "NamedColumn" check should be
                # enough, however here we seek to maintain legacy behaviors
                # as well.
                and column._non_anon_label is None
            ):
                render_with_label = True
            else:
                render_with_label = False

            if render_with_label:
                if not fallback_label_name:
                    # used by the RETURNING case right now.  we generate it
                    # here as 3rd party dialects may be referring to
                    # _label_select_column method directly instead of the
                    # just-added _label_returning_column method
                    assert not column_is_repeated
                    fallback_label_name = column._anon_name_label

                fallback_label_name = (
                    elements._truncated_label(fallback_label_name)
                    if not isinstance(
                        fallback_label_name, elements._truncated_label
                    )
                    else fallback_label_name
                )

                result_expr = _CompileLabel(
                    col_expr, fallback_label_name, alt_names=(proxy_name,)
                )
            else:
                result_expr = col_expr

        column_clause_args.update(
            within_columns_clause=within_columns_clause,
            add_to_result_map=add_to_result_map,
            include_table=include_table,
        )
        return result_expr._compiler_dispatch(self, **column_clause_args)

    def format_from_hint_text(self, sqltext, table, hint, iscrud):
        hinttext = self.get_from_hint_text(table, hint)
        if hinttext:
            sqltext += " " + hinttext
        return sqltext

    def get_select_hint_text(self, byfroms: Any) -> Optional[str]:
        return None

    def get_from_hint_text(
        self, table: FromClause, text: Optional[str]
    ) -> Optional[str]:
        return None

    def get_crud_hint_text(self, table: Table, text: str) -> None:
        return None

    def get_statement_hint_text(self, hint_texts: Iterable[str]) -> str:
        return " ".join(hint_texts)

    _default_stack_entry: _CompilerStackEntry

    if not typing.TYPE_CHECKING:
        _default_stack_entry = util.immutabledict(
            [("correlate_froms", frozenset()), ("asfrom_froms", frozenset())]
        )

    def _display_froms_for_select(
        self, select_stmt, asfrom, lateral=False, **kw
    ):
        # utility method to help external dialects
        # get the correct from list for a select.
        # specifically the oracle dialect needs this feature
        # right now.
        toplevel = not self.stack
        entry = self._default_stack_entry if toplevel else self.stack[-1]

        compile_state = select_stmt._compile_state_factory(select_stmt, self)

        correlate_froms = entry["correlate_froms"]
        asfrom_froms = entry["asfrom_froms"]

        if asfrom and not lateral:
            froms = compile_state._get_display_froms(
                explicit_correlate_froms=correlate_froms.difference(
                    asfrom_froms
                ),
                implicit_correlate_froms=(),
            )
        else:
            froms = compile_state._get_display_froms(
                explicit_correlate_froms=correlate_froms,
                implicit_correlate_froms=asfrom_froms,
            )
        return froms

    translate_select_structure: Any = None
    """if not ``None``, should be a callable which accepts ``(select_stmt,
    **kw)`` and returns a select object.   this is used for structural changes
    mostly to accommodate for LIMIT/OFFSET schemes

    """

    def visit_select(
        self,
        select_stmt,
        asfrom=False,
        insert_into=False,
        fromhints=None,
        compound_index=None,
        select_wraps_for=None,
        lateral=False,
        from_linter=None,
        **kwargs,
    ):
        assert select_wraps_for is None, (
            "SQLAlchemy 1.4 requires use of "
            "the translate_select_structure hook for structural "
            "translations of SELECT objects"
        )

        # initial setup of SELECT.  the compile_state_factory may now
        # be creating a totally different SELECT from the one that was
        # passed in.  for ORM use this will convert from an ORM-state
        # SELECT to a regular "Core" SELECT.  other composed operations
        # such as computation of joins will be performed.

        kwargs["within_columns_clause"] = False

        compile_state = select_stmt._compile_state_factory(
            select_stmt, self, **kwargs
        )
        kwargs["ambiguous_table_name_map"] = (
            compile_state._ambiguous_table_name_map
        )

        select_stmt = compile_state.statement

        toplevel = not self.stack

        if toplevel and not self.compile_state:
            self.compile_state = compile_state

        is_embedded_select = compound_index is not None or insert_into

        # translate step for Oracle, SQL Server which often need to
        # restructure the SELECT to allow for LIMIT/OFFSET and possibly
        # other conditions
        if self.translate_select_structure:
            new_select_stmt = self.translate_select_structure(
                select_stmt, asfrom=asfrom, **kwargs
            )

            # if SELECT was restructured, maintain a link to the originals
            # and assemble a new compile state
            if new_select_stmt is not select_stmt:
                compile_state_wraps_for = compile_state
                select_wraps_for = select_stmt
                select_stmt = new_select_stmt

                compile_state = select_stmt._compile_state_factory(
                    select_stmt, self, **kwargs
                )
                select_stmt = compile_state.statement

        entry = self._default_stack_entry if toplevel else self.stack[-1]

        populate_result_map = need_column_expressions = (
            toplevel
            or entry.get("need_result_map_for_compound", False)
            or entry.get("need_result_map_for_nested", False)
        )

        # indicates there is a CompoundSelect in play and we are not the
        # first select
        if compound_index:
            populate_result_map = False

        # this was first proposed as part of #3372; however, it is not
        # reached in current tests and could possibly be an assertion
        # instead.
        if not populate_result_map and "add_to_result_map" in kwargs:
            del kwargs["add_to_result_map"]

        froms = self._setup_select_stack(
            select_stmt, compile_state, entry, asfrom, lateral, compound_index
        )

        column_clause_args = kwargs.copy()
        column_clause_args.update(
            {"within_label_clause": False, "within_columns_clause": False}
        )

        text = "SELECT "  # we're off to a good start !

        if select_stmt._post_select_clause is not None:
            psc = self.process(select_stmt._post_select_clause, **kwargs)
            if psc is not None:
                text += psc + " "

        if select_stmt._hints:
            hint_text, byfrom = self._setup_select_hints(select_stmt)
            if hint_text:
                text += hint_text + " "
        else:
            byfrom = None

        if select_stmt._independent_ctes:
            self._dispatch_independent_ctes(select_stmt, kwargs)

        if select_stmt._prefixes:
            text += self._generate_prefixes(
                select_stmt, select_stmt._prefixes, **kwargs
            )

        text += self.get_select_precolumns(select_stmt, **kwargs)

        if select_stmt._pre_columns_clause is not None:
            pcc = self.process(select_stmt._pre_columns_clause, **kwargs)
            if pcc is not None:
                text += pcc + " "

        # the actual list of columns to print in the SELECT column list.
        inner_columns = [
            c
            for c in [
                self._label_select_column(
                    select_stmt,
                    column,
                    populate_result_map,
                    asfrom,
                    column_clause_args,
                    name=name,
                    proxy_name=proxy_name,
                    fallback_label_name=fallback_label_name,
                    column_is_repeated=repeated,
                    need_column_expressions=need_column_expressions,
                )
                for (
                    name,
                    proxy_name,
                    fallback_label_name,
                    column,
                    repeated,
                ) in compile_state.columns_plus_names
            ]
            if c is not None
        ]

        if populate_result_map and select_wraps_for is not None:
            # if this select was generated from translate_select,
            # rewrite the targeted columns in the result map

            translate = dict(
                zip(
                    [
                        name
                        for (
                            key,
                            proxy_name,
                            fallback_label_name,
                            name,
                            repeated,
                        ) in compile_state.columns_plus_names
                    ],
                    [
                        name
                        for (
                            key,
                            proxy_name,
                            fallback_label_name,
                            name,
                            repeated,
                        ) in compile_state_wraps_for.columns_plus_names
                    ],
                )
            )

            self._result_columns = [
                ResultColumnsEntry(
                    key, name, tuple(translate.get(o, o) for o in obj), type_
                )
                for key, name, obj, type_ in self._result_columns
            ]

        text = self._compose_select_body(
            text,
            select_stmt,
            compile_state,
            inner_columns,
            froms,
            byfrom,
            toplevel,
            kwargs,
        )

        if select_stmt._post_body_clause is not None:
            pbc = self.process(select_stmt._post_body_clause, **kwargs)
            if pbc:
                text += " " + pbc

        if select_stmt._statement_hints:
            per_dialect = [
                ht
                for (dialect_name, ht) in select_stmt._statement_hints
                if dialect_name in ("*", self.dialect.name)
            ]
            if per_dialect:
                text += " " + self.get_statement_hint_text(per_dialect)

        # In compound query, CTEs are shared at the compound level
        if self.ctes and (not is_embedded_select or toplevel):
            nesting_level = len(self.stack) if not toplevel else None
            text = self._render_cte_clause(nesting_level=nesting_level) + text

        if select_stmt._suffixes:
            text += " " + self._generate_prefixes(
                select_stmt, select_stmt._suffixes, **kwargs
            )

        self.stack.pop(-1)

        return text

    def _setup_select_hints(
        self, select: Select[Unpack[TupleAny]]
    ) -> Tuple[str, _FromHintsType]:
        byfrom = {
            from_: hinttext
            % {"name": from_._compiler_dispatch(self, ashint=True)}
            for (from_, dialect), hinttext in select._hints.items()
            if dialect in ("*", self.dialect.name)
        }
        hint_text = self.get_select_hint_text(byfrom)
        return hint_text, byfrom  # type: ignore[return-value]

    def _setup_select_stack(
        self, select, compile_state, entry, asfrom, lateral, compound_index
    ):
        correlate_froms = entry["correlate_froms"]
        asfrom_froms = entry["asfrom_froms"]

        if compound_index == 0:
            entry["select_0"] = select
        elif compound_index:
            select_0 = entry["select_0"]
            numcols = len(select_0._all_selected_columns)

            if len(compile_state.columns_plus_names) != numcols:
                raise exc.CompileError(
                    "All selectables passed to "
                    "CompoundSelect must have identical numbers of "
                    "columns; select #%d has %d columns, select "
                    "#%d has %d"
                    % (
                        1,
                        numcols,
                        compound_index + 1,
                        len(select._all_selected_columns),
                    )
                )

        if asfrom and not lateral:
            froms = compile_state._get_display_froms(
                explicit_correlate_froms=correlate_froms.difference(
                    asfrom_froms
                ),
                implicit_correlate_froms=(),
            )
        else:
            froms = compile_state._get_display_froms(
                explicit_correlate_froms=correlate_froms,
                implicit_correlate_froms=asfrom_froms,
            )

        new_correlate_froms = set(_from_objects(*froms))
        all_correlate_froms = new_correlate_froms.union(correlate_froms)

        new_entry: _CompilerStackEntry = {
            "asfrom_froms": new_correlate_froms,
            "correlate_froms": all_correlate_froms,
            "selectable": select,
            "compile_state": compile_state,
        }
        self.stack.append(new_entry)

        return froms

    def _compose_select_body(
        self,
        text,
        select,
        compile_state,
        inner_columns,
        froms,
        byfrom,
        toplevel,
        kwargs,
    ):
        text += ", ".join(inner_columns)

        if self.linting & COLLECT_CARTESIAN_PRODUCTS:
            from_linter = FromLinter({}, set())
            warn_linting = self.linting & WARN_LINTING
            if toplevel:
                self.from_linter = from_linter
        else:
            from_linter = None
            warn_linting = False

        # adjust the whitespace for no inner columns, part of #9440,
        # so that a no-col SELECT comes out as "SELECT WHERE..." or
        # "SELECT FROM ...".
        # while it would be better to have built the SELECT starting string
        # without trailing whitespace first, then add whitespace only if inner
        # cols were present, this breaks compatibility with various custom
        # compilation schemes that are currently being tested.
        if not inner_columns:
            text = text.rstrip()

        if froms:
            text += " \nFROM "

            if select._hints:
                text += ", ".join(
                    [
                        f._compiler_dispatch(
                            self,
                            asfrom=True,
                            fromhints=byfrom,
                            from_linter=from_linter,
                            **kwargs,
                        )
                        for f in froms
                    ]
                )
            else:
                text += ", ".join(
                    [
                        f._compiler_dispatch(
                            self,
                            asfrom=True,
                            from_linter=from_linter,
                            **kwargs,
                        )
                        for f in froms
                    ]
                )
        else:
            text += self.default_from()

        if select._where_criteria:
            t = self._generate_delimited_and_list(
                select._where_criteria, from_linter=from_linter, **kwargs
            )
            if t:
                text += " \nWHERE " + t

        if warn_linting:
            assert from_linter is not None
            from_linter.warn()

        if select._group_by_clauses:
            text += self.group_by_clause(select, **kwargs)

        if select._having_criteria:
            t = self._generate_delimited_and_list(
                select._having_criteria, **kwargs
            )
            if t:
                text += " \nHAVING " + t

        if select._post_criteria_clause is not None:
            pcc = self.process(select._post_criteria_clause, **kwargs)
            if pcc is not None:
                text += " \n" + pcc

        if select._order_by_clauses:
            text += self.order_by_clause(select, **kwargs)

        if select._has_row_limiting_clause:
            text += self._row_limit_clause(select, **kwargs)

        if select._for_update_arg is not None:
            text += self.for_update_clause(select, **kwargs)

        return text

    def _generate_prefixes(self, stmt, prefixes, **kw):
        clause = " ".join(
            prefix._compiler_dispatch(self, **kw)
            for prefix, dialect_name in prefixes
            if dialect_name in (None, "*") or dialect_name == self.dialect.name
        )
        if clause:
            clause += " "
        return clause

    def _render_cte_clause(
        self,
        nesting_level=None,
        include_following_stack=False,
    ):
        """
        include_following_stack
            Also render the nesting CTEs on the next stack. Useful for
            SQL structures like UNION or INSERT that can wrap SELECT
            statements containing nesting CTEs.
        """
        if not self.ctes:
            return ""

        ctes: MutableMapping[CTE, str]

        if nesting_level and nesting_level > 1:
            ctes = util.OrderedDict()
            for cte in list(self.ctes.keys()):
                cte_level, cte_name, cte_opts = self.level_name_by_cte[
                    cte._get_reference_cte()
                ]
                nesting = cte.nesting or cte_opts.nesting
                is_rendered_level = cte_level == nesting_level or (
                    include_following_stack and cte_level == nesting_level + 1
                )
                if not (nesting and is_rendered_level):
                    continue

                ctes[cte] = self.ctes[cte]

        else:
            ctes = self.ctes

        if not ctes:
            return ""
        ctes_recursive = any([cte.recursive for cte in ctes])

        cte_text = self.get_cte_preamble(ctes_recursive) + " "
        cte_text += ", \n".join([txt for txt in ctes.values()])
        cte_text += "\n "

        if nesting_level and nesting_level > 1:
            for cte in list(ctes.keys()):
                cte_level, cte_name, cte_opts = self.level_name_by_cte[
                    cte._get_reference_cte()
                ]
                del self.ctes[cte]
                del self.ctes_by_level_name[(cte_level, cte_name)]
                del self.level_name_by_cte[cte._get_reference_cte()]

        return cte_text

    def get_cte_preamble(self, recursive: bool) -> LiteralString:
        if recursive:
            return "WITH RECURSIVE"
        else:
            return "WITH"

    def get_select_precolumns(self, select: Select[Any], **kw: Any) -> str:
        """Called when building a ``SELECT`` statement, position is just
        before column list.

        """
        if select._distinct_on:
            util.warn_deprecated(
                "DISTINCT ON is currently supported only by the PostgreSQL "
                "dialect.  Use of DISTINCT ON for other backends is currently "
                "silently ignored, however this usage is deprecated, and will "
                "raise CompileError in a future release for all backends "
                "that do not support this syntax.",
                version="1.4",
            )
        return "DISTINCT " if select._distinct else ""

    def group_by_clause(self, select: Select[Any], **kw: Any) -> str:
        """allow dialects to customize how GROUP BY is rendered."""

        group_by = self._generate_delimited_list(
            select._group_by_clauses, OPERATORS[operators.comma_op], **kw
        )
        if group_by:
            return " GROUP BY " + group_by
        else:
            return ""

    def order_by_clause(self, select: Select[Any], **kw: Any) -> str:
        """allow dialects to customize how ORDER BY is rendered."""

        order_by = self._generate_delimited_list(
            select._order_by_clauses, OPERATORS[operators.comma_op], **kw
        )

        if order_by:
            return " ORDER BY " + order_by
        else:
            return ""

    def for_update_clause(
        self, select: Select[Any], **kw: Any
    ) -> LiteralString:
        return " FOR UPDATE"

    def returning_clause(
        self,
        stmt: UpdateBase,
        returning_cols: Sequence[_ColumnsClauseElement],
        *,
        populate_result_map: bool,
        **kw: Any,
    ) -> str:
        columns = [
            self._label_returning_column(
                stmt,
                column,
                populate_result_map,
                fallback_label_name=fallback_label_name,
                column_is_repeated=repeated,
                name=name,
                proxy_name=proxy_name,
                **kw,
            )
            for (
                name,
                proxy_name,
                fallback_label_name,
                column,
                repeated,
            ) in stmt._generate_columns_plus_names(
                True, cols=base._select_iterables(returning_cols)
            )
        ]

        return "RETURNING " + ", ".join(columns)

    def limit_clause(self, select: Select[Any], **kw: Any) -> str:
        text = ""
        if select._limit_clause is not None:
            text += "\n LIMIT " + self.process(select._limit_clause, **kw)
        if select._offset_clause is not None:
            if select._limit_clause is None:
                text += "\n LIMIT -1"
            text += " OFFSET " + self.process(select._offset_clause, **kw)
        return text

    def fetch_clause(
        self,
        select,
        fetch_clause=None,
        require_offset=False,
        use_literal_execute_for_simple_int=False,
        **kw,
    ):
        if fetch_clause is None:
            fetch_clause = select._fetch_clause
            fetch_clause_options = select._fetch_clause_options
        else:
            fetch_clause_options = {"percent": False, "with_ties": False}

        text = ""

        if select._offset_clause is not None:
            offset_clause = select._offset_clause
            if (
                use_literal_execute_for_simple_int
                and select._simple_int_clause(offset_clause)
            ):
                offset_clause = offset_clause.render_literal_execute()
            offset_str = self.process(offset_clause, **kw)
            text += "\n OFFSET %s ROWS" % offset_str
        elif require_offset:
            text += "\n OFFSET 0 ROWS"

        if fetch_clause is not None:
            if (
                use_literal_execute_for_simple_int
                and select._simple_int_clause(fetch_clause)
            ):
                fetch_clause = fetch_clause.render_literal_execute()
            text += "\n FETCH FIRST %s%s ROWS %s" % (
                self.process(fetch_clause, **kw),
                " PERCENT" if fetch_clause_options["percent"] else "",
                "WITH TIES" if fetch_clause_options["with_ties"] else "ONLY",
            )
        return text

    def visit_table(
        self,
        table,
        asfrom=False,
        iscrud=False,
        ashint=False,
        fromhints=None,
        use_schema=True,
        from_linter=None,
        ambiguous_table_name_map=None,
        enclosing_alias=None,
        **kwargs,
    ):
        if from_linter:
            from_linter.froms[table] = table.fullname

        if asfrom or ashint:
            effective_schema = self.preparer.schema_for_object(table)

            if use_schema and effective_schema:
                ret = (
                    self.preparer.quote_schema(effective_schema)
                    + "."
                    + self.preparer.quote(table.name)
                )
            else:
                ret = self.preparer.quote(table.name)

                if (
                    (
                        enclosing_alias is None
                        or enclosing_alias.element is not table
                    )
                    and not effective_schema
                    and ambiguous_table_name_map
                    and table.name in ambiguous_table_name_map
                ):
                    anon_name = self._truncated_identifier(
                        "alias", ambiguous_table_name_map[table.name]
                    )

                    ret = ret + self.get_render_as_alias_suffix(
                        self.preparer.format_alias(None, anon_name)
                    )

            if fromhints and table in fromhints:
                ret = self.format_from_hint_text(
                    ret, table, fromhints[table], iscrud
                )
            return ret
        else:
            return ""

    def visit_join(
        self,
        join: selectable.Join,
        asfrom: bool = False,
        from_linter: Optional[FromLinter] = None,
        **kwargs: Any,
    ) -> str:
        if from_linter:
            from_linter.edges.update(
                itertools.product(
                    _de_clone(join.left._from_objects),
                    _de_clone(join.right._from_objects),
                )
            )

        if join.full:
            join_type = " FULL OUTER JOIN "
        elif join.isouter:
            join_type = " LEFT OUTER JOIN "
        else:
            join_type = " JOIN "
        return (
            join.left._compiler_dispatch(
                self, asfrom=True, from_linter=from_linter, **kwargs
            )
            + join_type
            + join.right._compiler_dispatch(
                self, asfrom=True, from_linter=from_linter, **kwargs
            )
            + " ON "
            # TODO: likely need asfrom=True here?
            + join.onclause._compiler_dispatch(  # type: ignore[union-attr]
                self, from_linter=from_linter, **kwargs
            )
        )

    def _setup_crud_hints(self, stmt, table_text):
        dialect_hints = {
            table: hint_text
            for (table, dialect), hint_text in stmt._hints.items()
            if dialect in ("*", self.dialect.name)
        }
        if stmt.table in dialect_hints:
            table_text = self.format_from_hint_text(
                table_text, stmt.table, dialect_hints[stmt.table], True
            )
        return dialect_hints, table_text

    # within the realm of "insertmanyvalues sentinel columns",
    # these lookups match different kinds of Column() configurations
    # to specific backend capabilities.  they are broken into two
    # lookups, one for autoincrement columns and the other for non
    # autoincrement columns
    _sentinel_col_non_autoinc_lookup = util.immutabledict(
        {
            _SentinelDefaultCharacterization.CLIENTSIDE: (
                InsertmanyvaluesSentinelOpts._SUPPORTED_OR_NOT
            ),
            _SentinelDefaultCharacterization.SENTINEL_DEFAULT: (
                InsertmanyvaluesSentinelOpts._SUPPORTED_OR_NOT
            ),
            _SentinelDefaultCharacterization.NONE: (
                InsertmanyvaluesSentinelOpts._SUPPORTED_OR_NOT
            ),
            _SentinelDefaultCharacterization.IDENTITY: (
                InsertmanyvaluesSentinelOpts.IDENTITY
            ),
            _SentinelDefaultCharacterization.SEQUENCE: (
                InsertmanyvaluesSentinelOpts.SEQUENCE
            ),
        }
    )
    _sentinel_col_autoinc_lookup = _sentinel_col_non_autoinc_lookup.union(
        {
            _SentinelDefaultCharacterization.NONE: (
                InsertmanyvaluesSentinelOpts.AUTOINCREMENT
            ),
        }
    )

    def _get_sentinel_column_for_table(
        self, table: Table
    ) -> Optional[Sequence[Column[Any]]]:
        """given a :class:`.Table`, return a usable sentinel column or
        columns for this dialect if any.

        Return None if no sentinel columns could be identified, or raise an
        error if a column was marked as a sentinel explicitly but isn't
        compatible with this dialect.

        """

        sentinel_opts = self.dialect.insertmanyvalues_implicit_sentinel
        sentinel_characteristics = table._sentinel_column_characteristics

        sent_cols = sentinel_characteristics.columns

        if sent_cols is None:
            return None

        if sentinel_characteristics.is_autoinc:
            bitmask = self._sentinel_col_autoinc_lookup.get(
                sentinel_characteristics.default_characterization, 0
            )
        else:
            bitmask = self._sentinel_col_non_autoinc_lookup.get(
                sentinel_characteristics.default_characterization, 0
            )

        if sentinel_opts & bitmask:
            return sent_cols

        if sentinel_characteristics.is_explicit:
            # a column was explicitly marked as insert_sentinel=True,
            # however it is not compatible with this dialect.   they should
            # not indicate this column as a sentinel if they need to include
            # this dialect.

            # TODO: do we want non-primary key explicit sentinel cols
            # that can gracefully degrade for some backends?
            # insert_sentinel="degrade" perhaps.  not for the initial release.
            # I am hoping people are generally not dealing with this sentinel
            # business at all.

            # if is_explicit is True, there will be only one sentinel column.

            raise exc.InvalidRequestError(
                f"Column {sent_cols[0]} can't be explicitly "
                "marked as a sentinel column when using the "
                f"{self.dialect.name} dialect, as the "
                "particular type of default generation on this column is "
                "not currently compatible with this dialect's specific "
                f"INSERT..RETURNING syntax which can receive the "
                "server-generated value in "
                "a deterministic way.  To remove this error, remove "
                "insert_sentinel=True from primary key autoincrement "
                "columns; these columns are automatically used as "
                "sentinels for supported dialects in any case."
            )

        return None

    def _deliver_insertmanyvalues_batches(
        self,
        statement: str,
        parameters: _DBAPIMultiExecuteParams,
        compiled_parameters: List[_MutableCoreSingleExecuteParams],
        generic_setinputsizes: Optional[_GenericSetInputSizesType],
        batch_size: int,
        sort_by_parameter_order: bool,
        schema_translate_map: Optional[SchemaTranslateMapType],
    ) -> Iterator[_InsertManyValuesBatch]:
        imv = self._insertmanyvalues
        assert imv is not None

        if not imv.sentinel_param_keys:
            _sentinel_from_params = None
        else:
            _sentinel_from_params = operator.itemgetter(
                *imv.sentinel_param_keys
            )

        lenparams = len(parameters)
        if imv.is_default_expr and not self.dialect.supports_default_metavalue:
            # backend doesn't support
            # INSERT INTO table (pk_col) VALUES (DEFAULT), (DEFAULT), ...
            # at the moment this is basically SQL Server due to
            # not being able to use DEFAULT for identity column
            # just yield out that many single statements!  still
            # faster than a whole connection.execute() call ;)
            #
            # note we still are taking advantage of the fact that we know
            # we are using RETURNING.   The generalized approach of fetching
            # cursor.lastrowid etc. still goes through the more heavyweight
            # "ExecutionContext per statement" system as it isn't usable
            # as a generic "RETURNING" approach
            use_row_at_a_time = True
            downgraded = False
        elif not self.dialect.supports_multivalues_insert or (
            sort_by_parameter_order
            and self._result_columns
            and (imv.sentinel_columns is None or imv.includes_upsert_behaviors)
        ):
            # deterministic order was requested and the compiler could
            # not organize sentinel columns for this dialect/statement.
            # use row at a time
            use_row_at_a_time = True
            downgraded = True
        else:
            use_row_at_a_time = False
            downgraded = False

        if use_row_at_a_time:
            for batchnum, (param, compiled_param) in enumerate(
                cast(
                    "Sequence[Tuple[_DBAPISingleExecuteParams, _MutableCoreSingleExecuteParams]]",  # noqa: E501
                    zip(parameters, compiled_parameters),
                ),
                1,
            ):
                yield _InsertManyValuesBatch(
                    statement,
                    param,
                    generic_setinputsizes,
                    [param],
                    (
                        [_sentinel_from_params(compiled_param)]
                        if _sentinel_from_params
                        else []
                    ),
                    1,
                    batchnum,
                    lenparams,
                    sort_by_parameter_order,
                    downgraded,
                )
            return

        if schema_translate_map:
            rst = functools.partial(
                self.preparer._render_schema_translates,
                schema_translate_map=schema_translate_map,
            )
        else:
            rst = None

        imv_single_values_expr = imv.single_values_expr
        if rst:
            imv_single_values_expr = rst(imv_single_values_expr)

        executemany_values = f"({imv_single_values_expr})"
        statement = statement.replace(executemany_values, "__EXECMANY_TOKEN__")

        # Use optional insertmanyvalues_max_parameters
        # to further shrink the batch size so that there are no more than
        # insertmanyvalues_max_parameters params.
        # Currently used by SQL Server, which limits statements to 2100 bound
        # parameters (actually 2099).
        max_params = self.dialect.insertmanyvalues_max_parameters
        if max_params:
            total_num_of_params = len(self.bind_names)
            num_params_per_batch = len(imv.insert_crud_params)
            num_params_outside_of_batch = (
                total_num_of_params - num_params_per_batch
            )
            batch_size = min(
                batch_size,
                (
                    (max_params - num_params_outside_of_batch)
                    // num_params_per_batch
                ),
            )

        batches = cast("List[Sequence[Any]]", list(parameters))
        compiled_batches = cast(
            "List[Sequence[Any]]", list(compiled_parameters)
        )

        processed_setinputsizes: Optional[_GenericSetInputSizesType] = None
        batchnum = 1
        total_batches = lenparams // batch_size + (
            1 if lenparams % batch_size else 0
        )

        insert_crud_params = imv.insert_crud_params
        assert insert_crud_params is not None

        if rst:
            insert_crud_params = [
                (col, key, rst(expr), st)
                for col, key, expr, st in insert_crud_params
            ]

        escaped_bind_names: Mapping[str, str]
        expand_pos_lower_index = expand_pos_upper_index = 0

        if not self.positional:
            if self.escaped_bind_names:
                escaped_bind_names = self.escaped_bind_names
            else:
                escaped_bind_names = {}

            all_keys = set(parameters[0])

            def apply_placeholders(keys, formatted):
                for key in keys:
                    key = escaped_bind_names.get(key, key)
                    formatted = formatted.replace(
                        self.bindtemplate % {"name": key},
                        self.bindtemplate
                        % {"name": f"{key}__EXECMANY_INDEX__"},
                    )
                return formatted

            if imv.embed_values_counter:
                imv_values_counter = ", _IMV_VALUES_COUNTER"
            else:
                imv_values_counter = ""
            formatted_values_clause = f"""({', '.join(
                apply_placeholders(bind_keys, formatted)
                for _, _, formatted, bind_keys in insert_crud_params
            )}{imv_values_counter})"""

            keys_to_replace = all_keys.intersection(
                escaped_bind_names.get(key, key)
                for _, _, _, bind_keys in insert_crud_params
                for key in bind_keys
            )
            base_parameters = {
                key: parameters[0][key]
                for key in all_keys.difference(keys_to_replace)
            }
            executemany_values_w_comma = ""
        else:
            formatted_values_clause = ""
            keys_to_replace = set()
            base_parameters = {}

            if imv.embed_values_counter:
                executemany_values_w_comma = (
                    f"({imv_single_values_expr}, _IMV_VALUES_COUNTER), "
                )
            else:
                executemany_values_w_comma = f"({imv_single_values_expr}), "

            all_names_we_will_expand: Set[str] = set()
            for elem in imv.insert_crud_params:
                all_names_we_will_expand.update(elem[3])

            # get the start and end position in a particular list
            # of parameters where we will be doing the "expanding".
            # statements can have params on either side or both sides,
            # given RETURNING and CTEs
            if all_names_we_will_expand:
                positiontup = self.positiontup
                assert positiontup is not None

                all_expand_positions = {
                    idx
                    for idx, name in enumerate(positiontup)
                    if name in all_names_we_will_expand
                }
                expand_pos_lower_index = min(all_expand_positions)
                expand_pos_upper_index = max(all_expand_positions) + 1
                assert (
                    len(all_expand_positions)
                    == expand_pos_upper_index - expand_pos_lower_index
                )

            if self._numeric_binds:
                escaped = re.escape(self._numeric_binds_identifier_char)
                executemany_values_w_comma = re.sub(
                    rf"{escaped}\d+", "%s", executemany_values_w_comma
                )

        while batches:
            batch = batches[0:batch_size]
            compiled_batch = compiled_batches[0:batch_size]

            batches[0:batch_size] = []
            compiled_batches[0:batch_size] = []

            if batches:
                current_batch_size = batch_size
            else:
                current_batch_size = len(batch)

            if generic_setinputsizes:
                # if setinputsizes is present, expand this collection to
                # suit the batch length as well
                # currently this will be mssql+pyodbc for internal dialects
                processed_setinputsizes = [
                    (new_key, len_, typ)
                    for new_key, len_, typ in (
                        (f"{key}_{index}", len_, typ)
                        for index in range(current_batch_size)
                        for key, len_, typ in generic_setinputsizes
                    )
                ]

            replaced_parameters: Any
            if self.positional:
                num_ins_params = imv.num_positional_params_counted

                batch_iterator: Iterable[Sequence[Any]]
                extra_params_left: Sequence[Any]
                extra_params_right: Sequence[Any]

                if num_ins_params == len(batch[0]):
                    extra_params_left = extra_params_right = ()
                    batch_iterator = batch
                else:
                    extra_params_left = batch[0][:expand_pos_lower_index]
                    extra_params_right = batch[0][expand_pos_upper_index:]
                    batch_iterator = (
                        b[expand_pos_lower_index:expand_pos_upper_index]
                        for b in batch
                    )

                if imv.embed_values_counter:
                    expanded_values_string = (
                        "".join(
                            executemany_values_w_comma.replace(
                                "_IMV_VALUES_COUNTER", str(i)
                            )
                            for i, _ in enumerate(batch)
                        )
                    )[:-2]
                else:
                    expanded_values_string = (
                        (executemany_values_w_comma * current_batch_size)
                    )[:-2]

                if self._numeric_binds and num_ins_params > 0:
                    # numeric will always number the parameters inside of
                    # VALUES (and thus order self.positiontup) to be higher
                    # than non-VALUES parameters, no matter where in the
                    # statement those non-VALUES parameters appear (this is
                    # ensured in _process_numeric by numbering first all
                    # params that are not in _values_bindparam)
                    # therefore all extra params are always
                    # on the left side and numbered lower than the VALUES
                    # parameters
                    assert not extra_params_right

                    start = expand_pos_lower_index + 1
                    end = num_ins_params * (current_batch_size) + start

                    # need to format here, since statement may contain
                    # unescaped %, while values_string contains just (%s, %s)
                    positions = tuple(
                        f"{self._numeric_binds_identifier_char}{i}"
                        for i in range(start, end)
                    )
                    expanded_values_string = expanded_values_string % positions

                replaced_statement = statement.replace(
                    "__EXECMANY_TOKEN__", expanded_values_string
                )

                replaced_parameters = tuple(
                    itertools.chain.from_iterable(batch_iterator)
                )

                replaced_parameters = (
                    extra_params_left
                    + replaced_parameters
                    + extra_params_right
                )

            else:
                replaced_values_clauses = []
                replaced_parameters = base_parameters.copy()

                for i, param in enumerate(batch):
                    fmv = formatted_values_clause.replace(
                        "EXECMANY_INDEX__", str(i)
                    )
                    if imv.embed_values_counter:
                        fmv = fmv.replace("_IMV_VALUES_COUNTER", str(i))

                    replaced_values_clauses.append(fmv)
                    replaced_parameters.update(
                        {f"{key}__{i}": param[key] for key in keys_to_replace}
                    )

                replaced_statement = statement.replace(
                    "__EXECMANY_TOKEN__",
                    ", ".join(replaced_values_clauses),
                )

            yield _InsertManyValuesBatch(
                replaced_statement,
                replaced_parameters,
                processed_setinputsizes,
                batch,
                (
                    [_sentinel_from_params(cb) for cb in compiled_batch]
                    if _sentinel_from_params
                    else []
                ),
                current_batch_size,
                batchnum,
                total_batches,
                sort_by_parameter_order,
                False,
            )
            batchnum += 1

    def visit_insert(
        self, insert_stmt, visited_bindparam=None, visiting_cte=None, **kw
    ):
        compile_state = insert_stmt._compile_state_factory(
            insert_stmt, self, **kw
        )
        insert_stmt = compile_state.statement

        if visiting_cte is not None:
            kw["visiting_cte"] = visiting_cte
            toplevel = False
        else:
            toplevel = not self.stack

        if toplevel:
            self.isinsert = True
            if not self.dml_compile_state:
                self.dml_compile_state = compile_state
            if not self.compile_state:
                self.compile_state = compile_state

        self.stack.append(
            {
                "correlate_froms": set(),
                "asfrom_froms": set(),
                "selectable": insert_stmt,
            }
        )

        counted_bindparam = 0

        # reset any incoming "visited_bindparam" collection
        visited_bindparam = None

        # for positional, insertmanyvalues needs to know how many
        # bound parameters are in the VALUES sequence; there's no simple
        # rule because default expressions etc. can have zero or more
        # params inside them.   After multiple attempts to figure this out,
        # this very simplistic "count after" works and is
        # likely the least amount of callcounts, though looks clumsy
        if self.positional and visiting_cte is None:
            # if we are inside a CTE, don't count parameters
            # here since they wont be for insertmanyvalues. keep
            # visited_bindparam at None so no counting happens.
            # see #9173
            visited_bindparam = []

        crud_params_struct = crud._get_crud_params(
            self,
            insert_stmt,
            compile_state,
            toplevel,
            visited_bindparam=visited_bindparam,
            **kw,
        )

        if self.positional and visited_bindparam is not None:
            counted_bindparam = len(visited_bindparam)
            if self._numeric_binds:
                if self._values_bindparam is not None:
                    self._values_bindparam += visited_bindparam
                else:
                    self._values_bindparam = visited_bindparam

        crud_params_single = crud_params_struct.single_params

        if (
            not crud_params_single
            and not self.dialect.supports_default_values
            and not self.dialect.supports_default_metavalue
            and not self.dialect.supports_empty_insert
        ):
            raise exc.CompileError(
                "The '%s' dialect with current database "
                "version settings does not support empty "
                "inserts." % self.dialect.name
            )

        if compile_state._has_multi_parameters:
            if not self.dialect.supports_multivalues_insert:
                raise exc.CompileError(
                    "The '%s' dialect with current database "
                    "version settings does not support "
                    "in-place multirow inserts." % self.dialect.name
                )
            elif (
                self.implicit_returning or insert_stmt._returning
            ) and insert_stmt._sort_by_parameter_order:
                raise exc.CompileError(
                    "RETURNING cannot be determinstically sorted when "
                    "using an INSERT which includes multi-row values()."
                )
            crud_params_single = crud_params_struct.single_params
        else:
            crud_params_single = crud_params_struct.single_params

        preparer = self.preparer
        supports_default_values = self.dialect.supports_default_values

        text = "INSERT "

        if insert_stmt._prefixes:
            text += self._generate_prefixes(
                insert_stmt, insert_stmt._prefixes, **kw
            )

        text += "INTO "
        table_text = preparer.format_table(insert_stmt.table)

        if insert_stmt._hints:
            _, table_text = self._setup_crud_hints(insert_stmt, table_text)

        if insert_stmt._independent_ctes:
            self._dispatch_independent_ctes(insert_stmt, kw)

        text += table_text

        if crud_params_single or not supports_default_values:
            text += " (%s)" % ", ".join(
                [expr for _, expr, _, _ in crud_params_single]
            )

        # look for insertmanyvalues attributes that would have been configured
        # by crud.py as it scanned through the columns to be part of the
        # INSERT
        use_insertmanyvalues = crud_params_struct.use_insertmanyvalues
        named_sentinel_params: Optional[Sequence[str]] = None
        add_sentinel_cols = None
        implicit_sentinel = False

        returning_cols = self.implicit_returning or insert_stmt._returning
        if returning_cols:
            add_sentinel_cols = crud_params_struct.use_sentinel_columns
            if add_sentinel_cols is not None:
                assert use_insertmanyvalues

                # search for the sentinel column explicitly present
                # in the INSERT columns list, and additionally check that
                # this column has a bound parameter name set up that's in the
                # parameter list.  If both of these cases are present, it means
                # we will have a client side value for the sentinel in each
                # parameter set.

                _params_by_col = {
                    col: param_names
                    for col, _, _, param_names in crud_params_single
                }
                named_sentinel_params = []
                for _add_sentinel_col in add_sentinel_cols:
                    if _add_sentinel_col not in _params_by_col:
                        named_sentinel_params = None
                        break
                    param_name = self._within_exec_param_key_getter(
                        _add_sentinel_col
                    )
                    if param_name not in _params_by_col[_add_sentinel_col]:
                        named_sentinel_params = None
                        break
                    named_sentinel_params.append(param_name)

                if named_sentinel_params is None:
                    # if we are not going to have a client side value for
                    # the sentinel in the parameter set, that means it's
                    # an autoincrement, an IDENTITY, or a server-side SQL
                    # expression like nextval('seqname').  So this is
                    # an "implicit" sentinel; we will look for it in
                    # RETURNING
                    # only, and then sort on it.  For this case on PG,
                    # SQL Server we have to use a special INSERT form
                    # that guarantees the server side function lines up with
                    # the entries in the VALUES.
                    if (
                        self.dialect.insertmanyvalues_implicit_sentinel
                        & InsertmanyvaluesSentinelOpts.ANY_AUTOINCREMENT
                    ):
                        implicit_sentinel = True
                    else:
                        # here, we are not using a sentinel at all
                        # and we are likely the SQLite dialect.
                        # The first add_sentinel_col that we have should not
                        # be marked as "insert_sentinel=True".  if it was,
                        # an error should have been raised in
                        # _get_sentinel_column_for_table.
                        assert not add_sentinel_cols[0]._insert_sentinel, (
                            "sentinel selection rules should have prevented "
                            "us from getting here for this dialect"
                        )

                # always put the sentinel columns last.  even if they are
                # in the returning list already, they will be there twice
                # then.
                returning_cols = list(returning_cols) + list(add_sentinel_cols)

            returning_clause = self.returning_clause(
                insert_stmt,
                returning_cols,
                populate_result_map=toplevel,
            )

            if self.returning_precedes_values:
                text += " " + returning_clause

        else:
            returning_clause = None

        if insert_stmt.select is not None:
            # placed here by crud.py
            select_text = self.process(
                self.stack[-1]["insert_from_select"], insert_into=True, **kw
            )

            if self.ctes and self.dialect.cte_follows_insert:
                nesting_level = len(self.stack) if not toplevel else None
                text += " %s%s" % (
                    self._render_cte_clause(
                        nesting_level=nesting_level,
                        include_following_stack=True,
                    ),
                    select_text,
                )
            else:
                text += " %s" % select_text
        elif not crud_params_single and supports_default_values:
            text += " DEFAULT VALUES"
            if use_insertmanyvalues:
                self._insertmanyvalues = _InsertManyValues(
                    True,
                    self.dialect.default_metavalue_token,
                    cast(
                        "List[crud._CrudParamElementStr]", crud_params_single
                    ),
                    counted_bindparam,
                    sort_by_parameter_order=(
                        insert_stmt._sort_by_parameter_order
                    ),
                    includes_upsert_behaviors=(
                        insert_stmt._post_values_clause is not None
                    ),
                    sentinel_columns=add_sentinel_cols,
                    num_sentinel_columns=(
                        len(add_sentinel_cols) if add_sentinel_cols else 0
                    ),
                    implicit_sentinel=implicit_sentinel,
                )
        elif compile_state._has_multi_parameters:
            text += " VALUES %s" % (
                ", ".join(
                    "(%s)"
                    % (", ".join(value for _, _, value, _ in crud_param_set))
                    for crud_param_set in crud_params_struct.all_multi_params
                ),
            )
        else:
            insert_single_values_expr = ", ".join(
                [
                    value
                    for _, _, value, _ in cast(
                        "List[crud._CrudParamElementStr]",
                        crud_params_single,
                    )
                ]
            )

            if use_insertmanyvalues:
                if (
                    implicit_sentinel
                    and (
                        self.dialect.insertmanyvalues_implicit_sentinel
                        & InsertmanyvaluesSentinelOpts.USE_INSERT_FROM_SELECT
                    )
                    # this is checking if we have
                    # INSERT INTO table (id) VALUES (DEFAULT).
                    and not (crud_params_struct.is_default_metavalue_only)
                ):
                    # if we have a sentinel column that is server generated,
                    # then for selected backends render the VALUES list as a
                    # subquery.  This is the orderable form supported by
                    # PostgreSQL and SQL Server.
                    embed_sentinel_value = True

                    render_bind_casts = (
                        self.dialect.insertmanyvalues_implicit_sentinel
                        & InsertmanyvaluesSentinelOpts.RENDER_SELECT_COL_CASTS
                    )

                    colnames = ", ".join(
                        f"p{i}" for i, _ in enumerate(crud_params_single)
                    )

                    if render_bind_casts:
                        # render casts for the SELECT list.  For PG, we are
                        # already rendering bind casts in the parameter list,
                        # selectively for the more "tricky" types like ARRAY.
                        # however, even for the "easy" types, if the parameter
                        # is NULL for every entry, PG gives up and says
                        # "it must be TEXT", which fails for other easy types
                        # like ints.  So we cast on this side too.
                        colnames_w_cast = ", ".join(
                            self.render_bind_cast(
                                col.type,
                                col.type._unwrapped_dialect_impl(self.dialect),
                                f"p{i}",
                            )
                            for i, (col, *_) in enumerate(crud_params_single)
                        )
                    else:
                        colnames_w_cast = colnames

                    text += (
                        f" SELECT {colnames_w_cast} FROM "
                        f"(VALUES ({insert_single_values_expr})) "
                        f"AS imp_sen({colnames}, sen_counter) "
                        "ORDER BY sen_counter"
                    )
                else:
                    # otherwise, if no sentinel or backend doesn't support
                    # orderable subquery form, use a plain VALUES list
                    embed_sentinel_value = False
                    text += f" VALUES ({insert_single_values_expr})"

                self._insertmanyvalues = _InsertManyValues(
                    is_default_expr=False,
                    single_values_expr=insert_single_values_expr,
                    insert_crud_params=cast(
                        "List[crud._CrudParamElementStr]",
                        crud_params_single,
                    ),
                    num_positional_params_counted=counted_bindparam,
                    sort_by_parameter_order=(
                        insert_stmt._sort_by_parameter_order
                    ),
                    includes_upsert_behaviors=(
                        insert_stmt._post_values_clause is not None
                    ),
                    sentinel_columns=add_sentinel_cols,
                    num_sentinel_columns=(
                        len(add_sentinel_cols) if add_sentinel_cols else 0
                    ),
                    sentinel_param_keys=named_sentinel_params,
                    implicit_sentinel=implicit_sentinel,
                    embed_values_counter=embed_sentinel_value,
                )

            else:
                text += f" VALUES ({insert_single_values_expr})"

        if insert_stmt._post_values_clause is not None:
            post_values_clause = self.process(
                insert_stmt._post_values_clause, **kw
            )
            if post_values_clause:
                text += " " + post_values_clause

        if returning_clause and not self.returning_precedes_values:
            text += " " + returning_clause

        if self.ctes and not self.dialect.cte_follows_insert:
            nesting_level = len(self.stack) if not toplevel else None
            text = (
                self._render_cte_clause(
                    nesting_level=nesting_level,
                    include_following_stack=True,
                )
                + text
            )

        self.stack.pop(-1)

        return text

    def update_tables_clause(
        self,
        update_stmt: Update,
        from_table: _DMLTableElement,
        extra_froms: List[FromClause],
        **kw: Any,
    ) -> str:
        """Provide a hook to override the initial table clause
        in an UPDATE statement.

        MySQL overrides this.

        """
        kw["asfrom"] = True
        return from_table._compiler_dispatch(self, iscrud=True, **kw)

    def update_from_clause(
        self,
        update_stmt: Update,
        from_table: _DMLTableElement,
        extra_froms: List[FromClause],
        from_hints: _FromHintsType,
        **kw: Any,
    ) -> Optional[str]:
        """Provide a hook to override the generation of an
        UPDATE..FROM clause.
        MySQL and MSSQL override this.
        """
        raise NotImplementedError(
            "This backend does not support multiple-table "
            "criteria within UPDATE"
        )

    def update_post_criteria_clause(
        self, update_stmt: Update, **kw: Any
    ) -> Optional[str]:
        """provide a hook to override generation after the WHERE criteria
        in an UPDATE statement

        .. versionadded:: 2.1

        """
        if update_stmt._post_criteria_clause is not None:
            return self.process(
                update_stmt._post_criteria_clause,
                **kw,
            )
        else:
            return None

    def delete_post_criteria_clause(
        self, delete_stmt: Delete, **kw: Any
    ) -> Optional[str]:
        """provide a hook to override generation after the WHERE criteria
        in a DELETE statement

        .. versionadded:: 2.1

        """
        if delete_stmt._post_criteria_clause is not None:
            return self.process(
                delete_stmt._post_criteria_clause,
                **kw,
            )
        else:
            return None

    def visit_update(
        self,
        update_stmt: Update,
        visiting_cte: Optional[CTE] = None,
        **kw: Any,
    ) -> str:
        compile_state = update_stmt._compile_state_factory(
            update_stmt, self, **kw
        )
        if TYPE_CHECKING:
            assert isinstance(compile_state, UpdateDMLState)
        update_stmt = compile_state.statement  # type: ignore[assignment]

        if visiting_cte is not None:
            kw["visiting_cte"] = visiting_cte
            toplevel = False
        else:
            toplevel = not self.stack

        if toplevel:
            self.isupdate = True
            if not self.dml_compile_state:
                self.dml_compile_state = compile_state
            if not self.compile_state:
                self.compile_state = compile_state

        if self.linting & COLLECT_CARTESIAN_PRODUCTS:
            from_linter = FromLinter({}, set())
            warn_linting = self.linting & WARN_LINTING
            if toplevel:
                self.from_linter = from_linter
        else:
            from_linter = None
            warn_linting = False

        extra_froms = compile_state._extra_froms
        is_multitable = bool(extra_froms)

        if is_multitable:
            # main table might be a JOIN
            main_froms = set(_from_objects(update_stmt.table))
            render_extra_froms = [
                f for f in extra_froms if f not in main_froms
            ]
            correlate_froms = main_froms.union(extra_froms)
        else:
            render_extra_froms = []
            correlate_froms = {update_stmt.table}

        self.stack.append(
            {
                "correlate_froms": correlate_froms,
                "asfrom_froms": correlate_froms,
                "selectable": update_stmt,
            }
        )

        text = "UPDATE "

        if update_stmt._prefixes:
            text += self._generate_prefixes(
                update_stmt, update_stmt._prefixes, **kw
            )

        table_text = self.update_tables_clause(
            update_stmt,
            update_stmt.table,
            render_extra_froms,
            from_linter=from_linter,
            **kw,
        )
        crud_params_struct = crud._get_crud_params(
            self, update_stmt, compile_state, toplevel, **kw
        )
        crud_params = crud_params_struct.single_params

        if update_stmt._hints:
            dialect_hints, table_text = self._setup_crud_hints(
                update_stmt, table_text
            )
        else:
            dialect_hints = None

        if update_stmt._independent_ctes:
            self._dispatch_independent_ctes(update_stmt, kw)

        text += table_text

        text += " SET "
        text += ", ".join(
            expr + "=" + value
            for _, expr, value, _ in cast(
                "List[Tuple[Any, str, str, Any]]", crud_params
            )
        )

        if self.implicit_returning or update_stmt._returning:
            if self.returning_precedes_values:
                text += " " + self.returning_clause(
                    update_stmt,
                    self.implicit_returning or update_stmt._returning,
                    populate_result_map=toplevel,
                )

        if extra_froms:
            extra_from_text = self.update_from_clause(
                update_stmt,
                update_stmt.table,
                render_extra_froms,
                dialect_hints,
                from_linter=from_linter,
                **kw,
            )
            if extra_from_text:
                text += " " + extra_from_text

        if update_stmt._where_criteria:
            t = self._generate_delimited_and_list(
                update_stmt._where_criteria, from_linter=from_linter, **kw
            )
            if t:
                text += " WHERE " + t

        ulc = self.update_post_criteria_clause(
            update_stmt, from_linter=from_linter, **kw
        )
        if ulc:
            text += " " + ulc

        if (
            self.implicit_returning or update_stmt._returning
        ) and not self.returning_precedes_values:
            text += " " + self.returning_clause(
                update_stmt,
                self.implicit_returning or update_stmt._returning,
                populate_result_map=toplevel,
            )

        if self.ctes:
            nesting_level = len(self.stack) if not toplevel else None
            text = self._render_cte_clause(nesting_level=nesting_level) + text

        if warn_linting:
            assert from_linter is not None
            from_linter.warn(stmt_type="UPDATE")

        self.stack.pop(-1)

        return text

    def delete_extra_from_clause(
        self,
        delete_stmt: Delete,
        from_table: _DMLTableElement,
        extra_froms: List[FromClause],
        from_hints: _FromHintsType,
        **kw: Any,
    ) -> str:
        """Provide a hook to override the generation of an
        DELETE..FROM clause.

        This can be used to implement DELETE..USING for example.

        MySQL and MSSQL override this.

        """
        raise NotImplementedError(
            "This backend does not support multiple-table "
            "criteria within DELETE"
        )

    def delete_table_clause(
        self,
        delete_stmt: Delete,
        from_table: _DMLTableElement,
        extra_froms: List[FromClause],
        **kw: Any,
    ) -> str:
        return from_table._compiler_dispatch(
            self, asfrom=True, iscrud=True, **kw
        )

    def visit_delete(
        self,
        delete_stmt: Delete,
        visiting_cte: Optional[CTE] = None,
        **kw: Any,
    ) -> str:
        compile_state = delete_stmt._compile_state_factory(
            delete_stmt, self, **kw
        )
        delete_stmt = compile_state.statement

        if visiting_cte is not None:
            kw["visiting_cte"] = visiting_cte
            toplevel = False
        else:
            toplevel = not self.stack

        if toplevel:
            self.isdelete = True
            if not self.dml_compile_state:
                self.dml_compile_state = compile_state
            if not self.compile_state:
                self.compile_state = compile_state

        if self.linting & COLLECT_CARTESIAN_PRODUCTS:
            from_linter = FromLinter({}, set())
            warn_linting = self.linting & WARN_LINTING
            if toplevel:
                self.from_linter = from_linter
        else:
            from_linter = None
            warn_linting = False

        extra_froms = compile_state._extra_froms  # type: ignore[attr-defined]

        correlate_froms = {delete_stmt.table}.union(extra_froms)
        self.stack.append(
            {
                "correlate_froms": correlate_froms,
                "asfrom_froms": correlate_froms,
                "selectable": delete_stmt,
            }
        )

        text = "DELETE "

        if delete_stmt._prefixes:
            text += self._generate_prefixes(
                delete_stmt, delete_stmt._prefixes, **kw
            )

        text += "FROM "

        try:
            table_text = self.delete_table_clause(
                delete_stmt,
                delete_stmt.table,
                extra_froms,
                from_linter=from_linter,
            )
        except TypeError:
            # anticipate 3rd party dialects that don't include **kw
            # TODO: remove in 2.1
            table_text = self.delete_table_clause(
                delete_stmt, delete_stmt.table, extra_froms
            )
            if from_linter:
                _ = self.process(delete_stmt.table, from_linter=from_linter)

        crud._get_crud_params(
            self,
            delete_stmt,  # type: ignore[arg-type]
            compile_state,  # type: ignore[arg-type]
            toplevel,
            **kw,
        )

        if delete_stmt._hints:
            dialect_hints, table_text = self._setup_crud_hints(
                delete_stmt, table_text
            )
        else:
            dialect_hints = None

        if delete_stmt._independent_ctes:
            self._dispatch_independent_ctes(delete_stmt, kw)

        text += table_text

        if (
            self.implicit_returning or delete_stmt._returning
        ) and self.returning_precedes_values:
            text += " " + self.returning_clause(
                delete_stmt,
                self.implicit_returning or delete_stmt._returning,
                populate_result_map=toplevel,
            )

        if extra_froms:
            extra_from_text = self.delete_extra_from_clause(
                delete_stmt,
                delete_stmt.table,
                extra_froms,
                dialect_hints,
                from_linter=from_linter,
                **kw,
            )
            if extra_from_text:
                text += " " + extra_from_text

        if delete_stmt._where_criteria:
            t = self._generate_delimited_and_list(
                delete_stmt._where_criteria, from_linter=from_linter, **kw
            )
            if t:
                text += " WHERE " + t

        dlc = self.delete_post_criteria_clause(
            delete_stmt, from_linter=from_linter, **kw
        )
        if dlc:
            text += " " + dlc

        if (
            self.implicit_returning or delete_stmt._returning
        ) and not self.returning_precedes_values:
            text += " " + self.returning_clause(
                delete_stmt,
                self.implicit_returning or delete_stmt._returning,
                populate_result_map=toplevel,
            )

        if self.ctes:
            nesting_level = len(self.stack) if not toplevel else None
            text = self._render_cte_clause(nesting_level=nesting_level) + text

        if warn_linting:
            assert from_linter is not None
            from_linter.warn(stmt_type="DELETE")

        self.stack.pop(-1)

        return text

    def visit_savepoint(
        self, savepoint_stmt: SavepointClause, **kw: Any
    ) -> str:
        return "SAVEPOINT %s" % self.preparer.format_savepoint(savepoint_stmt)

    def visit_rollback_to_savepoint(
        self, savepoint_stmt: SavepointClause, **kw: Any
    ) -> str:
        return "ROLLBACK TO SAVEPOINT %s" % self.preparer.format_savepoint(
            savepoint_stmt
        )

    def visit_release_savepoint(
        self, savepoint_stmt: SavepointClause, **kw: Any
    ) -> str:
        return "RELEASE SAVEPOINT %s" % self.preparer.format_savepoint(
            savepoint_stmt
        )


class StrSQLCompiler(SQLCompiler):
    """A :class:`.SQLCompiler` subclass which allows a small selection
    of non-standard SQL features to render into a string value.

    The :class:`.StrSQLCompiler` is invoked whenever a Core expression
    element is directly stringified without calling upon the
    :meth:`_expression.ClauseElement.compile` method.
    It can render a limited set
    of non-standard SQL constructs to assist in basic stringification,
    however for more substantial custom or dialect-specific SQL constructs,
    it will be necessary to make use of
    :meth:`_expression.ClauseElement.compile`
    directly.

    .. seealso::

        :ref:`faq_sql_expression_string`

    """

    def _fallback_column_name(
        self, column: ColumnClause[Any]
    ) -> LiteralString:
        return "<name unknown>"

    @util.preload_module("sqlalchemy.engine.url")
    def visit_unsupported_compilation(
        self, element: ColumnElement[Any], err: exc.CompileError, **kw: Any
    ) -> Any:
        if element.stringify_dialect != "default":
            url = util.preloaded.engine_url
            dialect = url.URL.create(element.stringify_dialect).get_dialect()()

            compiler = dialect.statement_compiler(
                dialect, None, _supporting_against=self
            )
            if not isinstance(compiler, StrSQLCompiler):
                return compiler.process(element, **kw)

        return super().visit_unsupported_compilation(element, err)

    def visit_getitem_binary(
        self,
        binary: BinaryExpression[Any],
        operator: operators.OperatorType,
        **kw: Any,
    ) -> str:
        return "%s[%s]" % (
            self.process(binary.left, **kw),
            self.process(binary.right, **kw),
        )

    def visit_json_getitem_op_binary(
        self,
        binary: BinaryExpression[Any],
        operator: operators.OperatorType,
        **kw: Any,
    ) -> str:
        return self.visit_getitem_binary(binary, operator, **kw)

    def visit_json_path_getitem_op_binary(
        self,
        binary: BinaryExpression[Any],
        operator: operators.OperatorType,
        **kw: Any,
    ) -> str:
        return self.visit_getitem_binary(binary, operator, **kw)

    def visit_sequence(self, sequence: schema.Sequence, **kw: Any) -> str:
        return (
            f"<next sequence value: {self.preparer.format_sequence(sequence)}>"
        )

    def returning_clause(
        self,
        stmt: UpdateBase,
        returning_cols: Sequence[_ColumnsClauseElement],
        *,
        populate_result_map: bool,
        **kw: Any,
    ) -> str:
        columns = [
            self._label_select_column(None, c, True, False, {})
            for c in base._select_iterables(returning_cols)
        ]
        return "RETURNING " + ", ".join(columns)

    def update_from_clause(
        self,
        update_stmt: Update,
        from_table: FromClause,
        extra_froms: Iterable[FromClause],
        from_hints: _FromHintsType,
        **kw: Any,
    ) -> str:
        kw["asfrom"] = True
        return "FROM " + ", ".join(
            t._compiler_dispatch(self, fromhints=from_hints, **kw)
            for t in extra_froms
        )

    def delete_extra_from_clause(
        self,
        delete_stmt: Delete,
        from_table: FromClause,
        extra_froms: Iterable[FromClause],
        from_hints: _FromHintsType,
        **kw: Any,
    ) -> str:
        kw["asfrom"] = True
        return ", " + ", ".join(
            t._compiler_dispatch(self, fromhints=from_hints, **kw)
            for t in extra_froms
        )

    def visit_empty_set_expr(
        self, element_types: Any, **kw: Any
    ) -> LiteralString:
        return "SELECT 1 WHERE 1!=1"

    def get_from_hint_text(
        self, table: FromClause, text: Optional[str]
    ) -> str:
        return "[%s]" % text

    def visit_regexp_match_op_binary(
        self,
        binary: BinaryExpression[Any],
        operator: operators.OperatorType,
        **kw: Any,
    ) -> str:
        return self._generate_generic_binary(binary, " <regexp> ", **kw)

    def visit_not_regexp_match_op_binary(
        self,
        binary: BinaryExpression[Any],
        operator: operators.OperatorType,
        **kw: Any,
    ) -> str:
        return self._generate_generic_binary(binary, " <not regexp> ", **kw)

    def visit_regexp_replace_op_binary(
        self,
        binary: BinaryExpression[Any],
        operator: operators.OperatorType,
        **kw: Any,
    ) -> str:
        return "<regexp replace>(%s, %s)" % (
            binary.left._compiler_dispatch(self, **kw),
            binary.right._compiler_dispatch(self, **kw),
        )

    def visit_try_cast(self, cast: ColumnClause[Any], **kwargs: Any) -> str:
        return "TRY_CAST(%s AS %s)" % (
            cast.clause._compiler_dispatch(self, **kwargs),
            cast.typeclause._compiler_dispatch(self, **kwargs),
        )


class DDLCompiler(Compiled):
    is_ddl: bool = True

    if TYPE_CHECKING:

        def __init__(
            self,
            dialect: Dialect,
            statement: ExecutableDDLElement,
            schema_translate_map: Optional[SchemaTranslateMapType] = ...,
            render_schema_translate: bool = ...,
            compile_kwargs: Mapping[str, Any] = ...,
        ): ...

    @util.ro_memoized_property
    def sql_compiler(self) -> SQLCompiler:
        return self.dialect.statement_compiler(
            self.dialect, None, schema_translate_map=self.schema_translate_map
        )

    @util.memoized_property
    def type_compiler(self) -> TypeCompiler:
        return self.dialect.type_compiler_instance

    def construct_params(
        self,
        params: Optional[_CoreSingleExecuteParams] = None,
        extracted_parameters: Optional[Sequence[BindParameter[Any]]] = None,
        escape_names: bool = True,
    ) -> Optional[_MutableCoreSingleExecuteParams]:
        return None

    def visit_ddl(self, ddl: ddl.DDL, **kwargs: Any) -> Any:
        # table events can substitute table and schema name
        context = ddl.context
        if isinstance(ddl.target, schema.Table):
            context = context.copy()

            preparer = self.preparer
            path = preparer.format_table_seq(ddl.target)
            if len(path) == 1:
                table, sch = path[0], ""
            else:
                table, sch = path[-1], path[0]

            context.setdefault("table", table)
            context.setdefault("schema", sch)
            context.setdefault("fullname", preparer.format_table(ddl.target))

        return self.sql_compiler.post_process_text(ddl.statement % context)

    def visit_create_schema(self, create: ddl.CreateSchema, **kw: Any) -> str:
        text = "CREATE SCHEMA "
        if create.if_not_exists:
            text += "IF NOT EXISTS "
        return text + self.preparer.format_schema(create.element)

    def visit_drop_schema(self, drop: ddl.DropSchema, **kw: Any) -> str:
        text = "DROP SCHEMA "
        if drop.if_exists:
            text += "IF EXISTS "
        text += self.preparer.format_schema(drop.element)
        if drop.cascade:
            text += " CASCADE"
        return text

    def visit_create_table(self, create: ddl.CreateTable, **kw: Any) -> str:
        table = create.element
        preparer = self.preparer

        text = "\nCREATE "
        if table._prefixes:
            text += " ".join(table._prefixes) + " "

        text += "TABLE "
        if create.if_not_exists:
            text += "IF NOT EXISTS "

        text += preparer.format_table(table) + " "

        create_table_suffix = self.create_table_suffix(table)
        if create_table_suffix:
            text += create_table_suffix + " "

        text += "("

        separator = "\n"

        # if only one primary key, specify it along with the column
        first_pk = False
        for create_column in create.columns:
            column = create_column.element
            try:
                processed = self.process(
                    create_column, first_pk=column.primary_key and not first_pk
                )
                if processed is not None:
                    text += separator
                    separator = ", \n"
                    text += "\t" + processed
                if column.primary_key:
                    first_pk = True
            except exc.CompileError as ce:
                raise exc.CompileError(
                    "(in table '%s', column '%s'): %s"
                    % (table.description, column.name, ce.args[0])
                ) from ce

        const = self.create_table_constraints(
            table,
            _include_foreign_key_constraints=create.include_foreign_key_constraints,  # noqa
        )
        if const:
            text += separator + "\t" + const

        text += "\n)%s\n\n" % self.post_create_table(table)
        return text

    def visit_create_column(
        self, create: ddl.CreateColumn, first_pk: bool = False, **kw: Any
    ) -> Optional[str]:
        column = create.element

        if column.system:
            return None

        text = self.get_column_specification(column, first_pk=first_pk)
        const = " ".join(
            self.process(constraint) for constraint in column.constraints
        )
        if const:
            text += " " + const

        return text

    def create_table_constraints(
        self,
        table: Table,
        _include_foreign_key_constraints: Optional[
            Sequence[ForeignKeyConstraint]
        ] = None,
        **kw: Any,
    ) -> str:
        # On some DB order is significant: visit PK first, then the
        # other constraints (engine.ReflectionTest.testbasic failed on FB2)
        constraints = []
        if table.primary_key:
            constraints.append(table.primary_key)

        all_fkcs = table.foreign_key_constraints
        if _include_foreign_key_constraints is not None:
            omit_fkcs = all_fkcs.difference(_include_foreign_key_constraints)
        else:
            omit_fkcs = set()

        constraints.extend(
            [
                c  # type: ignore[misc]
                for c in table._sorted_constraints
                if c is not table.primary_key and c not in omit_fkcs
            ]
        )

        return ", \n\t".join(
            p
            for p in (
                self.process(constraint)
                for constraint in constraints
                if (constraint._should_create_for_compiler(self))
                and (
                    not self.dialect.supports_alter
                    or not getattr(constraint, "use_alter", False)
                )
            )
            if p is not None
        )

    def visit_drop_table(self, drop: ddl.DropTable, **kw: Any) -> str:
        text = "\nDROP TABLE "
        if drop.if_exists:
            text += "IF EXISTS "
        return text + self.preparer.format_table(drop.element)

    def visit_drop_view(self, drop: ddl._DropView, **kw: Any) -> str:
        return "\nDROP VIEW " + self.preparer.format_table(drop.element)

    def _verify_index_table(self, index: Index) -> None:
        if index.table is None:
            raise exc.CompileError(
                "Index '%s' is not associated with any table." % index.name
            )

    def visit_create_index(
        self,
        create: ddl.CreateIndex,
        include_schema: bool = False,
        include_table_schema: bool = True,
        **kw: Any,
    ) -> str:
        index = create.element
        self._verify_index_table(index)
        preparer = self.preparer
        text = "CREATE "
        if index.unique:
            text += "UNIQUE "
        if index.name is None:
            raise exc.CompileError(
                "CREATE INDEX requires that the index have a name"
            )

        text += "INDEX "
        if create.if_not_exists:
            text += "IF NOT EXISTS "

        text += "%s ON %s (%s)" % (
            self._prepared_index_name(index, include_schema=include_schema),
            preparer.format_table(
                index.table,  # type: ignore[arg-type]
                use_schema=include_table_schema,
            ),
            ", ".join(
                self.sql_compiler.process(
                    expr,  # type: ignore[arg-type]
                    include_table=False,
                    literal_binds=True,
                )
                for expr in index.expressions
            ),
        )
        return text

    def visit_drop_index(self, drop: ddl.DropIndex, **kw: Any) -> str:
        index = drop.element

        if index.name is None:
            raise exc.CompileError(
                "DROP INDEX requires that the index have a name"
            )
        text = "\nDROP INDEX "
        if drop.if_exists:
            text += "IF EXISTS "

        return text + self._prepared_index_name(index, include_schema=True)

    def _prepared_index_name(
        self, index: Index, include_schema: bool = False
    ) -> str:
        if index.table is not None:
            effective_schema = self.preparer.schema_for_object(index.table)
        else:
            effective_schema = None
        if include_schema and effective_schema:
            schema_name = self.preparer.quote_schema(effective_schema)
        else:
            schema_name = None

        index_name: str = self.preparer.format_index(index)

        if schema_name:
            index_name = schema_name + "." + index_name
        return index_name

    def visit_add_constraint(
        self, create: ddl.AddConstraint, **kw: Any
    ) -> str:
        return "ALTER TABLE %s ADD %s" % (
            self.preparer.format_table(create.element.table),
            self.process(create.element),
        )

    def visit_set_table_comment(
        self, create: ddl.SetTableComment, **kw: Any
    ) -> str:
        return "COMMENT ON TABLE %s IS %s" % (
            self.preparer.format_table(create.element),
            self.sql_compiler.render_literal_value(
                create.element.comment, sqltypes.String()
            ),
        )

    def visit_drop_table_comment(
        self, drop: ddl.DropTableComment, **kw: Any
    ) -> str:
        return "COMMENT ON TABLE %s IS NULL" % self.preparer.format_table(
            drop.element
        )

    def visit_set_column_comment(
        self, create: ddl.SetColumnComment, **kw: Any
    ) -> str:
        return "COMMENT ON COLUMN %s IS %s" % (
            self.preparer.format_column(
                create.element, use_table=True, use_schema=True
            ),
            self.sql_compiler.render_literal_value(
                create.element.comment, sqltypes.String()
            ),
        )

    def visit_drop_column_comment(
        self, drop: ddl.DropColumnComment, **kw: Any
    ) -> str:
        return "COMMENT ON COLUMN %s IS NULL" % self.preparer.format_column(
            drop.element, use_table=True
        )

    def visit_set_constraint_comment(
        self, create: ddl.SetConstraintComment, **kw: Any
    ) -> str:
        raise exc.UnsupportedCompilationError(self, type(create))

    def visit_drop_constraint_comment(
        self, drop: ddl.DropColumnComment, **kw: Any
    ) -> str:
        raise exc.UnsupportedCompilationError(self, type(drop))

    def get_identity_options(self, identity_options):
        text = []
        if identity_options.increment is not None:
            text.append("INCREMENT BY %d" % identity_options.increment)
        if identity_options.start is not None:
            text.append("START WITH %d" % identity_options.start)
        if identity_options.minvalue is not None:
            text.append("MINVALUE %d" % identity_options.minvalue)
        if identity_options.maxvalue is not None:
            text.append("MAXVALUE %d" % identity_options.maxvalue)
        if identity_options.nominvalue is not None:
            text.append("NO MINVALUE")
        if identity_options.nomaxvalue is not None:
            text.append("NO MAXVALUE")
        if identity_options.cache is not None:
            text.append("CACHE %d" % identity_options.cache)
        if identity_options.cycle is not None:
            text.append("CYCLE" if identity_options.cycle else "NO CYCLE")
        return " ".join(text)

    def visit_create_sequence(
        self, create: ddl.CreateSequence, prefix: Any = None, **kw: Any
    ) -> str:
        text = "CREATE SEQUENCE "
        if create.if_not_exists:
            text += "IF NOT EXISTS "
        text += self.preparer.format_sequence(create.element)

        if prefix:
            text += prefix
        options = self.get_identity_options(create.element)
        if options:
            text += " " + options
        return text

    def visit_drop_sequence(self, drop: ddl.DropSequence, **kw: Any) -> str:
        text = "DROP SEQUENCE "
        if drop.if_exists:
            text += "IF EXISTS "
        return text + self.preparer.format_sequence(drop.element)

    def visit_drop_constraint(
        self, drop: ddl.DropConstraint, **kw: Any
    ) -> str:
        constraint = drop.element
        if constraint.name is not None:
            formatted_name = self.preparer.format_constraint(constraint)
        else:
            formatted_name = None

        if formatted_name is None:
            raise exc.CompileError(
                "Can't emit DROP CONSTRAINT for constraint %r; "
                "it has no name" % drop.element
            )
        return "ALTER TABLE %s DROP CONSTRAINT %s%s%s" % (
            self.preparer.format_table(drop.element.table),
            "IF EXISTS " if drop.if_exists else "",
            formatted_name,
            " CASCADE" if drop.cascade else "",
        )

    def get_column_specification(
        self, column: Column[Any], **kwargs: Any
    ) -> str:
        colspec = (
            self.preparer.format_column(column)
            + " "
            + self.dialect.type_compiler_instance.process(
                column.type, type_expression=column
            )
        )
        default = self.get_column_default_string(column)
        if default is not None:
            colspec += " DEFAULT " + default

        if column.computed is not None:
            colspec += " " + self.process(column.computed)

        if (
            column.identity is not None
            and self.dialect.supports_identity_columns
        ):
            colspec += " " + self.process(column.identity)

        if not column.nullable and (
            not column.identity or not self.dialect.supports_identity_columns
        ):
            colspec += " NOT NULL"
        return colspec

    def create_table_suffix(self, table: Table) -> LiteralString:
        return ""

    def post_create_table(self, table: Table) -> LiteralString:
        return ""

    def get_column_default_string(self, column: Column[Any]) -> Optional[str]:
        if isinstance(column.server_default, schema.DefaultClause):
            return self.render_default_string(column.server_default.arg)
        else:
            return None

    def render_default_string(self, default: Union[Visitable, str]) -> str:
        if isinstance(default, str):
            return self.sql_compiler.render_literal_value(
                default, sqltypes.STRINGTYPE
            )
        else:
            return self.sql_compiler.process(default, literal_binds=True)

    def visit_table_or_column_check_constraint(
        self, constraint: schema.CheckConstraint, **kw: Any
    ) -> str:
        if constraint.is_column_level:
            return self.visit_column_check_constraint(constraint)
        else:
            return self.visit_check_constraint(constraint)

    def visit_check_constraint(
        self, constraint: schema.CheckConstraint, **kw: Any
    ) -> str:
        text = ""
        if constraint.name is not None:
            formatted_name = self.preparer.format_constraint(constraint)
            if formatted_name is not None:
                text += "CONSTRAINT %s " % formatted_name
        text += "CHECK (%s)" % self.sql_compiler.process(
            constraint.sqltext, include_table=False, literal_binds=True
        )
        text += self.define_constraint_deferrability(constraint)
        return text

    def visit_column_check_constraint(
        self, constraint: schema.CheckConstraint, **kw: Any
    ) -> str:
        text = ""
        if constraint.name is not None:
            formatted_name = self.preparer.format_constraint(constraint)
            if formatted_name is not None:
                text += "CONSTRAINT %s " % formatted_name
        text += "CHECK (%s)" % self.sql_compiler.process(
            constraint.sqltext, include_table=False, literal_binds=True
        )
        text += self.define_constraint_deferrability(constraint)
        return text

    def visit_primary_key_constraint(
        self, constraint: PrimaryKeyConstraint, **kw: Any
    ) -> str:
        if len(constraint) == 0:
            return ""
        text = ""
        if constraint.name is not None:
            formatted_name = self.preparer.format_constraint(constraint)
            if formatted_name is not None:
                text += "CONSTRAINT %s " % formatted_name
        text += "PRIMARY KEY "
        text += "(%s)" % ", ".join(
            self.preparer.quote(c.name)
            for c in (
                constraint.columns_autoinc_first
                if constraint._implicit_generated
                else constraint.columns
            )
        )
        text += self.define_constraint_deferrability(constraint)
        return text

    def visit_foreign_key_constraint(
        self, constraint: ForeignKeyConstraint, **kw: Any
    ) -> str:
        preparer = self.preparer
        text = ""
        if constraint.name is not None:
            formatted_name = self.preparer.format_constraint(constraint)
            if formatted_name is not None:
                text += "CONSTRAINT %s " % formatted_name
        remote_table = list(constraint.elements)[0].column.table
        text += "FOREIGN KEY(%s) REFERENCES %s (%s)" % (
            ", ".join(
                preparer.quote(f.parent.name) for f in constraint.elements
            ),
            self.define_constraint_remote_table(
                constraint, remote_table, preparer
            ),
            ", ".join(
                preparer.quote(f.column.name) for f in constraint.elements
            ),
        )
        text += self.define_constraint_match(constraint)
        text += self.define_constraint_cascades(constraint)
        text += self.define_constraint_deferrability(constraint)
        return text

    def define_constraint_remote_table(
        self,
        constraint: Constraint,
        table: Table,
        preparer: IdentifierPreparer,
    ) -> str:
        """Format the remote table clause of a CREATE CONSTRAINT clause."""

        return preparer.format_table(table)

    def visit_unique_constraint(
        self, constraint: UniqueConstraint, **kw: Any
    ) -> str:
        if len(constraint) == 0:
            return ""
        text = ""
        if constraint.name is not None:
            formatted_name = self.preparer.format_constraint(constraint)
            if formatted_name is not None:
                text += "CONSTRAINT %s " % formatted_name
        text += "UNIQUE %s(%s)" % (
            self.define_unique_constraint_distinct(constraint, **kw),
            ", ".join(self.preparer.quote(c.name) for c in constraint),
        )
        text += self.define_constraint_deferrability(constraint)
        return text

    def define_unique_constraint_distinct(
        self, constraint: UniqueConstraint, **kw: Any
    ) -> str:
        return ""

    def define_constraint_cascades(
        self, constraint: ForeignKeyConstraint
    ) -> str:
        text = ""
        if constraint.ondelete is not None:
            text += self.define_constraint_ondelete_cascade(constraint)

        if constraint.onupdate is not None:
            text += self.define_constraint_onupdate_cascade(constraint)
        return text

    def define_constraint_ondelete_cascade(
        self, constraint: ForeignKeyConstraint
    ) -> str:
        return " ON DELETE %s" % self.preparer.validate_sql_phrase(
            constraint.ondelete, FK_ON_DELETE
        )

    def define_constraint_onupdate_cascade(
        self, constraint: ForeignKeyConstraint
    ) -> str:
        return " ON UPDATE %s" % self.preparer.validate_sql_phrase(
            constraint.onupdate, FK_ON_UPDATE
        )

    def define_constraint_deferrability(self, constraint: Constraint) -> str:
        text = ""
        if constraint.deferrable is not None:
            if constraint.deferrable:
                text += " DEFERRABLE"
            else:
                text += " NOT DEFERRABLE"
        if constraint.initially is not None:
            text += " INITIALLY %s" % self.preparer.validate_sql_phrase(
                constraint.initially, FK_INITIALLY
            )
        return text

    def define_constraint_match(self, constraint: ForeignKeyConstraint) -> str:
        text = ""
        if constraint.match is not None:
            text += " MATCH %s" % constraint.match
        return text

    def visit_computed_column(
        self, generated: ColumnClause[Any], **kw: Any
    ) -> str:
        text = "GENERATED ALWAYS AS (%s)" % self.sql_compiler.process(
            generated.sqltext, include_table=False, literal_binds=True
        )
        if generated.persisted is True:
            text += " STORED"
        elif generated.persisted is False:
            text += " VIRTUAL"
        return text

    def visit_identity_column(self, identity, **kw):
        text = "GENERATED %s AS IDENTITY" % (
            "ALWAYS" if identity.always else "BY DEFAULT",
        )
        options = self.get_identity_options(identity)
        if options:
            text += " (%s)" % options
        return text


class GenericTypeCompiler(TypeCompiler):
    def visit_FLOAT(self, type_: sqltypes.Float[Any], **kw: Any) -> str:
        return "FLOAT"

    def visit_DOUBLE(self, type_: sqltypes.Double[Any], **kw: Any) -> str:
        return "DOUBLE"

    def visit_DOUBLE_PRECISION(
        self, type_: sqltypes.DOUBLE_PRECISION[Any], **kw: Any
    ) -> str:
        return "DOUBLE PRECISION"

    def visit_REAL(self, type_: sqltypes.REAL[Any], **kw: Any) -> str:
        return "REAL"

    def visit_NUMERIC(self, type_: sqltypes.Numeric[Any], **kw: Any) -> str:
        if type_.precision is None:
            return "NUMERIC"
        elif type_.scale is None:
            return "NUMERIC(%(precision)s)" % {"precision": type_.precision}
        else:
            return "NUMERIC(%(precision)s, %(scale)s)" % {
                "precision": type_.precision,
                "scale": type_.scale,
            }

    def visit_DECIMAL(self, type_: sqltypes.DECIMAL[Any], **kw: Any) -> str:
        if type_.precision is None:
            return "DECIMAL"
        elif type_.scale is None:
            return "DECIMAL(%(precision)s)" % {"precision": type_.precision}
        else:
            return "DECIMAL(%(precision)s, %(scale)s)" % {
                "precision": type_.precision,
                "scale": type_.scale,
            }

    def visit_INTEGER(self, type_: sqltypes.Integer, **kw: Any) -> str:
        return "INTEGER"

    def visit_SMALLINT(self, type_: sqltypes.SmallInteger, **kw: Any) -> str:
        return "SMALLINT"

    def visit_BIGINT(self, type_: sqltypes.BigInteger, **kw: Any) -> str:
        return "BIGINT"

    def visit_TIMESTAMP(self, type_: sqltypes.TIMESTAMP, **kw: Any) -> str:
        return "TIMESTAMP"

    def visit_DATETIME(self, type_: sqltypes.DateTime, **kw: Any) -> str:
        return "DATETIME"

    def visit_DATE(self, type_: sqltypes.Date, **kw: Any) -> str:
        return "DATE"

    def visit_TIME(self, type_: sqltypes.Time, **kw: Any) -> str:
        return "TIME"

    def visit_CLOB(self, type_: sqltypes.CLOB, **kw: Any) -> str:
        return "CLOB"

    def visit_NCLOB(self, type_: sqltypes.Text, **kw: Any) -> str:
        return "NCLOB"

    def _render_string_type(
        self, name: str, length: Optional[int], collation: Optional[str]
    ) -> str:
        text = name
        if length:
            text += f"({length})"
        if collation:
            text += f' COLLATE "{collation}"'
        return text

    def visit_CHAR(self, type_: sqltypes.CHAR, **kw: Any) -> str:
        return self._render_string_type("CHAR", type_.length, type_.collation)

    def visit_NCHAR(self, type_: sqltypes.NCHAR, **kw: Any) -> str:
        return self._render_string_type("NCHAR", type_.length, type_.collation)

    def visit_VARCHAR(self, type_: sqltypes.String, **kw: Any) -> str:
        return self._render_string_type(
            "VARCHAR", type_.length, type_.collation
        )

    def visit_NVARCHAR(self, type_: sqltypes.NVARCHAR, **kw: Any) -> str:
        return self._render_string_type(
            "NVARCHAR", type_.length, type_.collation
        )

    def visit_TEXT(self, type_: sqltypes.Text, **kw: Any) -> str:
        return self._render_string_type("TEXT", type_.length, type_.collation)

    def visit_UUID(self, type_: sqltypes.Uuid[Any], **kw: Any) -> str:
        return "UUID"

    def visit_BLOB(self, type_: sqltypes.LargeBinary, **kw: Any) -> str:
        return "BLOB"

    def visit_BINARY(self, type_: sqltypes.BINARY, **kw: Any) -> str:
        return "BINARY" + (type_.length and "(%d)" % type_.length or "")

    def visit_VARBINARY(self, type_: sqltypes.VARBINARY, **kw: Any) -> str:
        return "VARBINARY" + (type_.length and "(%d)" % type_.length or "")

    def visit_BOOLEAN(self, type_: sqltypes.Boolean, **kw: Any) -> str:
        return "BOOLEAN"

    def visit_uuid(self, type_: sqltypes.Uuid[Any], **kw: Any) -> str:
        if not type_.native_uuid or not self.dialect.supports_native_uuid:
            return self._render_string_type("CHAR", length=32, collation=None)
        else:
            return self.visit_UUID(type_, **kw)

    def visit_large_binary(
        self, type_: sqltypes.LargeBinary, **kw: Any
    ) -> str:
        return self.visit_BLOB(type_, **kw)

    def visit_boolean(self, type_: sqltypes.Boolean, **kw: Any) -> str:
        return self.visit_BOOLEAN(type_, **kw)

    def visit_time(self, type_: sqltypes.Time, **kw: Any) -> str:
        return self.visit_TIME(type_, **kw)

    def visit_datetime(self, type_: sqltypes.DateTime, **kw: Any) -> str:
        return self.visit_DATETIME(type_, **kw)

    def visit_date(self, type_: sqltypes.Date, **kw: Any) -> str:
        return self.visit_DATE(type_, **kw)

    def visit_big_integer(self, type_: sqltypes.BigInteger, **kw: Any) -> str:
        return self.visit_BIGINT(type_, **kw)

    def visit_small_integer(
        self, type_: sqltypes.SmallInteger, **kw: Any
    ) -> str:
        return self.visit_SMALLINT(type_, **kw)

    def visit_integer(self, type_: sqltypes.Integer, **kw: Any) -> str:
        return self.visit_INTEGER(type_, **kw)

    def visit_real(self, type_: sqltypes.REAL[Any], **kw: Any) -> str:
        return self.visit_REAL(type_, **kw)

    def visit_float(self, type_: sqltypes.Float[Any], **kw: Any) -> str:
        return self.visit_FLOAT(type_, **kw)

    def visit_double(self, type_: sqltypes.Double[Any], **kw: Any) -> str:
        return self.visit_DOUBLE(type_, **kw)

    def visit_numeric(self, type_: sqltypes.Numeric[Any], **kw: Any) -> str:
        return self.visit_NUMERIC(type_, **kw)

    def visit_string(self, type_: sqltypes.String, **kw: Any) -> str:
        return self.visit_VARCHAR(type_, **kw)

    def visit_unicode(self, type_: sqltypes.Unicode, **kw: Any) -> str:
        return self.visit_VARCHAR(type_, **kw)

    def visit_text(self, type_: sqltypes.Text, **kw: Any) -> str:
        return self.visit_TEXT(type_, **kw)

    def visit_unicode_text(
        self, type_: sqltypes.UnicodeText, **kw: Any
    ) -> str:
        return self.visit_TEXT(type_, **kw)

    def visit_enum(self, type_: sqltypes.Enum, **kw: Any) -> str:
        return self.visit_VARCHAR(type_, **kw)

    def visit_null(self, type_: sqltypes.NullType, **kw: Any) -> str:
        raise exc.CompileError(
            "Can't generate DDL for %r; "
            "did you forget to specify a "
            "type on this Column?" % type_
        )

    def visit_type_decorator(
        self, type_: TypeDecorator[Any], **kw: Any
    ) -> str:
        return self.process(type_.type_engine(self.dialect), **kw)

    def visit_user_defined(
        self, type_: UserDefinedType[Any], **kw: Any
    ) -> str:
        return type_.get_col_spec(**kw)


class StrSQLTypeCompiler(GenericTypeCompiler):
    def process(self, type_: TypeEngine[Any], **kw: Any) -> str:
        try:
            _compiler_dispatch = type_._compiler_dispatch
        except AttributeError:
            return self._visit_unknown(type_, **kw)
        else:
            return _compiler_dispatch(self, **kw)

    def __getattr__(self, key: str) -> Callable[[TypeEngine[Any]], str]:
        if key.startswith("visit_"):
            return self._visit_unknown
        else:
            raise AttributeError(key)

    def _visit_unknown(self, type_: TypeEngine[Any], **kw: Any) -> str:
        if type_.__class__.__name__ == type_.__class__.__name__.upper():
            return type_.__class__.__name__
        else:
            return repr(type_)

    def visit_null(self, type_: TypeEngine[Any], **kw: Any) -> LiteralString:
        return "NULL"

    def visit_user_defined(
        self, type_: UserDefinedType[Any], **kw: Any
    ) -> Any:
        try:
            get_col_spec = type_.get_col_spec
        except AttributeError:
            return repr(type_)
        else:
            return get_col_spec(**kw)


class _SchemaForObjectCallable(Protocol):
    def __call__(self, obj: Any, /) -> str: ...


class _BindNameForColProtocol(Protocol):
    def __call__(self, col: ColumnClause[Any]) -> str: ...


class IdentifierPreparer:
    """Handle quoting and case-folding of identifiers based on options."""

    reserved_words: Set[str] = RESERVED_WORDS

    legal_characters: _RegexPatternStr = LEGAL_CHARACTERS

    illegal_initial_characters: Set[str] = ILLEGAL_INITIAL_CHARACTERS

    initial_quote: str

    final_quote: str

    _strings: MutableMapping[str, str]

    schema_for_object: _SchemaForObjectCallable = operator.attrgetter("schema")
    """Return the .schema attribute for an object.

    For the default IdentifierPreparer, the schema for an object is always
    the value of the ".schema" attribute.   if the preparer is replaced
    with one that has a non-empty schema_translate_map, the value of the
    ".schema" attribute is rendered a symbol that will be converted to a
    real schema name from the mapping post-compile.

    """

    _includes_none_schema_translate: bool = False

    def __init__(
        self,
        dialect: Dialect,
        initial_quote: str = '"',
        final_quote: Optional[str] = None,
        escape_quote: str = '"',
        quote_case_sensitive_collations: bool = True,
        omit_schema: bool = False,
    ) -> None:
        """Construct a new ``IdentifierPreparer`` object.

        initial_quote
          Character that begins a delimited identifier.

        final_quote
          Character that ends a delimited identifier. Defaults to
          `initial_quote`.

        omit_schema
          Prevent prepending schema name. Useful for databases that do
          not support schemae.
        """

        self.dialect = dialect
        self.initial_quote = initial_quote
        self.final_quote = final_quote or self.initial_quote
        self.escape_quote = escape_quote
        self.escape_to_quote = self.escape_quote * 2
        self.omit_schema = omit_schema
        self.quote_case_sensitive_collations = quote_case_sensitive_collations
        self._strings = {}
        self._double_percents = self.dialect.paramstyle in (
            "format",
            "pyformat",
        )

    def _with_schema_translate(
        self, schema_translate_map: SchemaTranslateMapType
    ) -> IdentifierPreparer:
        prep = self.__class__.__new__(self.__class__)
        prep.__dict__.update(self.__dict__)

        includes_none = None in schema_translate_map

        def symbol_getter(obj):
            name = obj.schema
            if obj._use_schema_map and (name is not None or includes_none):
                if name is not None and ("[" in name or "]" in name):
                    raise exc.CompileError(
                        "Square bracket characters ([]) not supported "
                        "in schema translate name '%s'" % name
                    )
                return quoted_name(
                    "__[SCHEMA_%s]" % (name or "_none"), quote=False
                )
            else:
                return obj.schema

        prep.schema_for_object = symbol_getter
        prep._includes_none_schema_translate = includes_none
        return prep

    def _render_schema_translates(
        self, statement: str, schema_translate_map: SchemaTranslateMapType
    ) -> str:
        d = schema_translate_map
        if None in d:
            if not self._includes_none_schema_translate:
                raise exc.InvalidRequestError(
                    "schema translate map which previously did not have "
                    "`None` present as a key now has `None` present; compiled "
                    "statement may lack adequate placeholders.  Please use "
                    "consistent keys in successive "
                    "schema_translate_map dictionaries."
                )

            d["_none"] = d[None]  # type: ignore[index]

        def replace(m: _RegexMatchStr) -> str:
            name = m.group(2)
            if name in d:
                effective_schema = d[name]
            else:
                if name in (None, "_none"):
                    raise exc.InvalidRequestError(
                        "schema translate map which previously had `None` "
                        "present as a key now no longer has it present; don't "
                        "know how to apply schema for compiled statement. "
                        "Please use consistent keys in successive "
                        "schema_translate_map dictionaries."
                    )
                effective_schema = name

            if not effective_schema:
                effective_schema = self.dialect.default_schema_name
                if not effective_schema:
                    # TODO: no coverage here
                    raise exc.CompileError(
                        "Dialect has no default schema name; can't "
                        "use None as dynamic schema target."
                    )
            return self.quote_schema(effective_schema)

        return re.sub(r"(__\[SCHEMA_([^\]]+)\])", replace, statement)

    def _escape_identifier(self, value: str) -> str:
        """Escape an identifier.

        Subclasses should override this to provide database-dependent
        escaping behavior.
        """

        value = value.replace(self.escape_quote, self.escape_to_quote)
        if self._double_percents:
            value = value.replace("%", "%%")
        return value

    def _unescape_identifier(self, value: str) -> str:
        """Canonicalize an escaped identifier.

        Subclasses should override this to provide database-dependent
        unescaping behavior that reverses _escape_identifier.
        """

        return value.replace(self.escape_to_quote, self.escape_quote)

    def validate_sql_phrase(
        self, element: Optional[str], reg: _RegexPatternStr
    ) -> Optional[str]:
        """keyword sequence filter.

        a filter for elements that are intended to represent keyword sequences,
        such as "INITIALLY", "INITIALLY DEFERRED", etc.   no special characters
        should be present.

        """

        if element is not None and not reg.match(element):
            raise exc.CompileError(
                "Unexpected SQL phrase: %r (matching against %r)"
                % (element, reg.pattern)
            )
        return element

    def quote_identifier(self, value: str) -> str:
        """Quote an identifier.

        Subclasses should override this to provide database-dependent
        quoting behavior.
        """

        return (
            self.initial_quote
            + self._escape_identifier(value)
            + self.final_quote
        )

    def _requires_quotes(self, value: str) -> bool:
        """Return True if the given identifier requires quoting."""
        lc_value = value.lower()
        return (
            lc_value in self.reserved_words
            or value[0] in self.illegal_initial_characters
            or not self.legal_characters.match(str(value))
            or (lc_value != value)
        )

    def _requires_quotes_illegal_chars(self, value: str) -> bool:
        """Return True if the given identifier requires quoting, but
        not taking case convention into account."""
        return not self.legal_characters.match(str(value))

    def quote_schema(self, schema: str) -> str:
        """Conditionally quote a schema name.


        The name is quoted if it is a reserved word, contains quote-necessary
        characters, or is an instance of :class:`.quoted_name` which includes
        ``quote`` set to ``True``.

        Subclasses can override this to provide database-dependent
        quoting behavior for schema names.

        :param schema: string schema name
        """
        return self.quote(schema)

    def quote(self, ident: str) -> str:
        """Conditionally quote an identifier.

        The identifier is quoted if it is a reserved word, contains
        quote-necessary characters, or is an instance of
        :class:`.quoted_name` which includes ``quote`` set to ``True``.

        Subclasses can override this to provide database-dependent
        quoting behavior for identifier names.

        :param ident: string identifier
        """
        force = getattr(ident, "quote", None)

        if force is None:
            if ident in self._strings:
                return self._strings[ident]
            else:
                if self._requires_quotes(ident):
                    self._strings[ident] = self.quote_identifier(ident)
                else:
                    self._strings[ident] = ident
                return self._strings[ident]
        elif force:
            return self.quote_identifier(ident)
        else:
            return ident

    def format_collation(self, collation_name: str) -> str:
        if self.quote_case_sensitive_collations:
            return self.quote(collation_name)
        else:
            return collation_name

    def format_sequence(
        self, sequence: schema.Sequence, use_schema: bool = True
    ) -> str:
        name = self.quote(sequence.name)

        effective_schema = self.schema_for_object(sequence)

        if (
            not self.omit_schema
            and use_schema
            and effective_schema is not None
        ):
            name = self.quote_schema(effective_schema) + "." + name
        return name

    def format_label(
        self, label: Label[Any], name: Optional[str] = None
    ) -> str:
        return self.quote(name or label.name)

    def format_alias(
        self, alias: Optional[AliasedReturnsRows], name: Optional[str] = None
    ) -> str:
        if name is None:
            assert alias is not None
            return self.quote(alias.name)
        else:
            return self.quote(name)

    def format_savepoint(
        self, savepoint: SavepointClause, name: Optional[str] = None
    ) -> str:
        # Running the savepoint name through quoting is unnecessary
        # for all known dialects.  This is here to support potential
        # third party use cases
        ident = name or savepoint.ident
        if self._requires_quotes(ident):
            ident = self.quote_identifier(ident)
        return ident

    @util.preload_module("sqlalchemy.sql.naming")
    def format_constraint(
        self, constraint: Union[Constraint, Index], _alembic_quote: bool = True
    ) -> Optional[str]:
        naming = util.preloaded.sql_naming

        if constraint.name is _NONE_NAME:
            name = naming._constraint_name_for_table(
                constraint, constraint.table
            )

            if name is None:
                return None
        else:
            name = constraint.name

        assert name is not None
        if constraint.__visit_name__ == "index":
            return self.truncate_and_render_index_name(
                name, _alembic_quote=_alembic_quote
            )
        else:
            return self.truncate_and_render_constraint_name(
                name, _alembic_quote=_alembic_quote
            )

    def truncate_and_render_index_name(
        self, name: str, _alembic_quote: bool = True
    ) -> str:
        # calculate these at format time so that ad-hoc changes
        # to dialect.max_identifier_length etc. can be reflected
        # as IdentifierPreparer is long lived
        max_ = (
            self.dialect.max_index_name_length
            or self.dialect.max_identifier_length
        )
        return self._truncate_and_render_maxlen_name(
            name, max_, _alembic_quote
        )

    def truncate_and_render_constraint_name(
        self, name: str, _alembic_quote: bool = True
    ) -> str:
        # calculate these at format time so that ad-hoc changes
        # to dialect.max_identifier_length etc. can be reflected
        # as IdentifierPreparer is long lived
        max_ = (
            self.dialect.max_constraint_name_length
            or self.dialect.max_identifier_length
        )
        return self._truncate_and_render_maxlen_name(
            name, max_, _alembic_quote
        )

    def _truncate_and_render_maxlen_name(
        self, name: str, max_: int, _alembic_quote: bool
    ) -> str:
        if isinstance(name, elements._truncated_label):
            if len(name) > max_:
                name = name[0 : max_ - 8] + "_" + util.md5_hex(name)[-4:]
        else:
            self.dialect.validate_identifier(name)

        if not _alembic_quote:
            return name
        else:
            return self.quote(name)

    def format_index(self, index: Index) -> str:
        name = self.format_constraint(index)
        assert name is not None
        return name

    def format_table(
        self,
        table: Table,
        use_schema: bool = True,
        name: Optional[str] = None,
    ) -> str:
        """Prepare a quoted table and schema name."""
        if name is None:
            if TYPE_CHECKING:
                assert isinstance(table, NamedFromClause)
            name = table.name

        result = self.quote(name)

        effective_schema = self.schema_for_object(table)

        if not self.omit_schema and use_schema and effective_schema:
            result = self.quote_schema(effective_schema) + "." + result
        return result

    def format_schema(self, name: str) -> str:
        """Prepare a quoted schema name."""

        return self.quote(name)

    def format_label_name(
        self,
        name: str,
        anon_map: Optional[prefix_anon_map] = None,
    ) -> str:
        """Prepare a quoted column name."""

        if anon_map is not None and isinstance(
            name, elements._truncated_label
        ):
            name = name.apply_map(anon_map)

        return self.quote(name)

    def format_column(
        self,
        column: ColumnElement[Any],
        use_table: bool = False,
        name: Optional[str] = None,
        table_name: Optional[str] = None,
        use_schema: bool = False,
        anon_map: Optional[prefix_anon_map] = None,
    ) -> str:
        """Prepare a quoted column name."""

        if name is None:
            name = column.name
            assert name is not None

        if anon_map is not None and isinstance(
            name, elements._truncated_label
        ):
            name = name.apply_map(anon_map)

        if not getattr(column, "is_literal", False):
            if use_table:
                return (
                    self.format_table(
                        column.table, use_schema=use_schema, name=table_name
                    )
                    + "."
                    + self.quote(name)
                )
            else:
                return self.quote(name)
        else:
            # literal textual elements get stuck into ColumnClause a lot,
            # which shouldn't get quoted

            if use_table:
                return (
                    self.format_table(
                        column.table, use_schema=use_schema, name=table_name
                    )
                    + "."
                    + name
                )
            else:
                return name

    def format_table_seq(
        self, table: Table, use_schema: bool = True
    ) -> Tuple[str, ...]:
        """Format table name and schema as a tuple."""

        # Dialects with more levels in their fully qualified references
        # ('database', 'owner', etc.) could override this and return
        # a longer sequence.

        effective_schema = self.schema_for_object(table)

        if not self.omit_schema and use_schema and effective_schema:
            return (
                self.quote_schema(effective_schema),
                self.format_table(table, use_schema=False),
            )
        else:
            return (self.format_table(table, use_schema=False),)

    @util.memoized_property
    def _r_identifiers(self) -> _RegexPatternStr:
        initial, final, escaped_final = (
            re.escape(s)
            for s in (
                self.initial_quote,
                self.final_quote,
                self._escape_identifier(self.final_quote),
            )
        )
        r = re.compile(
            r"(?:"
            r"(?:%(initial)s((?:%(escaped)s|[^%(final)s])+)%(final)s"
            r"|([^\.]+))(?=\.|$))+"
            % {"initial": initial, "final": final, "escaped": escaped_final}
        )
        return r

    def unformat_identifiers(self, identifiers: str) -> Sequence[str]:
        """Unpack 'schema.table.column'-like strings into components."""

        r = self._r_identifiers
        return [
            self._unescape_identifier(i)
            for i in [a or b for a, b in r.findall(identifiers)]
        ]<|MERGE_RESOLUTION|>--- conflicted
+++ resolved
@@ -87,11 +87,8 @@
 from .. import exc
 from .. import util
 from ..util import FastIntFlag
-<<<<<<< HEAD
 from ..util.typing import Literal
 from ..util.typing import LiteralString
-=======
->>>>>>> 39149a25
 from ..util.typing import Self
 from ..util.typing import TupleAny
 from ..util.typing import Unpack
@@ -2867,16 +2864,12 @@
     ) -> str:
         return self._generate_delimited_list(element.clauses, " ", **kw)
 
-<<<<<<< HEAD
+    def visit_order_by_list(self, element, **kw):
+        return self._generate_delimited_list(element.clauses, ", ", **kw)
+
     def visit_clauselist(
         self, clauselist: ColumnClause[Any], **kw: Any
     ) -> str:
-=======
-    def visit_order_by_list(self, element, **kw):
-        return self._generate_delimited_list(element.clauses, ", ", **kw)
-
-    def visit_clauselist(self, clauselist, **kw):
->>>>>>> 39149a25
         sep = clauselist.operator
         if sep is None:
             sep = " "
