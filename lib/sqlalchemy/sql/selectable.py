# sql/selectable.py
# Copyright (C) 2005-2021 the SQLAlchemy authors and contributors
# <see AUTHORS file>
#
# This module is part of SQLAlchemy and is released under
# the MIT License: https://www.opensource.org/licenses/mit-license.php

"""The :class:`_expression.FromClause` class of SQL expression elements,
representing
SQL tables and derived rowsets.

"""

import collections
import itertools
from operator import attrgetter

from . import coercions
from . import operators
from . import roles
from . import traversals
from . import type_api
from . import visitors
from .annotation import Annotated
from .annotation import SupportsCloneAnnotations
from .base import _clone
from .base import _cloned_difference
from .base import _cloned_intersection
from .base import _entity_namespace_key
from .base import _expand_cloned
from .base import _from_objects
from .base import _generative
from .base import _select_iterables
from .base import CacheableOptions
from .base import ColumnCollection
from .base import ColumnSet
from .base import CompileState
from .base import DedupeColumnCollection
from .base import Executable
from .base import Generative
from .base import HasCompileState
from .base import HasMemoized
from .base import Immutable
from .base import prefix_anon_map
from .coercions import _document_text_coercion
from .elements import _anonymous_label
from .elements import and_
from .elements import BindParameter
from .elements import BooleanClauseList
from .elements import ClauseElement
from .elements import ClauseList
from .elements import ColumnClause
from .elements import GroupedElement
from .elements import Grouping
from .elements import literal_column
from .elements import TableValuedColumn
from .elements import UnaryExpression
from .visitors import InternalTraversal
from .. import exc
from .. import util
from ..inspection import inspect


class _OffsetLimitParam(BindParameter):
    inherit_cache = True

    @property
    def _limit_offset_value(self):
        return self.effective_value


@util.deprecated(
    "1.4",
    "The standalone :func:`.subquery` function is deprecated "
    "and will be removed in a future release.  Use select().subquery().",
)
def subquery(alias, *args, **kwargs):
    r"""Return an :class:`.Subquery` object derived
    from a :class:`_expression.Select`.

    :param alias: the alias name for the subquery

    :param \*args, \**kwargs:  all other arguments are passed through to the
     :func:`_expression.select` function.

    """
    return Select.create_legacy_select(*args, **kwargs).subquery(alias)


class ReturnsRows(roles.ReturnsRowsRole, ClauseElement):
    """The base-most class for Core constructs that have some concept of
    columns that can represent rows.

    While the SELECT statement and TABLE are the primary things we think
    of in this category,  DML like INSERT, UPDATE and DELETE can also specify
    RETURNING which means they can be used in CTEs and other forms, and
    PostgreSQL has functions that return rows also.

    .. versionadded:: 1.4

    """

    _is_returns_rows = True

    # sub-elements of returns_rows
    _is_from_clause = False
    _is_select_statement = False
    _is_lateral = False

    @property
    def selectable(self):
        return self

    @property
    def _all_selected_columns(self):
        """A sequence of column expression objects that represents the
        "selected" columns of this :class:`_expression.ReturnsRows`.

        This is typically equivalent to .exported_columns except it is
        delivered in the form of a straight sequence and not  keyed
        :class:`_expression.ColumnCollection`.

        """
        raise NotImplementedError()

    @property
    def exported_columns(self):
        """A :class:`_expression.ColumnCollection`
        that represents the "exported"
        columns of this :class:`_expression.ReturnsRows`.

        The "exported" columns represent the collection of
        :class:`_expression.ColumnElement`
        expressions that are rendered by this SQL
        construct.   There are primary varieties which are the
        "FROM clause columns" of a FROM clause, such as a table, join,
        or subquery, the "SELECTed columns", which are the columns in
        the "columns clause" of a SELECT statement, and the RETURNING
        columns in a DML statement..

        .. versionadded:: 1.4

        .. seealso::

            :attr:`_expression.FromClause.exported_columns`

            :attr:`_expression.SelectBase.exported_columns`
        """

        raise NotImplementedError()


class Selectable(ReturnsRows):
    """Mark a class as being selectable."""

    __visit_name__ = "selectable"

    is_selectable = True

    def _refresh_for_new_column(self, column):
        raise NotImplementedError()

    def lateral(self, name=None):
        """Return a LATERAL alias of this :class:`_expression.Selectable`.

        The return value is the :class:`_expression.Lateral` construct also
        provided by the top-level :func:`_expression.lateral` function.

        .. versionadded:: 1.1

        .. seealso::

            :ref:`lateral_selects` -  overview of usage.

        """
        return Lateral._construct(self, name)

    @util.deprecated(
        "1.4",
        message="The :meth:`.Selectable.replace_selectable` method is "
        "deprecated, and will be removed in a future release.  Similar "
        "functionality is available via the sqlalchemy.sql.visitors module.",
    )
    @util.preload_module("sqlalchemy.sql.util")
    def replace_selectable(self, old, alias):
        """Replace all occurrences of :class:`_expression.FromClause`
        'old' with the given :class:`_expression.Alias`
        object, returning a copy of this :class:`_expression.FromClause`.

        """
        return util.preloaded.sql_util.ClauseAdapter(alias).traverse(self)

    def corresponding_column(self, column, require_embedded=False):
        """Given a :class:`_expression.ColumnElement`, return the exported
        :class:`_expression.ColumnElement` object from the
        :attr:`_expression.Selectable.exported_columns`
        collection of this :class:`_expression.Selectable`
        which corresponds to that
        original :class:`_expression.ColumnElement` via a common ancestor
        column.

        :param column: the target :class:`_expression.ColumnElement`
                      to be matched.

        :param require_embedded: only return corresponding columns for
         the given :class:`_expression.ColumnElement`, if the given
         :class:`_expression.ColumnElement`
         is actually present within a sub-element
         of this :class:`_expression.Selectable`.
         Normally the column will match if
         it merely shares a common ancestor with one of the exported
         columns of this :class:`_expression.Selectable`.

        .. seealso::

            :attr:`_expression.Selectable.exported_columns` - the
            :class:`_expression.ColumnCollection`
            that is used for the operation.

            :meth:`_expression.ColumnCollection.corresponding_column`
            - implementation
            method.

        """

        return self.exported_columns.corresponding_column(
            column, require_embedded
        )


class HasPrefixes(object):
    _prefixes = ()

    _has_prefixes_traverse_internals = [
        ("_prefixes", InternalTraversal.dp_prefix_sequence)
    ]

    @_generative
    @_document_text_coercion(
        "expr",
        ":meth:`_expression.HasPrefixes.prefix_with`",
        ":paramref:`.HasPrefixes.prefix_with.*expr`",
    )
    def prefix_with(self, *expr, **kw):
        r"""Add one or more expressions following the statement keyword, i.e.
        SELECT, INSERT, UPDATE, or DELETE. Generative.

        This is used to support backend-specific prefix keywords such as those
        provided by MySQL.

        E.g.::

            stmt = table.insert().prefix_with("LOW_PRIORITY", dialect="mysql")

            # MySQL 5.7 optimizer hints
            stmt = select(table).prefix_with(
                "/*+ BKA(t1) */", dialect="mysql")

        Multiple prefixes can be specified by multiple calls
        to :meth:`_expression.HasPrefixes.prefix_with`.

        :param \*expr: textual or :class:`_expression.ClauseElement`
         construct which
         will be rendered following the INSERT, UPDATE, or DELETE
         keyword.
        :param \**kw: A single keyword 'dialect' is accepted.  This is an
         optional string dialect name which will
         limit rendering of this prefix to only that dialect.

        """
        dialect = kw.pop("dialect", None)
        if kw:
            raise exc.ArgumentError(
                "Unsupported argument(s): %s" % ",".join(kw)
            )
        self._setup_prefixes(expr, dialect)

    def _setup_prefixes(self, prefixes, dialect=None):
        self._prefixes = self._prefixes + tuple(
            [
                (coercions.expect(roles.StatementOptionRole, p), dialect)
                for p in prefixes
            ]
        )


class HasSuffixes(object):
    _suffixes = ()

    _has_suffixes_traverse_internals = [
        ("_suffixes", InternalTraversal.dp_prefix_sequence)
    ]

    @_generative
    @_document_text_coercion(
        "expr",
        ":meth:`_expression.HasSuffixes.suffix_with`",
        ":paramref:`.HasSuffixes.suffix_with.*expr`",
    )
    def suffix_with(self, *expr, **kw):
        r"""Add one or more expressions following the statement as a whole.

        This is used to support backend-specific suffix keywords on
        certain constructs.

        E.g.::

            stmt = select(col1, col2).cte().suffix_with(
                "cycle empno set y_cycle to 1 default 0", dialect="oracle")

        Multiple suffixes can be specified by multiple calls
        to :meth:`_expression.HasSuffixes.suffix_with`.

        :param \*expr: textual or :class:`_expression.ClauseElement`
         construct which
         will be rendered following the target clause.
        :param \**kw: A single keyword 'dialect' is accepted.  This is an
         optional string dialect name which will
         limit rendering of this suffix to only that dialect.

        """
        dialect = kw.pop("dialect", None)
        if kw:
            raise exc.ArgumentError(
                "Unsupported argument(s): %s" % ",".join(kw)
            )
        self._setup_suffixes(expr, dialect)

    def _setup_suffixes(self, suffixes, dialect=None):
        self._suffixes = self._suffixes + tuple(
            [
                (coercions.expect(roles.StatementOptionRole, p), dialect)
                for p in suffixes
            ]
        )


class HasHints(object):
    _hints = util.immutabledict()
    _statement_hints = ()

    _has_hints_traverse_internals = [
        ("_statement_hints", InternalTraversal.dp_statement_hint_list),
        ("_hints", InternalTraversal.dp_table_hint_list),
    ]

    def with_statement_hint(self, text, dialect_name="*"):
        """Add a statement hint to this :class:`_expression.Select` or
        other selectable object.

        This method is similar to :meth:`_expression.Select.with_hint`
        except that
        it does not require an individual table, and instead applies to the
        statement as a whole.

        Hints here are specific to the backend database and may include
        directives such as isolation levels, file directives, fetch directives,
        etc.

        .. versionadded:: 1.0.0

        .. seealso::

            :meth:`_expression.Select.with_hint`

            :meth:`_expression.Select.prefix_with` - generic SELECT prefixing
            which also can suit some database-specific HINT syntaxes such as
            MySQL optimizer hints

        """
        return self.with_hint(None, text, dialect_name)

    @_generative
    def with_hint(self, selectable, text, dialect_name="*"):
        r"""Add an indexing or other executional context hint for the given
        selectable to this :class:`_expression.Select` or other selectable
        object.

        The text of the hint is rendered in the appropriate
        location for the database backend in use, relative
        to the given :class:`_schema.Table` or :class:`_expression.Alias`
        passed as the
        ``selectable`` argument. The dialect implementation
        typically uses Python string substitution syntax
        with the token ``%(name)s`` to render the name of
        the table or alias. E.g. when using Oracle, the
        following::

            select(mytable).\
                with_hint(mytable, "index(%(name)s ix_mytable)")

        Would render SQL as::

            select /*+ index(mytable ix_mytable) */ ... from mytable

        The ``dialect_name`` option will limit the rendering of a particular
        hint to a particular backend. Such as, to add hints for both Oracle
        and Sybase simultaneously::

            select(mytable).\
                with_hint(mytable, "index(%(name)s ix_mytable)", 'oracle').\
                with_hint(mytable, "WITH INDEX ix_mytable", 'sybase')

        .. seealso::

            :meth:`_expression.Select.with_statement_hint`

        """
        if selectable is None:
            self._statement_hints += ((dialect_name, text),)
        else:
            self._hints = self._hints.union(
                {
                    (
                        coercions.expect(roles.FromClauseRole, selectable),
                        dialect_name,
                    ): text
                }
            )


class FromClause(roles.AnonymizedFromClauseRole, Selectable):
    """Represent an element that can be used within the ``FROM``
    clause of a ``SELECT`` statement.

    The most common forms of :class:`_expression.FromClause` are the
    :class:`_schema.Table` and the :func:`_expression.select` constructs.  Key
    features common to all :class:`_expression.FromClause` objects include:

    * a :attr:`.c` collection, which provides per-name access to a collection
      of :class:`_expression.ColumnElement` objects.
    * a :attr:`.primary_key` attribute, which is a collection of all those
      :class:`_expression.ColumnElement`
      objects that indicate the ``primary_key`` flag.
    * Methods to generate various derivations of a "from" clause, including
      :meth:`_expression.FromClause.alias`,
      :meth:`_expression.FromClause.join`,
      :meth:`_expression.FromClause.select`.


    """

    __visit_name__ = "fromclause"
    named_with_column = False
    _hide_froms = []

    schema = None
    """Define the 'schema' attribute for this :class:`_expression.FromClause`.

    This is typically ``None`` for most objects except that of
    :class:`_schema.Table`, where it is taken as the value of the
    :paramref:`_schema.Table.schema` argument.

    """

    is_selectable = True
    _is_from_clause = True
    _is_join = False

    _use_schema_map = False

    @util.deprecated_params(
        whereclause=(
            "2.0",
            "The :paramref:`_sql.FromClause.select().whereclause` parameter "
            "is deprecated and will be removed in version 2.0.  "
            "Please make use of "
            "the :meth:`.Select.where` "
            "method to add WHERE criteria to the SELECT statement.",
        ),
        kwargs=(
            "2.0",
            "The :meth:`_sql.FromClause.select` method will no longer accept "
            "keyword arguments in version 2.0.  Please use generative methods "
            "from the "
            ":class:`_sql.Select` construct in order to apply additional "
            "modifications.",
        ),
    )
    def select(self, whereclause=None, **kwargs):
        r"""Return a SELECT of this :class:`_expression.FromClause`.


        e.g.::

            stmt = some_table.select().where(some_table.c.id == 5)

        :param whereclause: a WHERE clause, equivalent to calling the
         :meth:`_sql.Select.where` method.

        :param \**kwargs: additional keyword arguments are passed to the
         legacy constructor for :class:`_sql.Select` described at
         :meth:`_sql.Select.create_legacy_select`.

        .. seealso::

            :func:`_expression.select` - general purpose
            method which allows for arbitrary column lists.

        """
        if whereclause is not None:
            kwargs["whereclause"] = whereclause
        return Select._create_select_from_fromclause(self, [self], **kwargs)

    def join(self, right, onclause=None, isouter=False, full=False):
        """Return a :class:`_expression.Join` from this
        :class:`_expression.FromClause`
        to another :class:`FromClause`.

        E.g.::

            from sqlalchemy import join

            j = user_table.join(address_table,
                            user_table.c.id == address_table.c.user_id)
            stmt = select(user_table).select_from(j)

        would emit SQL along the lines of::

            SELECT user.id, user.name FROM user
            JOIN address ON user.id = address.user_id

        :param right: the right side of the join; this is any
         :class:`_expression.FromClause` object such as a
         :class:`_schema.Table` object, and
         may also be a selectable-compatible object such as an ORM-mapped
         class.

        :param onclause: a SQL expression representing the ON clause of the
         join.  If left at ``None``, :meth:`_expression.FromClause.join`
         will attempt to
         join the two tables based on a foreign key relationship.

        :param isouter: if True, render a LEFT OUTER JOIN, instead of JOIN.

        :param full: if True, render a FULL OUTER JOIN, instead of LEFT OUTER
         JOIN.  Implies :paramref:`.FromClause.join.isouter`.

         .. versionadded:: 1.1

        .. seealso::

            :func:`_expression.join` - standalone function

            :class:`_expression.Join` - the type of object produced

        """

        return Join(self, right, onclause, isouter, full)

    def outerjoin(self, right, onclause=None, full=False):
        """Return a :class:`_expression.Join` from this
        :class:`_expression.FromClause`
        to another :class:`FromClause`, with the "isouter" flag set to
        True.

        E.g.::

            from sqlalchemy import outerjoin

            j = user_table.outerjoin(address_table,
                            user_table.c.id == address_table.c.user_id)

        The above is equivalent to::

            j = user_table.join(
                address_table,
                user_table.c.id == address_table.c.user_id,
                isouter=True)

        :param right: the right side of the join; this is any
         :class:`_expression.FromClause` object such as a
         :class:`_schema.Table` object, and
         may also be a selectable-compatible object such as an ORM-mapped
         class.

        :param onclause: a SQL expression representing the ON clause of the
         join.  If left at ``None``, :meth:`_expression.FromClause.join`
         will attempt to
         join the two tables based on a foreign key relationship.

        :param full: if True, render a FULL OUTER JOIN, instead of
         LEFT OUTER JOIN.

         .. versionadded:: 1.1

        .. seealso::

            :meth:`_expression.FromClause.join`

            :class:`_expression.Join`

        """

        return Join(self, right, onclause, True, full)

    def alias(self, name=None, flat=False):
        """Return an alias of this :class:`_expression.FromClause`.

        E.g.::

            a2 = some_table.alias('a2')

        The above code creates an :class:`_expression.Alias`
        object which can be used
        as a FROM clause in any SELECT statement.

        .. seealso::

            :ref:`core_tutorial_aliases`

            :func:`_expression.alias`

        """

        return Alias._construct(self, name)

    @util.preload_module("sqlalchemy.sql.sqltypes")
    def table_valued(self):
        """Return a :class:`_sql.TableValuedColumn` object for this
        :class:`_expression.FromClause`.

        A :class:`_sql.TableValuedColumn` is a :class:`_sql.ColumnElement` that
        represents a complete row in a table. Support for this construct is
        backend dependent, and is supported in various forms by backends
        such as PostgreSQL, Oracle and SQL Server.

        E.g.::

            >>> from sqlalchemy import select, column, func, table
            >>> a = table("a", column("id"), column("x"), column("y"))
            >>> stmt = select(func.row_to_json(a.table_valued()))
            >>> print(stmt)
            SELECT row_to_json(a) AS row_to_json_1
            FROM a

        .. versionadded:: 1.4.0b2

        .. seealso::

            :ref:`tutorial_functions` - in the :ref:`unified_tutorial`

        """
        return TableValuedColumn(self, type_api.TABLEVALUE)

    def tablesample(self, sampling, name=None, seed=None):
        """Return a TABLESAMPLE alias of this :class:`_expression.FromClause`.

        The return value is the :class:`_expression.TableSample`
        construct also
        provided by the top-level :func:`_expression.tablesample` function.

        .. versionadded:: 1.1

        .. seealso::

            :func:`_expression.tablesample` - usage guidelines and parameters

        """
        return TableSample._construct(self, sampling, name, seed)

    def is_derived_from(self, fromclause):
        """Return ``True`` if this :class:`_expression.FromClause` is
        'derived' from the given ``FromClause``.

        An example would be an Alias of a Table is derived from that Table.

        """
        # this is essentially an "identity" check in the base class.
        # Other constructs override this to traverse through
        # contained elements.
        return fromclause in self._cloned_set

    def _is_lexical_equivalent(self, other):
        """Return ``True`` if this :class:`_expression.FromClause` and
        the other represent the same lexical identity.

        This tests if either one is a copy of the other, or
        if they are the same via annotation identity.

        """
        return self._cloned_set.intersection(other._cloned_set)

    @property
    def description(self):
        """A brief description of this :class:`_expression.FromClause`.

        Used primarily for error message formatting.

        """
        return getattr(self, "name", self.__class__.__name__ + " object")

    def _generate_fromclause_column_proxies(self, fromclause):
        fromclause._columns._populate_separate_keys(
            col._make_proxy(fromclause) for col in self.c
        )

    @property
    def exported_columns(self):
        """A :class:`_expression.ColumnCollection`
        that represents the "exported"
        columns of this :class:`_expression.Selectable`.

        The "exported" columns for a :class:`_expression.FromClause`
        object are synonymous
        with the :attr:`_expression.FromClause.columns` collection.

        .. versionadded:: 1.4

        .. seealso::

            :attr:`_expression.Selectable.exported_columns`

            :attr:`_expression.SelectBase.exported_columns`


        """
        return self.columns

    @util.memoized_property
    def columns(self):
        """A named-based collection of :class:`_expression.ColumnElement`
        objects maintained by this :class:`_expression.FromClause`.

        The :attr:`.columns`, or :attr:`.c` collection, is the gateway
        to the construction of SQL expressions using table-bound or
        other selectable-bound columns::

            select(mytable).where(mytable.c.somecolumn == 5)

        :return: a :class:`.ColumnCollection` object.

        """

        if "_columns" not in self.__dict__:
            self._init_collections()
            self._populate_column_collection()
        return self._columns.as_immutable()

    @property
    def entity_namespace(self):
        """Return a namespace used for name-based access in SQL expressions.

        This is the namespace that is used to resolve "filter_by()" type
        expressions, such as::

            stmt.filter_by(address='some address')

        It defaults to the ``.c`` collection, however internally it can
        be overridden using the "entity_namespace" annotation to deliver
        alternative results.

        """
        return self.columns

    @util.memoized_property
    def primary_key(self):
        """Return the iterable collection of :class:`_schema.Column` objects
        which comprise the primary key of this :class:`_selectable.FromClause`.

        For a :class:`_schema.Table` object, this collection is represented
        by the :class:`_schema.PrimaryKeyConstraint` which itself is an
        iterable collection of :class:`_schema.Column` objects.

        """
        self._init_collections()
        self._populate_column_collection()
        return self.primary_key

    @util.memoized_property
    def foreign_keys(self):
        """Return the collection of :class:`_schema.ForeignKey` marker objects
        which this FromClause references.

        Each :class:`_schema.ForeignKey` is a member of a
        :class:`_schema.Table`-wide
        :class:`_schema.ForeignKeyConstraint`.

        .. seealso::

            :attr:`_schema.Table.foreign_key_constraints`

        """
        self._init_collections()
        self._populate_column_collection()
        return self.foreign_keys

    def _reset_column_collection(self):
        """Reset the attributes linked to the ``FromClause.c`` attribute.

        This collection is separate from all the other memoized things
        as it has shown to be sensitive to being cleared out in situations
        where enclosing code, typically in a replacement traversal scenario,
        has already established strong relationships
        with the exported columns.

        The collection is cleared for the case where a table is having a
        column added to it as well as within a Join during copy internals.

        """

        for key in ["_columns", "columns", "primary_key", "foreign_keys"]:
            self.__dict__.pop(key, None)

    c = property(
        attrgetter("columns"),
        doc="""
        A named-based collection of :class:`_expression.ColumnElement`
        objects maintained by this :class:`_expression.FromClause`.

        The :attr:`_sql.FromClause.c` attribute is an alias for the
        :attr:`_sql.FromClause.columns` atttribute.

        :return: a :class:`.ColumnCollection`

        """,
    )
    _select_iterable = property(attrgetter("columns"))

    def _init_collections(self):
        assert "_columns" not in self.__dict__
        assert "primary_key" not in self.__dict__
        assert "foreign_keys" not in self.__dict__

        self._columns = ColumnCollection()
        self.primary_key = ColumnSet()
        self.foreign_keys = set()

    @property
    def _cols_populated(self):
        return "_columns" in self.__dict__

    def _populate_column_collection(self):
        """Called on subclasses to establish the .c collection.

        Each implementation has a different way of establishing
        this collection.

        """

    def _refresh_for_new_column(self, column):
        """Given a column added to the .c collection of an underlying
        selectable, produce the local version of that column, assuming this
        selectable ultimately should proxy this column.

        this is used to "ping" a derived selectable to add a new column
        to its .c. collection when a Column has been added to one of the
        Table objects it ultimately derives from.

        If the given selectable hasn't populated its .c. collection yet,
        it should at least pass on the message to the contained selectables,
        but it will return None.

        This method is currently used by Declarative to allow Table
        columns to be added to a partially constructed inheritance
        mapping that may have already produced joins.  The method
        isn't public right now, as the full span of implications
        and/or caveats aren't yet clear.

        It's also possible that this functionality could be invoked by
        default via an event, which would require that
        selectables maintain a weak referencing collection of all
        derivations.

        """
        self._reset_column_collection()

    def _anonymous_fromclause(self, name=None, flat=False):
        return self.alias(name=name)


LABEL_STYLE_NONE = util.symbol(
    "LABEL_STYLE_NONE",
    """Label style indicating no automatic labeling should be applied to the
    columns clause of a SELECT statement.

    Below, the columns named ``columna`` are both rendered as is, meaning that
    the name ``columna`` can only refer to the first occurrence of this name
    within a result set, as well as if the statement were used as a subquery::

        >>> from sqlalchemy import table, column, select, true, LABEL_STYLE_NONE
        >>> table1 = table("table1", column("columna"), column("columnb"))
        >>> table2 = table("table2", column("columna"), column("columnc"))
        >>> print(select(table1, table2).join(table2, true()).set_label_style(LABEL_STYLE_NONE))
        SELECT table1.columna, table1.columnb, table2.columna, table2.columnc
        FROM table1 JOIN table2 ON true

    Used with the :meth:`_sql.Select.set_label_style` method.

    .. versionadded:: 1.4

""",  # noqa E501
)

LABEL_STYLE_TABLENAME_PLUS_COL = util.symbol(
    "LABEL_STYLE_TABLENAME_PLUS_COL",
    """Label style indicating all columns should be labeled as
    ``<tablename>_<columnname>`` when generating the columns clause of a SELECT
    statement, to disambiguate same-named columns referenced from different
    tables, aliases, or subqueries.

    Below, all column names are given a label so that the two same-named
    columns ``columna`` are disambiguated as ``table1_columna`` and
    ``table2_columna`::

        >>> from sqlalchemy import table, column, select, true, LABEL_STYLE_TABLENAME_PLUS_COL
        >>> table1 = table("table1", column("columna"), column("columnb"))
        >>> table2 = table("table2", column("columna"), column("columnc"))
        >>> print(select(table1, table2).join(table2, true()).set_label_style(LABEL_STYLE_TABLENAME_PLUS_COL))
        SELECT table1.columna AS table1_columna, table1.columnb AS table1_columnb, table2.columna AS table2_columna, table2.columnc AS table2_columnc
        FROM table1 JOIN table2 ON true

    Used with the :meth:`_sql.GenerativeSelect.set_label_style` method.
    Equivalent to the legacy method ``Select.apply_labels()``;
    :data:`_sql.LABEL_STYLE_TABLENAME_PLUS_COL` is SQLAlchemy's legacy
    auto-labeling style. :data:`_sql.LABEL_STYLE_DISAMBIGUATE_ONLY` provides a
    less intrusive approach to disambiguation of same-named column expressions.


    .. versionadded:: 1.4

""",  # noqa E501
)


LABEL_STYLE_DISAMBIGUATE_ONLY = util.symbol(
    "LABEL_STYLE_DISAMBIGUATE_ONLY",
    """Label style indicating that columns with a name that conflicts with
    an existing name should be labeled with a semi-anonymizing label
    when generating the columns clause of a SELECT statement.

    Below, most column names are left unaffected, except for the second
    occurrence of the name ``columna``, which is labeled using the
    label ``columna_1`` to disambiguate it from that of ``tablea.columna``::

        >>> from sqlalchemy import table, column, select, true, LABEL_STYLE_DISAMBIGUATE_ONLY
        >>> table1 = table("table1", column("columna"), column("columnb"))
        >>> table2 = table("table2", column("columna"), column("columnc"))
        >>> print(select(table1, table2).join(table2, true()).set_label_style(LABEL_STYLE_DISAMBIGUATE_ONLY))
        SELECT table1.columna, table1.columnb, table2.columna AS columna_1, table2.columnc
        FROM table1 JOIN table2 ON true

    Used with the :meth:`_sql.GenerativeSelect.set_label_style` method,
    :data:`_sql.LABEL_STYLE_DISAMBIGUATE_ONLY` is the default labeling style
    for all SELECT statements outside of :term:`1.x style` ORM queries.

    .. versionadded:: 1.4

""",  # noqa: E501,
)


LABEL_STYLE_DEFAULT = LABEL_STYLE_DISAMBIGUATE_ONLY
"""The default label style, refers to
:data:`_sql.LABEL_STYLE_DISAMBIGUATE_ONLY`.

.. versionadded:: 1.4

"""


class Join(roles.DMLTableRole, FromClause):
    """Represent a ``JOIN`` construct between two
    :class:`_expression.FromClause`
    elements.

    The public constructor function for :class:`_expression.Join`
    is the module-level
    :func:`_expression.join()` function, as well as the
    :meth:`_expression.FromClause.join` method
    of any :class:`_expression.FromClause` (e.g. such as
    :class:`_schema.Table`).

    .. seealso::

        :func:`_expression.join`

        :meth:`_expression.FromClause.join`

    """

    __visit_name__ = "join"

    _traverse_internals = [
        ("left", InternalTraversal.dp_clauseelement),
        ("right", InternalTraversal.dp_clauseelement),
        ("onclause", InternalTraversal.dp_clauseelement),
        ("isouter", InternalTraversal.dp_boolean),
        ("full", InternalTraversal.dp_boolean),
    ]

    _is_join = True

    def __init__(self, left, right, onclause=None, isouter=False, full=False):
        """Construct a new :class:`_expression.Join`.

        The usual entrypoint here is the :func:`_expression.join`
        function or the :meth:`_expression.FromClause.join` method of any
        :class:`_expression.FromClause` object.

        """
        self.left = coercions.expect(
            roles.FromClauseRole, left, deannotate=True
        )
        self.right = coercions.expect(
            roles.FromClauseRole, right, deannotate=True
        ).self_group()

        if onclause is None:
            self.onclause = self._match_primaries(self.left, self.right)
        else:
            # note: taken from If91f61527236fd4d7ae3cad1f24c38be921c90ba
            # not merged yet
            self.onclause = coercions.expect(
                roles.OnClauseRole, onclause
            ).self_group(against=operators._asbool)

        self.isouter = isouter
        self.full = full

    @classmethod
    def _create_outerjoin(cls, left, right, onclause=None, full=False):
        """Return an ``OUTER JOIN`` clause element.

        The returned object is an instance of :class:`_expression.Join`.

        Similar functionality is also available via the
        :meth:`_expression.FromClause.outerjoin` method on any
        :class:`_expression.FromClause`.

        :param left: The left side of the join.

        :param right: The right side of the join.

        :param onclause:  Optional criterion for the ``ON`` clause, is
          derived from foreign key relationships established between
          left and right otherwise.

        To chain joins together, use the :meth:`_expression.FromClause.join`
        or
        :meth:`_expression.FromClause.outerjoin` methods on the resulting
        :class:`_expression.Join` object.

        """
        return cls(left, right, onclause, isouter=True, full=full)

    @classmethod
    def _create_join(
        cls, left, right, onclause=None, isouter=False, full=False
    ):
        """Produce a :class:`_expression.Join` object, given two
        :class:`_expression.FromClause`
        expressions.

        E.g.::

            j = join(user_table, address_table,
                     user_table.c.id == address_table.c.user_id)
            stmt = select(user_table).select_from(j)

        would emit SQL along the lines of::

            SELECT user.id, user.name FROM user
            JOIN address ON user.id = address.user_id

        Similar functionality is available given any
        :class:`_expression.FromClause` object (e.g. such as a
        :class:`_schema.Table`) using
        the :meth:`_expression.FromClause.join` method.

        :param left: The left side of the join.

        :param right: the right side of the join; this is any
         :class:`_expression.FromClause` object such as a
         :class:`_schema.Table` object, and
         may also be a selectable-compatible object such as an ORM-mapped
         class.

        :param onclause: a SQL expression representing the ON clause of the
         join.  If left at ``None``, :meth:`_expression.FromClause.join`
         will attempt to
         join the two tables based on a foreign key relationship.

        :param isouter: if True, render a LEFT OUTER JOIN, instead of JOIN.

        :param full: if True, render a FULL OUTER JOIN, instead of JOIN.

         .. versionadded:: 1.1

        .. seealso::

            :meth:`_expression.FromClause.join` - method form,
            based on a given left side.

            :class:`_expression.Join` - the type of object produced.

        """

        return cls(left, right, onclause, isouter, full)

    @property
    def description(self):
        return "Join object on %s(%d) and %s(%d)" % (
            self.left.description,
            id(self.left),
            self.right.description,
            id(self.right),
        )

    def is_derived_from(self, fromclause):
        return (
            # use hash() to ensure direct comparison to annotated works
            # as well
            hash(fromclause) == hash(self)
            or self.left.is_derived_from(fromclause)
            or self.right.is_derived_from(fromclause)
        )

    def self_group(self, against=None):
        return FromGrouping(self)

    @util.preload_module("sqlalchemy.sql.util")
    def _populate_column_collection(self):
        sqlutil = util.preloaded.sql_util
        columns = [c for c in self.left.columns] + [
            c for c in self.right.columns
        ]

        self.primary_key.extend(
            sqlutil.reduce_columns(
                (c for c in columns if c.primary_key), self.onclause
            )
        )
        self._columns._populate_separate_keys(
            (col._tq_key_label, col) for col in columns
        )
        self.foreign_keys.update(
            itertools.chain(*[col.foreign_keys for col in columns])
        )

    def _refresh_for_new_column(self, column):
        super(Join, self)._refresh_for_new_column(column)
        self.left._refresh_for_new_column(column)
        self.right._refresh_for_new_column(column)

    def _match_primaries(self, left, right):
        if isinstance(left, Join):
            left_right = left.right
        else:
            left_right = None
        return self._join_condition(left, right, a_subset=left_right)

    @classmethod
    def _join_condition(
        cls, a, b, a_subset=None, consider_as_foreign_keys=None
    ):
        """Create a join condition between two tables or selectables.

        e.g.::

            join_condition(tablea, tableb)

        would produce an expression along the lines of::

            tablea.c.id==tableb.c.tablea_id

        The join is determined based on the foreign key relationships
        between the two selectables.   If there are multiple ways
        to join, or no way to join, an error is raised.

        :param a_subset: An optional expression that is a sub-component
         of ``a``.  An attempt will be made to join to just this sub-component
         first before looking at the full ``a`` construct, and if found
         will be successful even if there are other ways to join to ``a``.
         This allows the "right side" of a join to be passed thereby
         providing a "natural join".

        """
        constraints = cls._joincond_scan_left_right(
            a, a_subset, b, consider_as_foreign_keys
        )

        if len(constraints) > 1:
            cls._joincond_trim_constraints(
                a, b, constraints, consider_as_foreign_keys
            )

        if len(constraints) == 0:
            if isinstance(b, FromGrouping):
                hint = (
                    " Perhaps you meant to convert the right side to a "
                    "subquery using alias()?"
                )
            else:
                hint = ""
            raise exc.NoForeignKeysError(
                "Can't find any foreign key relationships "
                "between '%s' and '%s'.%s"
                % (a.description, b.description, hint)
            )

        crit = [(x == y) for x, y in list(constraints.values())[0]]
        if len(crit) == 1:
            return crit[0]
        else:
            return and_(*crit)

    @classmethod
    def _can_join(cls, left, right, consider_as_foreign_keys=None):
        if isinstance(left, Join):
            left_right = left.right
        else:
            left_right = None

        constraints = cls._joincond_scan_left_right(
            a=left,
            b=right,
            a_subset=left_right,
            consider_as_foreign_keys=consider_as_foreign_keys,
        )

        return bool(constraints)

    @classmethod
    @util.preload_module("sqlalchemy.sql.util")
    def _joincond_scan_left_right(
        cls, a, a_subset, b, consider_as_foreign_keys
    ):
        sql_util = util.preloaded.sql_util

        a = coercions.expect(roles.FromClauseRole, a)
        b = coercions.expect(roles.FromClauseRole, b)

        constraints = collections.defaultdict(list)

        for left in (a_subset, a):
            if left is None:
                continue
            for fk in sorted(
                b.foreign_keys, key=lambda fk: fk.parent._creation_order
            ):
                if (
                    consider_as_foreign_keys is not None
                    and fk.parent not in consider_as_foreign_keys
                ):
                    continue
                try:
                    col = fk.get_referent(left)
                except exc.NoReferenceError as nrte:
                    table_names = {t.name for t in sql_util.find_tables(left)}
                    if nrte.table_name in table_names:
                        raise
                    else:
                        continue

                if col is not None:
                    constraints[fk.constraint].append((col, fk.parent))
            if left is not b:
                for fk in sorted(
                    left.foreign_keys, key=lambda fk: fk.parent._creation_order
                ):
                    if (
                        consider_as_foreign_keys is not None
                        and fk.parent not in consider_as_foreign_keys
                    ):
                        continue
                    try:
                        col = fk.get_referent(b)
                    except exc.NoReferenceError as nrte:
                        table_names = {t.name for t in sql_util.find_tables(b)}
                        if nrte.table_name in table_names:
                            raise
                        else:
                            continue

                    if col is not None:
                        constraints[fk.constraint].append((col, fk.parent))
            if constraints:
                break
        return constraints

    @classmethod
    def _joincond_trim_constraints(
        cls, a, b, constraints, consider_as_foreign_keys
    ):
        # more than one constraint matched.  narrow down the list
        # to include just those FKCs that match exactly to
        # "consider_as_foreign_keys".
        if consider_as_foreign_keys:
            for const in list(constraints):
                if set(f.parent for f in const.elements) != set(
                    consider_as_foreign_keys
                ):
                    del constraints[const]

        # if still multiple constraints, but
        # they all refer to the exact same end result, use it.
        if len(constraints) > 1:
            dedupe = set(tuple(crit) for crit in constraints.values())
            if len(dedupe) == 1:
                key = list(constraints)[0]
                constraints = {key: constraints[key]}

        if len(constraints) != 1:
            raise exc.AmbiguousForeignKeysError(
                "Can't determine join between '%s' and '%s'; "
                "tables have more than one foreign key "
                "constraint relationship between them. "
                "Please specify the 'onclause' of this "
                "join explicitly." % (a.description, b.description)
            )

    @util.deprecated_params(
        whereclause=(
            "2.0",
            "The :paramref:`_sql.Join.select().whereclause` parameter "
            "is deprecated and will be removed in version 2.0.  "
            "Please make use of "
            "the :meth:`.Select.where` "
            "method to add WHERE criteria to the SELECT statement.",
        ),
        kwargs=(
            "2.0",
            "The :meth:`_sql.Join.select` method will no longer accept "
            "keyword arguments in version 2.0.  Please use generative "
            "methods from the "
            ":class:`_sql.Select` construct in order to apply additional "
            "modifications.",
        ),
    )
    def select(self, whereclause=None, **kwargs):
        r"""Create a :class:`_expression.Select` from this
        :class:`_expression.Join`.

        E.g.::

            stmt = table_a.join(table_b, table_a.c.id == table_b.c.a_id)

            stmt = stmt.select()

        The above will produce a SQL string resembling::

            SELECT table_a.id, table_a.col, table_b.id, table_b.a_id
            FROM table_a JOIN table_b ON table_a.id = table_b.a_id

        :param whereclause: WHERE criteria, same as calling
          :meth:`_sql.Select.where` on the resulting statement

        :param \**kwargs: additional keyword arguments are passed to the
         legacy constructor for :class:`_sql.Select` described at
         :meth:`_sql.Select.create_legacy_select`.

        """
        collist = [self.left, self.right]

        if whereclause is not None:
            kwargs["whereclause"] = whereclause
        return Select._create_select_from_fromclause(
            self, collist, **kwargs
        ).select_from(self)

    @property
    @util.deprecated_20(
        ":attr:`.Executable.bind`",
        alternative="Bound metadata is being removed as of SQLAlchemy 2.0.",
        enable_warnings=False,
    )
    def bind(self):
        """Return the bound engine associated with either the left or right
        side of this :class:`_sql.Join`.

        """

        return self.left.bind or self.right.bind

    @util.preload_module("sqlalchemy.sql.util")
    def _anonymous_fromclause(self, name=None, flat=False):
        sqlutil = util.preloaded.sql_util
        if flat:
            if name is not None:
                raise exc.ArgumentError("Can't send name argument with flat")
            left_a, right_a = (
                self.left._anonymous_fromclause(flat=True),
                self.right._anonymous_fromclause(flat=True),
            )
            adapter = sqlutil.ClauseAdapter(left_a).chain(
                sqlutil.ClauseAdapter(right_a)
            )

            return left_a.join(
                right_a,
                adapter.traverse(self.onclause),
                isouter=self.isouter,
                full=self.full,
            )
        else:
            return (
                self.select()
                .set_label_style(LABEL_STYLE_TABLENAME_PLUS_COL)
                .correlate(None)
                .alias(name)
            )

    @util.deprecated_20(
        ":meth:`_sql.Join.alias`",
        alternative="Create a select + subquery, or alias the "
        "individual tables inside the join, instead.",
    )
    def alias(self, name=None, flat=False):
        r"""Return an alias of this :class:`_expression.Join`.

        The default behavior here is to first produce a SELECT
        construct from this :class:`_expression.Join`, then to produce an
        :class:`_expression.Alias` from that.  So given a join of the form::

            j = table_a.join(table_b, table_a.c.id == table_b.c.a_id)

        The JOIN by itself would look like::

            table_a JOIN table_b ON table_a.id = table_b.a_id

        Whereas the alias of the above, ``j.alias()``, would in a
        SELECT context look like::

            (SELECT table_a.id AS table_a_id, table_b.id AS table_b_id,
                table_b.a_id AS table_b_a_id
                FROM table_a
                JOIN table_b ON table_a.id = table_b.a_id) AS anon_1

        The equivalent long-hand form, given a :class:`_expression.Join`
        object ``j``, is::

            from sqlalchemy import select, alias
            j = alias(
                select(j.left, j.right).\
                    select_from(j).\
                    set_label_style(LABEL_STYLE_TABLENAME_PLUS_COL).\
                    correlate(False),
                name=name
            )

        The selectable produced by :meth:`_expression.Join.alias`
        features the same
        columns as that of the two individual selectables presented under
        a single name - the individual columns are "auto-labeled", meaning
        the ``.c.`` collection of the resulting :class:`_expression.Alias`
        represents
        the names of the individual columns using a
        ``<tablename>_<columname>`` scheme::

            j.c.table_a_id
            j.c.table_b_a_id

        :meth:`_expression.Join.alias` also features an alternate
        option for aliasing joins which produces no enclosing SELECT and
        does not normally apply labels to the column names.  The
        ``flat=True`` option will call :meth:`_expression.FromClause.alias`
        against the left and right sides individually.
        Using this option, no new ``SELECT`` is produced;
        we instead, from a construct as below::

            j = table_a.join(table_b, table_a.c.id == table_b.c.a_id)
            j = j.alias(flat=True)

        we get a result like this::

            table_a AS table_a_1 JOIN table_b AS table_b_1 ON
            table_a_1.id = table_b_1.a_id

        The ``flat=True`` argument is also propagated to the contained
        selectables, so that a composite join such as::

            j = table_a.join(
                    table_b.join(table_c,
                            table_b.c.id == table_c.c.b_id),
                    table_b.c.a_id == table_a.c.id
                ).alias(flat=True)

        Will produce an expression like::

            table_a AS table_a_1 JOIN (
                    table_b AS table_b_1 JOIN table_c AS table_c_1
                    ON table_b_1.id = table_c_1.b_id
            ) ON table_a_1.id = table_b_1.a_id

        The standalone :func:`_expression.alias` function as well as the
        base :meth:`_expression.FromClause.alias`
        method also support the ``flat=True``
        argument as a no-op, so that the argument can be passed to the
        ``alias()`` method of any selectable.

        :param name: name given to the alias.

        :param flat: if True, produce an alias of the left and right
         sides of this :class:`_expression.Join` and return the join of those
         two selectables.   This produces join expression that does not
         include an enclosing SELECT.

        .. seealso::

            :ref:`core_tutorial_aliases`

            :func:`_expression.alias`

        """
        return self._anonymous_fromclause(flat=flat, name=name)

    @property
    def _hide_froms(self):
        return itertools.chain(
            *[_from_objects(x.left, x.right) for x in self._cloned_set]
        )

    @property
    def _from_objects(self):
        return [self] + self.left._from_objects + self.right._from_objects


class NoInit(object):
    def __init__(self, *arg, **kw):
        raise NotImplementedError(
            "The %s class is not intended to be constructed "
            "directly.  Please use the %s() standalone "
            "function or the %s() method available from appropriate "
            "selectable objects."
            % (
                self.__class__.__name__,
                self.__class__.__name__.lower(),
                self.__class__.__name__.lower(),
            )
        )


# FromClause ->
#   AliasedReturnsRows
#        -> Alias   only for FromClause
#        -> Subquery  only for SelectBase
#        -> CTE only for HasCTE -> SelectBase, DML
#        -> Lateral -> FromClause, but we accept SelectBase
#           w/ non-deprecated coercion
#        -> TableSample -> only for FromClause
class AliasedReturnsRows(NoInit, FromClause):
    """Base class of aliases against tables, subqueries, and other
    selectables."""

    _is_from_container = True
    named_with_column = True

    _supports_derived_columns = False

    _traverse_internals = [
        ("element", InternalTraversal.dp_clauseelement),
        ("name", InternalTraversal.dp_anon_name),
    ]

    @classmethod
    def _construct(cls, *arg, **kw):
        obj = cls.__new__(cls)
        obj._init(*arg, **kw)
        return obj

    @classmethod
    def _factory(cls, returnsrows, name=None):
        """Base factory method.  Subclasses need to provide this."""
        raise NotImplementedError()

    def _init(self, selectable, name=None):
        self.element = coercions.expect(
            roles.ReturnsRowsRole, selectable, apply_propagate_attrs=self
        )
        self.element = selectable
        self._orig_name = name
        if name is None:
            if (
                isinstance(selectable, FromClause)
                and selectable.named_with_column
            ):
                name = getattr(selectable, "name", None)
                if isinstance(name, _anonymous_label):
                    name = None
            name = _anonymous_label.safe_construct(id(self), name or "anon")
        self.name = name

    def _refresh_for_new_column(self, column):
        super(AliasedReturnsRows, self)._refresh_for_new_column(column)
        self.element._refresh_for_new_column(column)

    @property
    def description(self):
        name = self.name
        if isinstance(name, _anonymous_label):
            name = "anon_1"

        if util.py3k:
            return name
        else:
            return name.encode("ascii", "backslashreplace")

    @property
    def original(self):
        """Legacy for dialects that are referring to Alias.original."""
        return self.element

    def is_derived_from(self, fromclause):
        if fromclause in self._cloned_set:
            return True
        return self.element.is_derived_from(fromclause)

    def _populate_column_collection(self):
        self.element._generate_fromclause_column_proxies(self)

    def _copy_internals(self, clone=_clone, **kw):
        existing_element = self.element

        super(AliasedReturnsRows, self)._copy_internals(clone=clone, **kw)

        # the element clone is usually against a Table that returns the
        # same object.  don't reset exported .c. collections and other
        # memoized details if it was not changed.  this saves a lot on
        # performance.
        if existing_element is not self.element:
            self._reset_column_collection()

    @property
    def _from_objects(self):
        return [self]

    @property
    def bind(self):
        return self.element.bind


class Alias(roles.DMLTableRole, AliasedReturnsRows):
    """Represents an table or selectable alias (AS).

    Represents an alias, as typically applied to any table or
    sub-select within a SQL statement using the ``AS`` keyword (or
    without the keyword on certain databases such as Oracle).

    This object is constructed from the :func:`_expression.alias` module
    level function as well as the :meth:`_expression.FromClause.alias`
    method available
    on all :class:`_expression.FromClause` subclasses.

    .. seealso::

        :meth:`_expression.FromClause.alias`

    """

    __visit_name__ = "alias"

    inherit_cache = True

    @classmethod
    def _factory(cls, selectable, name=None, flat=False):
        """Return an :class:`_expression.Alias` object.

        An :class:`_expression.Alias` represents any
        :class:`_expression.FromClause`
        with an alternate name assigned within SQL, typically using the ``AS``
        clause when generated, e.g. ``SELECT * FROM table AS aliasname``.

        Similar functionality is available via the
        :meth:`_expression.FromClause.alias`
        method available on all :class:`_expression.FromClause` subclasses.
        In terms of
        a SELECT object as generated from the :func:`_expression.select`
        function, the :meth:`_expression.SelectBase.alias` method returns an
        :class:`_expression.Alias` or similar object which represents a named,
        parenthesized subquery.

        When an :class:`_expression.Alias` is created from a
        :class:`_schema.Table` object,
        this has the effect of the table being rendered
        as ``tablename AS aliasname`` in a SELECT statement.

        For :func:`_expression.select` objects, the effect is that of
        creating a named subquery, i.e. ``(select ...) AS aliasname``.

        The ``name`` parameter is optional, and provides the name
        to use in the rendered SQL.  If blank, an "anonymous" name
        will be deterministically generated at compile time.
        Deterministic means the name is guaranteed to be unique against
        other constructs used in the same statement, and will also be the
        same name for each successive compilation of the same statement
        object.

        :param selectable: any :class:`_expression.FromClause` subclass,
            such as a table, select statement, etc.

        :param name: string name to be assigned as the alias.
            If ``None``, a name will be deterministically generated
            at compile time.

        :param flat: Will be passed through to if the given selectable
         is an instance of :class:`_expression.Join` - see
         :meth:`_expression.Join.alias`
         for details.

        """
        return coercions.expect(
            roles.FromClauseRole, selectable, allow_select=True
        ).alias(name=name, flat=flat)


class TableValuedAlias(Alias):
    """An alias against a "table valued" SQL function.

    This construct provides for a SQL function that returns columns
    to be used in the FROM clause of a SELECT statement.   The
    object is generated using the :meth:`_functions.FunctionElement.table_valued`
    method, e.g.::

        >>> from sqlalchemy import select, func
        >>> fn = func.json_array_elements_text('["one", "two", "three"]').table_valued("value")
        >>> print(select(fn.c.value))
        SELECT anon_1.value
        FROM json_array_elements_text(:json_array_elements_text_1) AS anon_1

    .. versionadded:: 1.4.0b2

    .. seealso::

        :ref:`tutorial_functions_table_valued` - in the :ref:`unified_tutorial`

    """  # noqa E501

    __visit_name__ = "table_valued_alias"

    _supports_derived_columns = True
    _render_derived = False
    _render_derived_w_types = False

    _traverse_internals = [
        ("element", InternalTraversal.dp_clauseelement),
        ("name", InternalTraversal.dp_anon_name),
        ("_tableval_type", InternalTraversal.dp_type),
        ("_render_derived", InternalTraversal.dp_boolean),
        ("_render_derived_w_types", InternalTraversal.dp_boolean),
    ]

    def _init(self, selectable, name=None, table_value_type=None):
        super(TableValuedAlias, self)._init(selectable, name=name)

        self._tableval_type = (
            type_api.TABLEVALUE
            if table_value_type is None
            else table_value_type
        )

    @HasMemoized.memoized_attribute
    def column(self):
        """Return a column expression representing this
        :class:`_sql.TableValuedAlias`.

        This accessor is used to implement the
        :meth:`_functions.FunctionElement.column_valued` method. See that
        method for further details.

        E.g.::

            >>> print(select(func.some_func().table_valued("value").column))
            SELECT anon_1 FROM some_func() AS anon_1

        .. seealso::

            :meth:`_functions.FunctionElement.column_valued`

        """

        return TableValuedColumn(self, self._tableval_type)

    def alias(self, name=None):
        """Return a new alias of this :class:`_sql.TableValuedAlias`.

        This creates a distinct FROM object that will be distinguished
        from the original one when used in a SQL statement.

        """

        tva = TableValuedAlias._construct(self, name=name)
        if self._render_derived:
            tva._render_derived = True
            tva._render_derived_w_types = self._render_derived_w_types
        return tva

    def lateral(self, name=None):
        """Return a new :class:`_sql.TableValuedAlias` with the lateral flag set,
        so that it renders as LATERAL.

        .. seealso::

            :func:`_expression.lateral`

        """
        tva = self.alias(name=name)
        tva._is_lateral = True
        return tva

    def render_derived(self, name=None, with_types=False):
        """Apply "render derived" to this :class:`_sql.TableValuedAlias`.

        This has the effect of the individual column names listed out
        after the alias name in the "AS" sequence, e.g.::

            >>> print(
            ...     select(
            ...         func.unnest(array(["one", "two", "three"])).
                        table_valued("x", with_ordinality="o").render_derived()
            ...     )
            ... )
            SELECT anon_1.x, anon_1.o
            FROM unnest(ARRAY[%(param_1)s, %(param_2)s, %(param_3)s]) WITH ORDINALITY AS anon_1(x, o)

        The ``with_types`` keyword will render column types inline within
        the alias expression (this syntax currently applies to the
        PostgreSQL database)::

            >>> print(
            ...     select(
            ...         func.json_to_recordset(
            ...             '[{"a":1,"b":"foo"},{"a":"2","c":"bar"}]'
            ...         )
            ...         .table_valued(column("a", Integer), column("b", String))
            ...         .render_derived(with_types=True)
            ...     )
            ... )
            SELECT anon_1.a, anon_1.b FROM json_to_recordset(:json_to_recordset_1)
            AS anon_1(a INTEGER, b VARCHAR)

        :param name: optional string name that will be applied to the alias
         generated.  If left as None, a unique anonymizing name will be used.

        :param with_types: if True, the derived columns will include the
         datatype specification with each column. This is a special syntax
         currently known to be required by PostgreSQL for some SQL functions.

        """  # noqa E501

        # note: don't use the @_generative system here, keep a reference
        # to the original object.  otherwise you can have re-use of the
        # python id() of the original which can cause name conflicts if
        # a new anon-name grabs the same identifier as the local anon-name
        # (just saw it happen on CI)
        new_alias = TableValuedAlias._construct(self, name=name)
        new_alias._render_derived = True
        new_alias._render_derived_w_types = with_types
        return new_alias


class Lateral(AliasedReturnsRows):
    """Represent a LATERAL subquery.

    This object is constructed from the :func:`_expression.lateral` module
    level function as well as the :meth:`_expression.FromClause.lateral`
    method available
    on all :class:`_expression.FromClause` subclasses.

    While LATERAL is part of the SQL standard, currently only more recent
    PostgreSQL versions provide support for this keyword.

    .. versionadded:: 1.1

    .. seealso::

        :ref:`lateral_selects` -  overview of usage.

    """

    __visit_name__ = "lateral"
    _is_lateral = True

    inherit_cache = True

    @classmethod
    def _factory(cls, selectable, name=None):
        """Return a :class:`_expression.Lateral` object.

        :class:`_expression.Lateral` is an :class:`_expression.Alias`
        subclass that represents
        a subquery with the LATERAL keyword applied to it.

        The special behavior of a LATERAL subquery is that it appears in the
        FROM clause of an enclosing SELECT, but may correlate to other
        FROM clauses of that SELECT.   It is a special case of subquery
        only supported by a small number of backends, currently more recent
        PostgreSQL versions.

        .. versionadded:: 1.1

        .. seealso::

            :ref:`lateral_selects` -  overview of usage.

        """
        return coercions.expect(
            roles.FromClauseRole, selectable, explicit_subquery=True
        ).lateral(name=name)


class TableSample(AliasedReturnsRows):
    """Represent a TABLESAMPLE clause.

    This object is constructed from the :func:`_expression.tablesample` module
    level function as well as the :meth:`_expression.FromClause.tablesample`
    method
    available on all :class:`_expression.FromClause` subclasses.

    .. versionadded:: 1.1

    .. seealso::

        :func:`_expression.tablesample`

    """

    __visit_name__ = "tablesample"

    _traverse_internals = AliasedReturnsRows._traverse_internals + [
        ("sampling", InternalTraversal.dp_clauseelement),
        ("seed", InternalTraversal.dp_clauseelement),
    ]

    @classmethod
    def _factory(cls, selectable, sampling, name=None, seed=None):
        """Return a :class:`_expression.TableSample` object.

        :class:`_expression.TableSample` is an :class:`_expression.Alias`
        subclass that represents
        a table with the TABLESAMPLE clause applied to it.
        :func:`_expression.tablesample`
        is also available from the :class:`_expression.FromClause`
        class via the
        :meth:`_expression.FromClause.tablesample` method.

        The TABLESAMPLE clause allows selecting a randomly selected approximate
        percentage of rows from a table. It supports multiple sampling methods,
        most commonly BERNOULLI and SYSTEM.

        e.g.::

            from sqlalchemy import func

            selectable = people.tablesample(
                        func.bernoulli(1),
                        name='alias',
                        seed=func.random())
            stmt = select(selectable.c.people_id)

        Assuming ``people`` with a column ``people_id``, the above
        statement would render as::

            SELECT alias.people_id FROM
            people AS alias TABLESAMPLE bernoulli(:bernoulli_1)
            REPEATABLE (random())

        .. versionadded:: 1.1

        :param sampling: a ``float`` percentage between 0 and 100 or
            :class:`_functions.Function`.

        :param name: optional alias name

        :param seed: any real-valued SQL expression.  When specified, the
         REPEATABLE sub-clause is also rendered.

        """
        return coercions.expect(roles.FromClauseRole, selectable).tablesample(
            sampling, name=name, seed=seed
        )

    @util.preload_module("sqlalchemy.sql.functions")
    def _init(self, selectable, sampling, name=None, seed=None):
        functions = util.preloaded.sql_functions
        if not isinstance(sampling, functions.Function):
            sampling = functions.func.system(sampling)

        self.sampling = sampling
        self.seed = seed
        super(TableSample, self)._init(selectable, name=name)

    def _get_method(self):
        return self.sampling


class CTE(
    roles.DMLTableRole,
    roles.IsCTERole,
    Generative,
    HasPrefixes,
    HasSuffixes,
    AliasedReturnsRows,
):
    """Represent a Common Table Expression.

    The :class:`_expression.CTE` object is obtained using the
    :meth:`_sql.SelectBase.cte` method from any SELECT statement. A less often
    available syntax also allows use of the :meth:`_sql.HasCTE.cte` method
    present on :term:`DML` constructs such as :class:`_sql.Insert`,
    :class:`_sql.Update` and
    :class:`_sql.Delete`.   See the :meth:`_sql.HasCTE.cte` method for
    usage details on CTEs.

    .. seealso::

        :ref:`tutorial_subqueries_ctes` - in the 2.0 tutorial

        :meth:`_sql.HasCTE.cte` - examples of calling styles

    """

    __visit_name__ = "cte"

    _traverse_internals = (
        AliasedReturnsRows._traverse_internals
        + [
            ("_cte_alias", InternalTraversal.dp_clauseelement),
            ("_restates", InternalTraversal.dp_clauseelement_list),
            ("recursive", InternalTraversal.dp_boolean),
        ]
        + HasPrefixes._has_prefixes_traverse_internals
        + HasSuffixes._has_suffixes_traverse_internals
    )

    @classmethod
    def _factory(cls, selectable, name=None, recursive=False):
        r"""Return a new :class:`_expression.CTE`,
        or Common Table Expression instance.

        Please see :meth:`_expression.HasCTE.cte` for detail on CTE usage.

        """
        return coercions.expect(roles.HasCTERole, selectable).cte(
            name=name, recursive=recursive
        )

    def _init(
        self,
        selectable,
        name=None,
        recursive=False,
        nesting=False,
        _cte_alias=None,
        _restates=(),
        _prefixes=None,
        _suffixes=None,
    ):
        self.recursive = recursive
        self.nesting = nesting
        self._cte_alias = _cte_alias
        self._restates = _restates
        if _prefixes:
            self._prefixes = _prefixes
        if _suffixes:
            self._suffixes = _suffixes
        super(CTE, self)._init(selectable, name=name)

    def _populate_column_collection(self):
        if self._cte_alias is not None:
            self._cte_alias._generate_fromclause_column_proxies(self)
        else:
            self.element._generate_fromclause_column_proxies(self)

    def alias(self, name=None, flat=False):
        """Return an :class:`_expression.Alias` of this
        :class:`_expression.CTE`.

        This method is a CTE-specific specialization of the
        :meth:`_expression.FromClause.alias` method.

        .. seealso::

            :ref:`core_tutorial_aliases`

            :func:`_expression.alias`

        """
        return CTE._construct(
            self.element,
            name=name,
            recursive=self.recursive,
            nesting=self.nesting,
            _cte_alias=self,
            _prefixes=self._prefixes,
            _suffixes=self._suffixes,
        )

    def union(self, other):
        return CTE._construct(
            self.element.union(other),
            name=self.name,
            recursive=self.recursive,
            nesting=self.nesting,
            _restates=self._restates + (self,),
            _prefixes=self._prefixes,
            _suffixes=self._suffixes,
        )

    def union_all(self, other):
        return CTE._construct(
            self.element.union_all(other),
            name=self.name,
            recursive=self.recursive,
            nesting=self.nesting,
            _restates=self._restates + (self,),
            _prefixes=self._prefixes,
            _suffixes=self._suffixes,
        )


class HasCTE(roles.HasCTERole):
    """Mixin that declares a class to include CTE support.

    .. versionadded:: 1.1

    """

<<<<<<< HEAD
    def cte(self, name=None, recursive=False, nesting=False):
=======
    _has_ctes_traverse_internals = [
        ("_independent_ctes", InternalTraversal.dp_clauseelement_list),
    ]

    _independent_ctes = ()

    @_generative
    def add_cte(self, cte):
        """Add a :class:`_sql.CTE` to this statement object that will be
        independently rendered even if not referenced in the statement
        otherwise.

        This feature is useful for the use case of embedding a DML statement
        such as an INSERT or UPDATE as a CTE inline with a primary statement
        that may draw from its results indirectly; while PostgreSQL is known
        to support this usage, it may not be supported by other backends.

        E.g.::

            from sqlalchemy import table, column, select
            t = table('t', column('c1'), column('c2'))

            ins = t.insert().values({"c1": "x", "c2": "y"}).cte()

            stmt = select(t).add_cte(ins)

        Would render::

            WITH anon_1 AS
            (INSERT INTO t (c1, c2) VALUES (:param_1, :param_2))
            SELECT t.c1, t.c2
            FROM t

        Above, the "anon_1" CTE is not referred towards in the SELECT
        statement, however still accomplishes the task of running an INSERT
        statement.

        Similarly in a DML-related context, using the PostgreSQL
        :class:`_postgresql.Insert` construct to generate an "upsert"::

            from sqlalchemy import table, column
            from sqlalchemy.dialects.postgresql import insert

            t = table("t", column("c1"), column("c2"))

            delete_statement_cte = (
                t.delete().where(t.c.c1 < 1).cte("deletions")
            )

            insert_stmt = insert(t).values({"c1": 1, "c2": 2})
            update_statement = insert_stmt.on_conflict_do_update(
                index_elements=[t.c.c1],
                set_={
                    "c1": insert_stmt.excluded.c1,
                    "c2": insert_stmt.excluded.c2,
                },
            ).add_cte(delete_statement_cte)

            print(update_statement)

        The above statement renders as::

            WITH deletions AS
            (DELETE FROM t WHERE t.c1 < %(c1_1)s)
            INSERT INTO t (c1, c2) VALUES (%(c1)s, %(c2)s)
            ON CONFLICT (c1) DO UPDATE SET c1 = excluded.c1, c2 = excluded.c2

        .. versionadded:: 1.4.21

        """
        cte = coercions.expect(roles.IsCTERole, cte)
        self._independent_ctes += (cte,)

    def cte(self, name=None, recursive=False):
>>>>>>> 42d747f7
        r"""Return a new :class:`_expression.CTE`,
        or Common Table Expression instance.

        Common table expressions are a SQL standard whereby SELECT
        statements can draw upon secondary statements specified along
        with the primary statement, using a clause called "WITH".
        Special semantics regarding UNION can also be employed to
        allow "recursive" queries, where a SELECT statement can draw
        upon the set of rows that have previously been selected.

        CTEs can also be applied to DML constructs UPDATE, INSERT
        and DELETE on some databases, both as a source of CTE rows
        when combined with RETURNING, as well as a consumer of
        CTE rows.

        .. versionchanged:: 1.1 Added support for UPDATE/INSERT/DELETE as
           CTE, CTEs added to UPDATE/INSERT/DELETE.

        SQLAlchemy detects :class:`_expression.CTE` objects, which are treated
        similarly to :class:`_expression.Alias` objects, as special elements
        to be delivered to the FROM clause of the statement as well
        as to a WITH clause at the top of the statement.

        For special prefixes such as PostgreSQL "MATERIALIZED" and
        "NOT MATERIALIZED", the :meth:`_expression.CTE.prefix_with`
        method may be
        used to establish these.

        .. versionchanged:: 1.3.13 Added support for prefixes.
           In particular - MATERIALIZED and NOT MATERIALIZED.

        :param name: name given to the common table expression.  Like
         :meth:`_expression.FromClause.alias`, the name can be left as
         ``None`` in which case an anonymous symbol will be used at query
         compile time.
        :param recursive: if ``True``, will render ``WITH RECURSIVE``.
         A recursive common table expression is intended to be used in
         conjunction with UNION ALL in order to derive rows
         from those already selected.

        The following examples include two from PostgreSQL's documentation at
        https://www.postgresql.org/docs/current/static/queries-with.html,
        as well as additional examples.

        Example 1, non recursive::

            from sqlalchemy import (Table, Column, String, Integer,
                                    MetaData, select, func)

            metadata = MetaData()

            orders = Table('orders', metadata,
                Column('region', String),
                Column('amount', Integer),
                Column('product', String),
                Column('quantity', Integer)
            )

            regional_sales = select(
                                orders.c.region,
                                func.sum(orders.c.amount).label('total_sales')
                            ).group_by(orders.c.region).cte("regional_sales")


            top_regions = select(regional_sales.c.region).\
                    where(
                        regional_sales.c.total_sales >
                        select(
                            func.sum(regional_sales.c.total_sales) / 10
                        )
                    ).cte("top_regions")

            statement = select(
                        orders.c.region,
                        orders.c.product,
                        func.sum(orders.c.quantity).label("product_units"),
                        func.sum(orders.c.amount).label("product_sales")
                ).where(orders.c.region.in_(
                    select(top_regions.c.region)
                )).group_by(orders.c.region, orders.c.product)

            result = conn.execute(statement).fetchall()

        Example 2, WITH RECURSIVE::

            from sqlalchemy import (Table, Column, String, Integer,
                                    MetaData, select, func)

            metadata = MetaData()

            parts = Table('parts', metadata,
                Column('part', String),
                Column('sub_part', String),
                Column('quantity', Integer),
            )

            included_parts = select(\
                parts.c.sub_part, parts.c.part, parts.c.quantity\
                ).\
                where(parts.c.part=='our part').\
                cte(recursive=True)


            incl_alias = included_parts.alias()
            parts_alias = parts.alias()
            included_parts = included_parts.union_all(
                select(
                    parts_alias.c.sub_part,
                    parts_alias.c.part,
                    parts_alias.c.quantity
                ).\
                where(parts_alias.c.part==incl_alias.c.sub_part)
            )

            statement = select(
                        included_parts.c.sub_part,
                        func.sum(included_parts.c.quantity).
                          label('total_quantity')
                    ).\
                    group_by(included_parts.c.sub_part)

            result = conn.execute(statement).fetchall()

        Example 3, an upsert using UPDATE and INSERT with CTEs::

            from datetime import date
            from sqlalchemy import (MetaData, Table, Column, Integer,
                                    Date, select, literal, and_, exists)

            metadata = MetaData()

            visitors = Table('visitors', metadata,
                Column('product_id', Integer, primary_key=True),
                Column('date', Date, primary_key=True),
                Column('count', Integer),
            )

            # add 5 visitors for the product_id == 1
            product_id = 1
            day = date.today()
            count = 5

            update_cte = (
                visitors.update()
                .where(and_(visitors.c.product_id == product_id,
                            visitors.c.date == day))
                .values(count=visitors.c.count + count)
                .returning(literal(1))
                .cte('update_cte')
            )

            upsert = visitors.insert().from_select(
                [visitors.c.product_id, visitors.c.date, visitors.c.count],
                select(literal(product_id), literal(day), literal(count))
                    .where(~exists(update_cte.select()))
            )

            connection.execute(upsert)

        .. seealso::

            :meth:`_orm.Query.cte` - ORM version of
            :meth:`_expression.HasCTE.cte`.

        """
        return CTE._construct(
            self, name=name, recursive=recursive, nesting=nesting
        )


class Subquery(AliasedReturnsRows):
    """Represent a subquery of a SELECT.

    A :class:`.Subquery` is created by invoking the
    :meth:`_expression.SelectBase.subquery` method, or for convenience the
    :meth:`_expression.SelectBase.alias` method, on any
    :class:`_expression.SelectBase` subclass
    which includes :class:`_expression.Select`,
    :class:`_expression.CompoundSelect`, and
    :class:`_expression.TextualSelect`.  As rendered in a FROM clause,
    it represents the
    body of the SELECT statement inside of parenthesis, followed by the usual
    "AS <somename>" that defines all "alias" objects.

    The :class:`.Subquery` object is very similar to the
    :class:`_expression.Alias`
    object and can be used in an equivalent way.    The difference between
    :class:`_expression.Alias` and :class:`.Subquery` is that
    :class:`_expression.Alias` always
    contains a :class:`_expression.FromClause` object whereas
    :class:`.Subquery`
    always contains a :class:`_expression.SelectBase` object.

    .. versionadded:: 1.4 The :class:`.Subquery` class was added which now
       serves the purpose of providing an aliased version of a SELECT
       statement.

    """

    __visit_name__ = "subquery"

    _is_subquery = True

    inherit_cache = True

    @classmethod
    def _factory(cls, selectable, name=None):
        """Return a :class:`.Subquery` object."""
        return coercions.expect(
            roles.SelectStatementRole, selectable
        ).subquery(name=name)

    @util.deprecated(
        "1.4",
        "The :meth:`.Subquery.as_scalar` method, which was previously "
        "``Alias.as_scalar()`` prior to version 1.4, is deprecated and "
        "will be removed in a future release; Please use the "
        ":meth:`_expression.Select.scalar_subquery` method of the "
        ":func:`_expression.select` "
        "construct before constructing a subquery object, or with the ORM "
        "use the :meth:`_query.Query.scalar_subquery` method.",
    )
    def as_scalar(self):
        return self.element.set_label_style(LABEL_STYLE_NONE).scalar_subquery()

    def _execute_on_connection(
        self,
        connection,
        multiparams,
        params,
        execution_options,
    ):
        util.warn_deprecated(
            "Executing a subquery object is deprecated and will raise "
            "ObjectNotExecutableError in an upcoming release.  Please "
            "execute the underlying select() statement directly.",
            "1.4",
        )
        return self.element._execute_on_connection(
            connection, multiparams, params, execution_options, _force=True
        )


class FromGrouping(GroupedElement, FromClause):
    """Represent a grouping of a FROM clause"""

    _traverse_internals = [("element", InternalTraversal.dp_clauseelement)]

    def __init__(self, element):
        self.element = coercions.expect(roles.FromClauseRole, element)

    def _init_collections(self):
        pass

    @property
    def columns(self):
        return self.element.columns

    @property
    def primary_key(self):
        return self.element.primary_key

    @property
    def foreign_keys(self):
        return self.element.foreign_keys

    def is_derived_from(self, element):
        return self.element.is_derived_from(element)

    def alias(self, **kw):
        return FromGrouping(self.element.alias(**kw))

    def _anonymous_fromclause(self, **kw):
        return FromGrouping(self.element._anonymous_fromclause(**kw))

    @property
    def _hide_froms(self):
        return self.element._hide_froms

    @property
    def _from_objects(self):
        return self.element._from_objects

    def __getstate__(self):
        return {"element": self.element}

    def __setstate__(self, state):
        self.element = state["element"]


class TableClause(roles.DMLTableRole, Immutable, FromClause):
    """Represents a minimal "table" construct.

    This is a lightweight table object that has only a name, a
    collection of columns, which are typically produced
    by the :func:`_expression.column` function, and a schema::

        from sqlalchemy import table, column

        user = table("user",
                column("id"),
                column("name"),
                column("description"),
        )

    The :class:`_expression.TableClause` construct serves as the base for
    the more commonly used :class:`_schema.Table` object, providing
    the usual set of :class:`_expression.FromClause` services including
    the ``.c.`` collection and statement generation methods.

    It does **not** provide all the additional schema-level services
    of :class:`_schema.Table`, including constraints, references to other
    tables, or support for :class:`_schema.MetaData`-level services.
    It's useful
    on its own as an ad-hoc construct used to generate quick SQL
    statements when a more fully fledged :class:`_schema.Table`
    is not on hand.

    """

    __visit_name__ = "table"

    _traverse_internals = [
        (
            "columns",
            InternalTraversal.dp_fromclause_canonical_column_collection,
        ),
        ("name", InternalTraversal.dp_string),
    ]

    named_with_column = True

    implicit_returning = False
    """:class:`_expression.TableClause`
    doesn't support having a primary key or column
    -level defaults, so implicit returning doesn't apply."""

    _autoincrement_column = None
    """No PK or default support so no autoincrement column."""

    def __init__(self, name, *columns, **kw):
        """Produce a new :class:`_expression.TableClause`.

        The object returned is an instance of
        :class:`_expression.TableClause`, which
        represents the "syntactical" portion of the schema-level
        :class:`_schema.Table` object.
        It may be used to construct lightweight table constructs.

        .. versionchanged:: 1.0.0 :func:`_expression.table` can now
           be imported from the plain ``sqlalchemy`` namespace like any
           other SQL element.


        :param name: Name of the table.

        :param columns: A collection of :func:`_expression.column` constructs.

        :param schema: The schema name for this table.

            .. versionadded:: 1.3.18 :func:`_expression.table` can now
               accept a ``schema`` argument.
        """

        super(TableClause, self).__init__()
        self.name = self.fullname = name
        self._columns = DedupeColumnCollection()
        self.primary_key = ColumnSet()
        self.foreign_keys = set()
        for c in columns:
            self.append_column(c)

        schema = kw.pop("schema", None)
        if schema is not None:
            self.schema = schema
        if kw:
            raise exc.ArgumentError("Unsupported argument(s): %s" % list(kw))

    def __str__(self):
        if self.schema is not None:
            return self.schema + "." + self.name
        else:
            return self.name

    def _refresh_for_new_column(self, column):
        pass

    def _init_collections(self):
        pass

    @util.memoized_property
    def description(self):
        if util.py3k:
            return self.name
        else:
            return self.name.encode("ascii", "backslashreplace")

    def append_column(self, c, **kw):
        existing = c.table
        if existing is not None and existing is not self:
            raise exc.ArgumentError(
                "column object '%s' already assigned to table '%s'"
                % (c.key, existing)
            )

        self._columns.add(c)
        c.table = self

    @util.preload_module("sqlalchemy.sql.dml")
    def insert(self, values=None, inline=False, **kwargs):
        """Generate an :func:`_expression.insert` construct against this
        :class:`_expression.TableClause`.

        E.g.::

            table.insert().values(name='foo')

        See :func:`_expression.insert` for argument and usage information.

        """
        return util.preloaded.sql_dml.Insert(
            self, values=values, inline=inline, **kwargs
        )

    @util.preload_module("sqlalchemy.sql.dml")
    def update(self, whereclause=None, values=None, inline=False, **kwargs):
        """Generate an :func:`_expression.update` construct against this
        :class:`_expression.TableClause`.

        E.g.::

            table.update().where(table.c.id==7).values(name='foo')

        See :func:`_expression.update` for argument and usage information.

        """
        return util.preloaded.sql_dml.Update(
            self,
            whereclause=whereclause,
            values=values,
            inline=inline,
            **kwargs
        )

    @util.preload_module("sqlalchemy.sql.dml")
    def delete(self, whereclause=None, **kwargs):
        """Generate a :func:`_expression.delete` construct against this
        :class:`_expression.TableClause`.

        E.g.::

            table.delete().where(table.c.id==7)

        See :func:`_expression.delete` for argument and usage information.

        """
        return util.preloaded.sql_dml.Delete(self, whereclause, **kwargs)

    @property
    def _from_objects(self):
        return [self]


class ForUpdateArg(ClauseElement):
    _traverse_internals = [
        ("of", InternalTraversal.dp_clauseelement_list),
        ("nowait", InternalTraversal.dp_boolean),
        ("read", InternalTraversal.dp_boolean),
        ("skip_locked", InternalTraversal.dp_boolean),
    ]

    @classmethod
    def _from_argument(cls, with_for_update):
        if isinstance(with_for_update, ForUpdateArg):
            return with_for_update
        elif with_for_update in (None, False):
            return None
        elif with_for_update is True:
            return ForUpdateArg()
        else:
            return ForUpdateArg(**with_for_update)

    def __eq__(self, other):
        return (
            isinstance(other, ForUpdateArg)
            and other.nowait == self.nowait
            and other.read == self.read
            and other.skip_locked == self.skip_locked
            and other.key_share == self.key_share
            and other.of is self.of
        )

    def __ne__(self, other):
        return not self.__eq__(other)

    def __hash__(self):
        return id(self)

    def __init__(
        self,
        nowait=False,
        read=False,
        of=None,
        skip_locked=False,
        key_share=False,
    ):
        """Represents arguments specified to
        :meth:`_expression.Select.for_update`.

        """

        self.nowait = nowait
        self.read = read
        self.skip_locked = skip_locked
        self.key_share = key_share
        if of is not None:
            self.of = [
                coercions.expect(roles.ColumnsClauseRole, elem)
                for elem in util.to_list(of)
            ]
        else:
            self.of = None


class Values(Generative, FromClause):
    """Represent a ``VALUES`` construct that can be used as a FROM element
    in a statement.

    The :class:`_expression.Values` object is created from the
    :func:`_expression.values` function.

    .. versionadded:: 1.4

    """

    named_with_column = True
    __visit_name__ = "values"

    _data = ()

    _traverse_internals = [
        ("_column_args", InternalTraversal.dp_clauseelement_list),
        ("_data", InternalTraversal.dp_dml_multi_values),
        ("name", InternalTraversal.dp_string),
        ("literal_binds", InternalTraversal.dp_boolean),
    ]

    def __init__(self, *columns, **kw):
        r"""Construct a :class:`_expression.Values` construct.

        The column expressions and the actual data for
        :class:`_expression.Values` are given in two separate steps.  The
        constructor receives the column expressions typically as
        :func:`_expression.column` constructs,
        and the data is then passed via the
        :meth:`_expression.Values.data` method as a list,
        which can be called multiple
        times to add more data, e.g.::

            from sqlalchemy import column
            from sqlalchemy import values

            value_expr = values(
                column('id', Integer),
                column('name', String),
                name="my_values"
            ).data(
                [(1, 'name1'), (2, 'name2'), (3, 'name3')]
            )

        :param \*columns: column expressions, typically composed using
         :func:`_expression.column` objects.

        :param name: the name for this VALUES construct.  If omitted, the
         VALUES construct will be unnamed in a SQL expression.   Different
         backends may have different requirements here.

        :param literal_binds: Defaults to False.  Whether or not to render
         the data values inline in the SQL output, rather than using bound
         parameters.

        """

        super(Values, self).__init__()
        self._column_args = columns
        self.name = kw.pop("name", None)
        self.literal_binds = kw.pop("literal_binds", False)
        self.named_with_column = self.name is not None

    @property
    def _column_types(self):
        return [col.type for col in self._column_args]

    @_generative
    def alias(self, name, **kw):
        """Return a new :class:`_expression.Values`
        construct that is a copy of this
        one with the given name.

        This method is a VALUES-specific specialization of the
        :meth:`_expression.FromClause.alias` method.

        .. seealso::

            :ref:`core_tutorial_aliases`

            :func:`_expression.alias`

        """
        self.name = name
        self.named_with_column = self.name is not None

    @_generative
    def lateral(self, name=None):
        """Return a new :class:`_expression.Values` with the lateral flag set,
        so that
        it renders as LATERAL.

        .. seealso::

            :func:`_expression.lateral`

        """
        self._is_lateral = True
        if name is not None:
            self.name = name

    @_generative
    def data(self, values):
        """Return a new :class:`_expression.Values` construct,
        adding the given data
        to the data list.

        E.g.::

            my_values = my_values.data([(1, 'value 1'), (2, 'value2')])

        :param values: a sequence (i.e. list) of tuples that map to the
         column expressions given in the :class:`_expression.Values`
         constructor.

        """

        self._data += (values,)

    def _populate_column_collection(self):
        for c in self._column_args:
            self._columns.add(c)
            c.table = self

    @property
    def _from_objects(self):
        return [self]


class SelectBase(
    roles.SelectStatementRole,
    roles.DMLSelectRole,
    roles.CompoundElementRole,
    roles.InElementRole,
    HasCTE,
    Executable,
    SupportsCloneAnnotations,
    Selectable,
):
    """Base class for SELECT statements.


    This includes :class:`_expression.Select`,
    :class:`_expression.CompoundSelect` and
    :class:`_expression.TextualSelect`.


    """

    _is_select_statement = True
    is_select = True

    def _generate_fromclause_column_proxies(self, fromclause):
        raise NotImplementedError()

    def _refresh_for_new_column(self, column):
        self._reset_memoizations()

    @property
    def selected_columns(self):
        """A :class:`_expression.ColumnCollection`
        representing the columns that
        this SELECT statement or similar construct returns in its result set.

        This collection differs from the :attr:`_expression.FromClause.columns`
        collection of a :class:`_expression.FromClause` in that the columns
        within this collection cannot be directly nested inside another SELECT
        statement; a subquery must be applied first which provides for the
        necessary parenthesization required by SQL.

        .. note::

            The :attr:`_sql.SelectBase.selected_columns` collection does not
            include expressions established in the columns clause using the
            :func:`_sql.text` construct; these are silently omitted from the
            collection. To use plain textual column expressions inside of a
            :class:`_sql.Select` construct, use the :func:`_sql.literal_column`
            construct.

        .. seealso::

            :attr:`_sql.Select.selected_columns`

        .. versionadded:: 1.4

        """
        raise NotImplementedError()

    @property
    def _all_selected_columns(self):
        """A sequence of expressions that correspond to what is rendered
        in the columns clause, including :class:`_sql.TextClause`
        constructs.

        .. versionadded:: 1.4.12

        .. seealso::

            :attr:`_sql.SelectBase.exported_columns`

        """
        raise NotImplementedError()

    @property
    def exported_columns(self):
        """A :class:`_expression.ColumnCollection`
        that represents the "exported"
        columns of this :class:`_expression.Selectable`, not including
        :class:`_sql.TextClause` constructs.

        The "exported" columns for a :class:`_expression.SelectBase`
        object are synonymous
        with the :attr:`_expression.SelectBase.selected_columns` collection.

        .. versionadded:: 1.4

        .. seealso::

            :attr:`_expression.Select.exported_columns`

            :attr:`_expression.Selectable.exported_columns`

            :attr:`_expression.FromClause.exported_columns`


        """
        return self.selected_columns

    @property
    @util.deprecated(
        "1.4",
        "The :attr:`_expression.SelectBase.c` and "
        ":attr:`_expression.SelectBase.columns` attributes "
        "are deprecated and will be removed in a future release; these "
        "attributes implicitly create a subquery that should be explicit.  "
        "Please call :meth:`_expression.SelectBase.subquery` "
        "first in order to create "
        "a subquery, which then contains this attribute.  To access the "
        "columns that this SELECT object SELECTs "
        "from, use the :attr:`_expression.SelectBase.selected_columns` "
        "attribute.",
    )
    def c(self):
        return self._implicit_subquery.columns

    @property
    def columns(self):
        return self.c

    @util.deprecated(
        "1.4",
        "The :meth:`_expression.SelectBase.select` method is deprecated "
        "and will be removed in a future release; this method implicitly "
        "creates a subquery that should be explicit.  "
        "Please call :meth:`_expression.SelectBase.subquery` "
        "first in order to create "
        "a subquery, which then can be selected.",
    )
    def select(self, *arg, **kw):
        return self._implicit_subquery.select(*arg, **kw)

    @HasMemoized.memoized_attribute
    def _implicit_subquery(self):
        return self.subquery()

    @util.deprecated(
        "1.4",
        "The :meth:`_expression.SelectBase.as_scalar` "
        "method is deprecated and will be "
        "removed in a future release.  Please refer to "
        ":meth:`_expression.SelectBase.scalar_subquery`.",
    )
    def as_scalar(self):
        return self.scalar_subquery()

    def exists(self):
        """Return an :class:`_sql.Exists` representation of this selectable,
        which can be used as a column expression.

        The returned object is an instance of :class:`_sql.Exists`.

        .. seealso::

            :func:`_sql.exists`

            :ref:`tutorial_exists` - in the :term:`2.0 style` tutorial.

        .. versionadded:: 1.4

        """
        return Exists(self)

    def scalar_subquery(self):
        """Return a 'scalar' representation of this selectable, which can be
        used as a column expression.

        The returned object is an instance of :class:`_sql.ScalarSelect`.

        Typically, a select statement which has only one column in its columns
        clause is eligible to be used as a scalar expression.  The scalar
        subquery can then be used in the WHERE clause or columns clause of
        an enclosing SELECT.

        Note that the scalar subquery differentiates from the FROM-level
        subquery that can be produced using the
        :meth:`_expression.SelectBase.subquery`
        method.

        .. versionchanged: 1.4 - the ``.as_scalar()`` method was renamed to
           :meth:`_expression.SelectBase.scalar_subquery`.

        .. seealso::

            :ref:`tutorial_scalar_subquery` - in the 2.0 tutorial

            :ref:`scalar_selects` - in the 1.x tutorial

        """
        if self._label_style is not LABEL_STYLE_NONE:
            self = self.set_label_style(LABEL_STYLE_NONE)

        return ScalarSelect(self)

    def label(self, name):
        """Return a 'scalar' representation of this selectable, embedded as a
        subquery with a label.

        .. seealso::

            :meth:`_expression.SelectBase.as_scalar`.

        """
        return self.scalar_subquery().label(name)

    def lateral(self, name=None):
        """Return a LATERAL alias of this :class:`_expression.Selectable`.

        The return value is the :class:`_expression.Lateral` construct also
        provided by the top-level :func:`_expression.lateral` function.

        .. versionadded:: 1.1

        .. seealso::

            :ref:`lateral_selects` -  overview of usage.

        """
        return Lateral._factory(self, name)

    @property
    def _from_objects(self):
        return [self]

    def subquery(self, name=None):
        """Return a subquery of this :class:`_expression.SelectBase`.

        A subquery is from a SQL perspective a parenthesized, named
        construct that can be placed in the FROM clause of another
        SELECT statement.

        Given a SELECT statement such as::

            stmt = select(table.c.id, table.c.name)

        The above statement might look like::

            SELECT table.id, table.name FROM table

        The subquery form by itself renders the same way, however when
        embedded into the FROM clause of another SELECT statement, it becomes
        a named sub-element::

            subq = stmt.subquery()
            new_stmt = select(subq)

        The above renders as::

            SELECT anon_1.id, anon_1.name
            FROM (SELECT table.id, table.name FROM table) AS anon_1

        Historically, :meth:`_expression.SelectBase.subquery`
        is equivalent to calling
        the :meth:`_expression.FromClause.alias`
        method on a FROM object; however,
        as a :class:`_expression.SelectBase`
        object is not directly  FROM object,
        the :meth:`_expression.SelectBase.subquery`
        method provides clearer semantics.

        .. versionadded:: 1.4

        """

        return Subquery._construct(self._ensure_disambiguated_names(), name)

    def _ensure_disambiguated_names(self):
        """Ensure that the names generated by this selectbase will be
        disambiguated in some way, if possible.

        """

        raise NotImplementedError()

    def alias(self, name=None, flat=False):
        """Return a named subquery against this
        :class:`_expression.SelectBase`.

        For a :class:`_expression.SelectBase` (as opposed to a
        :class:`_expression.FromClause`),
        this returns a :class:`.Subquery` object which behaves mostly the
        same as the :class:`_expression.Alias` object that is used with a
        :class:`_expression.FromClause`.

        .. versionchanged:: 1.4 The :meth:`_expression.SelectBase.alias`
           method is now
           a synonym for the :meth:`_expression.SelectBase.subquery` method.

        """
        return self.subquery(name=name)


class SelectStatementGrouping(GroupedElement, SelectBase):
    """Represent a grouping of a :class:`_expression.SelectBase`.

    This differs from :class:`.Subquery` in that we are still
    an "inner" SELECT statement, this is strictly for grouping inside of
    compound selects.

    """

    __visit_name__ = "select_statement_grouping"
    _traverse_internals = [("element", InternalTraversal.dp_clauseelement)]

    _is_select_container = True

    def __init__(self, element):
        self.element = coercions.expect(roles.SelectStatementRole, element)

    def _ensure_disambiguated_names(self):
        new_element = self.element._ensure_disambiguated_names()
        if new_element is not self.element:
            return SelectStatementGrouping(new_element)
        else:
            return self

    def get_label_style(self):
        return self._label_style

    def set_label_style(self, label_style):
        return SelectStatementGrouping(
            self.element.set_label_style(label_style)
        )

    @property
    def _label_style(self):
        return self.element._label_style

    @property
    def select_statement(self):
        return self.element

    def self_group(self, against=None):
        return self

    def _generate_columns_plus_names(self, anon_for_dupe_key):
        return self.element._generate_columns_plus_names(anon_for_dupe_key)

    def _generate_fromclause_column_proxies(self, subquery):
        self.element._generate_fromclause_column_proxies(subquery)

    def _generate_proxy_for_new_column(self, column, subquery):
        return self.element._generate_proxy_for_new_column(subquery)

    @property
    def _all_selected_columns(self):
        return self.element._all_selected_columns

    @property
    def selected_columns(self):
        """A :class:`_expression.ColumnCollection`
        representing the columns that
        the embedded SELECT statement returns in its result set, not including
        :class:`_sql.TextClause` constructs.

        .. versionadded:: 1.4

        .. seealso::

            :attr:`_sql.Select.selected_columns`

        """
        return self.element.selected_columns

    @property
    def _from_objects(self):
        return self.element._from_objects


class DeprecatedSelectBaseGenerations(object):
    """A collection of methods available on :class:`_sql.Select` and
    :class:`_sql.CompoundSelect`, these are all **deprecated** methods as they
    modify the object in-place.

    """

    @util.deprecated(
        "1.4",
        "The :meth:`_expression.GenerativeSelect.append_order_by` "
        "method is deprecated "
        "and will be removed in a future release.  Use the generative method "
        ":meth:`_expression.GenerativeSelect.order_by`.",
    )
    def append_order_by(self, *clauses):
        """Append the given ORDER BY criterion applied to this selectable.

        The criterion will be appended to any pre-existing ORDER BY criterion.

        This is an **in-place** mutation method; the
        :meth:`_expression.GenerativeSelect.order_by` method is preferred,
        as it
        provides standard :term:`method chaining`.

        .. seealso::

            :meth:`_expression.GenerativeSelect.order_by`

        """
        self.order_by.non_generative(self, *clauses)

    @util.deprecated(
        "1.4",
        "The :meth:`_expression.GenerativeSelect.append_group_by` "
        "method is deprecated "
        "and will be removed in a future release.  Use the generative method "
        ":meth:`_expression.GenerativeSelect.group_by`.",
    )
    def append_group_by(self, *clauses):
        """Append the given GROUP BY criterion applied to this selectable.

        The criterion will be appended to any pre-existing GROUP BY criterion.

        This is an **in-place** mutation method; the
        :meth:`_expression.GenerativeSelect.group_by` method is preferred,
        as it
        provides standard :term:`method chaining`.


        """
        self.group_by.non_generative(self, *clauses)


class GenerativeSelect(DeprecatedSelectBaseGenerations, SelectBase):
    """Base class for SELECT statements where additional elements can be
    added.

    This serves as the base for :class:`_expression.Select` and
    :class:`_expression.CompoundSelect`
    where elements such as ORDER BY, GROUP BY can be added and column
    rendering can be controlled.  Compare to
    :class:`_expression.TextualSelect`, which,
    while it subclasses :class:`_expression.SelectBase`
    and is also a SELECT construct,
    represents a fixed textual string which cannot be altered at this level,
    only wrapped as a subquery.

    """

    _order_by_clauses = ()
    _group_by_clauses = ()
    _limit_clause = None
    _offset_clause = None
    _fetch_clause = None
    _fetch_clause_options = None
    _for_update_arg = None

    @util.deprecated_params(
        bind=(
            "2.0",
            "The :paramref:`_sql.select.bind` argument is deprecated and "
            "will be removed in SQLAlchemy 2.0.",
        ),
    )
    def __init__(
        self,
        _label_style=LABEL_STYLE_DEFAULT,
        use_labels=False,
        limit=None,
        offset=None,
        order_by=None,
        group_by=None,
        bind=None,
    ):
        if use_labels:
            if util.SQLALCHEMY_WARN_20:
                util.warn_deprecated_20(
                    "The use_labels=True keyword argument to GenerativeSelect "
                    "is deprecated and will be removed in version 2.0. Please "
                    "use "
                    "select.set_label_style(LABEL_STYLE_TABLENAME_PLUS_COL) "
                    "if you need to replicate this legacy behavior.",
                    stacklevel=4,
                )
            _label_style = LABEL_STYLE_TABLENAME_PLUS_COL

        self._label_style = _label_style

        if limit is not None:
            self.limit.non_generative(self, limit)
        if offset is not None:
            self.offset.non_generative(self, offset)

        if order_by is not None:
            self.order_by.non_generative(self, *util.to_list(order_by))
        if group_by is not None:
            self.group_by.non_generative(self, *util.to_list(group_by))

        self._bind = bind

    @_generative
    def with_for_update(
        self,
        nowait=False,
        read=False,
        of=None,
        skip_locked=False,
        key_share=False,
    ):
        """Specify a ``FOR UPDATE`` clause for this
        :class:`_expression.GenerativeSelect`.

        E.g.::

            stmt = select(table).with_for_update(nowait=True)

        On a database like PostgreSQL or Oracle, the above would render a
        statement like::

            SELECT table.a, table.b FROM table FOR UPDATE NOWAIT

        on other backends, the ``nowait`` option is ignored and instead
        would produce::

            SELECT table.a, table.b FROM table FOR UPDATE

        When called with no arguments, the statement will render with
        the suffix ``FOR UPDATE``.   Additional arguments can then be
        provided which allow for common database-specific
        variants.

        :param nowait: boolean; will render ``FOR UPDATE NOWAIT`` on Oracle
         and PostgreSQL dialects.

        :param read: boolean; will render ``LOCK IN SHARE MODE`` on MySQL,
         ``FOR SHARE`` on PostgreSQL.  On PostgreSQL, when combined with
         ``nowait``, will render ``FOR SHARE NOWAIT``.

        :param of: SQL expression or list of SQL expression elements
         (typically :class:`_schema.Column`
         objects or a compatible expression) which
         will render into a ``FOR UPDATE OF`` clause; supported by PostgreSQL
         and Oracle.  May render as a table or as a column depending on
         backend.

        :param skip_locked: boolean, will render ``FOR UPDATE SKIP LOCKED``
         on Oracle and PostgreSQL dialects or ``FOR SHARE SKIP LOCKED`` if
         ``read=True`` is also specified.

        :param key_share: boolean, will render ``FOR NO KEY UPDATE``,
         or if combined with ``read=True`` will render ``FOR KEY SHARE``,
         on the PostgreSQL dialect.

        """
        self._for_update_arg = ForUpdateArg(
            nowait=nowait,
            read=read,
            of=of,
            skip_locked=skip_locked,
            key_share=key_share,
        )

    def get_label_style(self):
        """
        Retrieve the current label style.

        .. versionadded:: 1.4

        """
        return self._label_style

    def set_label_style(self, style):
        """Return a new selectable with the specified label style.

        There are three "label styles" available,
        :data:`_sql.LABEL_STYLE_DISAMBIGUATE_ONLY`,
        :data:`_sql.LABEL_STYLE_TABLENAME_PLUS_COL`, and
        :data:`_sql.LABEL_STYLE_NONE`.   The default style is
        :data:`_sql.LABEL_STYLE_TABLENAME_PLUS_COL`.

        In modern SQLAlchemy, there is not generally a need to change the
        labeling style, as per-expression labels are more effectively used by
        making use of the :meth:`_sql.ColumnElement.label` method. In past
        versions, :data:`_sql.LABEL_STYLE_TABLENAME_PLUS_COL` was used to
        disambiguate same-named columns from different tables, aliases, or
        subqueries; the newer :data:`_sql.LABEL_STYLE_DISAMBIGUATE_ONLY` now
        applies labels only to names that conflict with an existing name so
        that the impact of this labeling is minimal.

        The rationale for disambiguation is mostly so that all column
        expressions are available from a given :attr:`_sql.FromClause.c`
        collection when a subquery is created.

        .. versionadded:: 1.4 - the
            :meth:`_sql.GenerativeSelect.set_label_style` method replaces the
            previous combination of ``.apply_labels()``, ``.with_labels()`` and
            ``use_labels=True`` methods and/or parameters.

        .. seealso::

            :data:`_sql.LABEL_STYLE_DISAMBIGUATE_ONLY`

            :data:`_sql.LABEL_STYLE_TABLENAME_PLUS_COL`

            :data:`_sql.LABEL_STYLE_NONE`

            :data:`_sql.LABEL_STYLE_DEFAULT`

        """
        if self._label_style is not style:
            self = self._generate()
            self._label_style = style
        return self

    @util.deprecated_20(
        ":meth:`_sql.GenerativeSelect.apply_labels`",
        alternative="Use set_label_style(LABEL_STYLE_TABLENAME_PLUS_COL) "
        "instead.",
    )
    def apply_labels(self):
        return self.set_label_style(LABEL_STYLE_TABLENAME_PLUS_COL)

    @property
    def _group_by_clause(self):
        """ClauseList access to group_by_clauses for legacy dialects"""
        return ClauseList._construct_raw(
            operators.comma_op, self._group_by_clauses
        )

    @property
    def _order_by_clause(self):
        """ClauseList access to order_by_clauses for legacy dialects"""
        return ClauseList._construct_raw(
            operators.comma_op, self._order_by_clauses
        )

    def _offset_or_limit_clause(self, element, name=None, type_=None):
        """Convert the given value to an "offset or limit" clause.

        This handles incoming integers and converts to an expression; if
        an expression is already given, it is passed through.

        """
        return coercions.expect(
            roles.LimitOffsetRole, element, name=name, type_=type_
        )

    def _offset_or_limit_clause_asint(self, clause, attrname):
        """Convert the "offset or limit" clause of a select construct to an
        integer.

        This is only possible if the value is stored as a simple bound
        parameter. Otherwise, a compilation error is raised.

        """
        if clause is None:
            return None
        try:
            value = clause._limit_offset_value
        except AttributeError as err:
            util.raise_(
                exc.CompileError(
                    "This SELECT structure does not use a simple "
                    "integer value for %s" % attrname
                ),
                replace_context=err,
            )
        else:
            return util.asint(value)

    @property
    def _limit(self):
        """Get an integer value for the limit.  This should only be used
        by code that cannot support a limit as a BindParameter or
        other custom clause as it will throw an exception if the limit
        isn't currently set to an integer.

        """
        return self._offset_or_limit_clause_asint(self._limit_clause, "limit")

    def _simple_int_clause(self, clause):
        """True if the clause is a simple integer, False
        if it is not present or is a SQL expression.
        """
        return isinstance(clause, _OffsetLimitParam)

    @property
    def _offset(self):
        """Get an integer value for the offset.  This should only be used
        by code that cannot support an offset as a BindParameter or
        other custom clause as it will throw an exception if the
        offset isn't currently set to an integer.

        """
        return self._offset_or_limit_clause_asint(
            self._offset_clause, "offset"
        )

    @property
    def _has_row_limiting_clause(self):
        return (
            self._limit_clause is not None
            or self._offset_clause is not None
            or self._fetch_clause is not None
        )

    @_generative
    def limit(self, limit):
        """Return a new selectable with the given LIMIT criterion
        applied.

        This is a numerical value which usually renders as a ``LIMIT``
        expression in the resulting select.  Backends that don't
        support ``LIMIT`` will attempt to provide similar
        functionality.

        .. note::

           The :meth:`_sql.GenerativeSelect.limit` method will replace
           any clause applied with :meth:`_sql.GenerativeSelect.fetch`.

        .. versionchanged:: 1.0.0 - :meth:`_expression.Select.limit` can now
           accept arbitrary SQL expressions as well as integer values.

        :param limit: an integer LIMIT parameter, or a SQL expression
         that provides an integer result. Pass ``None`` to reset it.

        .. seealso::

           :meth:`_sql.GenerativeSelect.fetch`

           :meth:`_sql.GenerativeSelect.offset`

        """

        self._fetch_clause = self._fetch_clause_options = None
        self._limit_clause = self._offset_or_limit_clause(limit)

    @_generative
    def fetch(self, count, with_ties=False, percent=False):
        """Return a new selectable with the given FETCH FIRST criterion
        applied.

        This is a numeric value which usually renders as
        ``FETCH {FIRST | NEXT} [ count ] {ROW | ROWS} {ONLY | WITH TIES}``
        expression in the resulting select. This functionality is
        is currently implemented for Oracle, PostgreSQL, MSSQL.

        Use :meth:`_sql.GenerativeSelect.offset` to specify the offset.

        .. note::

           The :meth:`_sql.GenerativeSelect.fetch` method will replace
           any clause applied with :meth:`_sql.GenerativeSelect.limit`.

        .. versionadded:: 1.4

        :param count: an integer COUNT parameter, or a SQL expression
         that provides an integer result. When ``percent=True`` this will
         represent the percentage of rows to return, not the absolute value.
         Pass ``None`` to reset it.

        :param with_ties: When ``True``, the WITH TIES option is used
         to return any additional rows that tie for the last place in the
         result set according to the ``ORDER BY`` clause. The
         ``ORDER BY`` may be mandatory in this case. Defaults to ``False``

        :param percent: When ``True``, ``count`` represents the percentage
         of the total number of selected rows to return. Defaults to ``False``

        .. seealso::

           :meth:`_sql.GenerativeSelect.limit`

           :meth:`_sql.GenerativeSelect.offset`

        """

        self._limit_clause = None
        if count is None:
            self._fetch_clause = self._fetch_clause_options = None
        else:
            self._fetch_clause = self._offset_or_limit_clause(count)
            self._fetch_clause_options = {
                "with_ties": with_ties,
                "percent": percent,
            }

    @_generative
    def offset(self, offset):
        """Return a new selectable with the given OFFSET criterion
        applied.


        This is a numeric value which usually renders as an ``OFFSET``
        expression in the resulting select.  Backends that don't
        support ``OFFSET`` will attempt to provide similar
        functionality.


        .. versionchanged:: 1.0.0 - :meth:`_expression.Select.offset` can now
           accept arbitrary SQL expressions as well as integer values.

        :param offset: an integer OFFSET parameter, or a SQL expression
         that provides an integer result. Pass ``None`` to reset it.

        .. seealso::

           :meth:`_sql.GenerativeSelect.limit`

           :meth:`_sql.GenerativeSelect.fetch`

        """

        self._offset_clause = self._offset_or_limit_clause(offset)

    @_generative
    @util.preload_module("sqlalchemy.sql.util")
    def slice(self, start, stop):
        """Apply LIMIT / OFFSET to this statement based on a slice.

        The start and stop indices behave like the argument to Python's
        built-in :func:`range` function. This method provides an
        alternative to using ``LIMIT``/``OFFSET`` to get a slice of the
        query.

        For example, ::

            stmt = select(User).order_by(User).id.slice(1, 3)

        renders as

        .. sourcecode:: sql

           SELECT users.id AS users_id,
                  users.name AS users_name
           FROM users ORDER BY users.id
           LIMIT ? OFFSET ?
           (2, 1)

        .. note::

           The :meth:`_sql.GenerativeSelect.slice` method will replace
           any clause applied with :meth:`_sql.GenerativeSelect.fetch`.

        .. versionadded:: 1.4  Added the :meth:`_sql.GenerativeSelect.slice`
           method generalized from the ORM.

        .. seealso::

           :meth:`_sql.GenerativeSelect.limit`

           :meth:`_sql.GenerativeSelect.offset`

           :meth:`_sql.GenerativeSelect.fetch`

        """
        sql_util = util.preloaded.sql_util
        self._fetch_clause = self._fetch_clause_options = None
        self._limit_clause, self._offset_clause = sql_util._make_slice(
            self._limit_clause, self._offset_clause, start, stop
        )

    @_generative
    def order_by(self, *clauses):
        r"""Return a new selectable with the given list of ORDER BY
        criterion applied.

        e.g.::

            stmt = select(table).order_by(table.c.id, table.c.name)

        :param \*clauses: a series of :class:`_expression.ColumnElement`
         constructs
         which will be used to generate an ORDER BY clause.

        .. seealso::

            :ref:`tutorial_order_by` - in the :ref:`unified_tutorial`

            :ref:`tutorial_order_by_label` - in the :ref:`unified_tutorial`

        """

        if len(clauses) == 1 and clauses[0] is None:
            self._order_by_clauses = ()
        else:
            self._order_by_clauses += tuple(
                coercions.expect(roles.OrderByRole, clause)
                for clause in clauses
            )

    @_generative
    def group_by(self, *clauses):
        r"""Return a new selectable with the given list of GROUP BY
        criterion applied.

        e.g.::

            stmt = select(table.c.name, func.max(table.c.stat)).\
            group_by(table.c.name)

        :param \*clauses: a series of :class:`_expression.ColumnElement`
         constructs
         which will be used to generate an GROUP BY clause.

        .. seealso::

            :ref:`tutorial_group_by_w_aggregates` - in the
            :ref:`unified_tutorial`

            :ref:`tutorial_order_by_label` - in the :ref:`unified_tutorial`

        """

        if len(clauses) == 1 and clauses[0] is None:
            self._group_by_clauses = ()
        else:
            self._group_by_clauses += tuple(
                coercions.expect(roles.GroupByRole, clause)
                for clause in clauses
            )


@CompileState.plugin_for("default", "compound_select")
class CompoundSelectState(CompileState):
    @util.memoized_property
    def _label_resolve_dict(self):
        # TODO: this is hacky and slow
        hacky_subquery = self.statement.subquery()
        hacky_subquery.named_with_column = False
        d = dict((c.key, c) for c in hacky_subquery.c)
        return d, d, d


class CompoundSelect(HasCompileState, GenerativeSelect):
    """Forms the basis of ``UNION``, ``UNION ALL``, and other
    SELECT-based set operations.


    .. seealso::

        :func:`_expression.union`

        :func:`_expression.union_all`

        :func:`_expression.intersect`

        :func:`_expression.intersect_all`

        :func:`_expression.except`

        :func:`_expression.except_all`

    """

    __visit_name__ = "compound_select"

    _traverse_internals = [
        ("selects", InternalTraversal.dp_clauseelement_list),
        ("_limit_clause", InternalTraversal.dp_clauseelement),
        ("_offset_clause", InternalTraversal.dp_clauseelement),
        ("_fetch_clause", InternalTraversal.dp_clauseelement),
        ("_fetch_clause_options", InternalTraversal.dp_plain_dict),
        ("_order_by_clauses", InternalTraversal.dp_clauseelement_list),
        ("_group_by_clauses", InternalTraversal.dp_clauseelement_list),
        ("_for_update_arg", InternalTraversal.dp_clauseelement),
        ("keyword", InternalTraversal.dp_string),
    ] + SupportsCloneAnnotations._clone_annotations_traverse_internals

    UNION = util.symbol("UNION")
    UNION_ALL = util.symbol("UNION ALL")
    EXCEPT = util.symbol("EXCEPT")
    EXCEPT_ALL = util.symbol("EXCEPT ALL")
    INTERSECT = util.symbol("INTERSECT")
    INTERSECT_ALL = util.symbol("INTERSECT ALL")

    _is_from_container = True

    def __init__(self, keyword, *selects, **kwargs):
        self._auto_correlate = kwargs.pop("correlate", False)
        self.keyword = keyword
        self.selects = [
            coercions.expect(roles.CompoundElementRole, s).self_group(
                against=self
            )
            for s in selects
        ]

        if kwargs and util.SQLALCHEMY_WARN_20:
            util.warn_deprecated_20(
                "Set functions such as union(), union_all(), extract(), etc. "
                "in SQLAlchemy 2.0 will accept a "
                "series of SELECT statements only. "
                "Please use generative methods such as order_by() for "
                "additional modifications to this CompoundSelect.",
                stacklevel=4,
            )

        GenerativeSelect.__init__(self, **kwargs)

    @classmethod
    def _create_union(cls, *selects, **kwargs):
        r"""Return a ``UNION`` of multiple selectables.

        The returned object is an instance of
        :class:`_expression.CompoundSelect`.

        A similar :func:`union()` method is available on all
        :class:`_expression.FromClause` subclasses.

        :param \*selects:
          a list of :class:`_expression.Select` instances.

        :param \**kwargs:
          available keyword arguments are the same as those of
          :func:`select`.

        """
        return CompoundSelect(CompoundSelect.UNION, *selects, **kwargs)

    @classmethod
    def _create_union_all(cls, *selects, **kwargs):
        r"""Return a ``UNION ALL`` of multiple selectables.

        The returned object is an instance of
        :class:`_expression.CompoundSelect`.

        A similar :func:`union_all()` method is available on all
        :class:`_expression.FromClause` subclasses.

        :param \*selects:
          a list of :class:`_expression.Select` instances.

        :param \**kwargs:
          available keyword arguments are the same as those of
          :func:`select`.

        """
        return CompoundSelect(CompoundSelect.UNION_ALL, *selects, **kwargs)

    @classmethod
    def _create_except(cls, *selects, **kwargs):
        r"""Return an ``EXCEPT`` of multiple selectables.

        The returned object is an instance of
        :class:`_expression.CompoundSelect`.

        :param \*selects:
          a list of :class:`_expression.Select` instances.

        :param \**kwargs:
          available keyword arguments are the same as those of
          :func:`select`.

        """
        return CompoundSelect(CompoundSelect.EXCEPT, *selects, **kwargs)

    @classmethod
    def _create_except_all(cls, *selects, **kwargs):
        r"""Return an ``EXCEPT ALL`` of multiple selectables.

        The returned object is an instance of
        :class:`_expression.CompoundSelect`.

        :param \*selects:
          a list of :class:`_expression.Select` instances.

        :param \**kwargs:
          available keyword arguments are the same as those of
          :func:`select`.

        """
        return CompoundSelect(CompoundSelect.EXCEPT_ALL, *selects, **kwargs)

    @classmethod
    def _create_intersect(cls, *selects, **kwargs):
        r"""Return an ``INTERSECT`` of multiple selectables.

        The returned object is an instance of
        :class:`_expression.CompoundSelect`.

        :param \*selects:
          a list of :class:`_expression.Select` instances.

        :param \**kwargs:
          available keyword arguments are the same as those of
          :func:`select`.

        """
        return CompoundSelect(CompoundSelect.INTERSECT, *selects, **kwargs)

    @classmethod
    def _create_intersect_all(cls, *selects, **kwargs):
        r"""Return an ``INTERSECT ALL`` of multiple selectables.

        The returned object is an instance of
        :class:`_expression.CompoundSelect`.

        :param \*selects:
          a list of :class:`_expression.Select` instances.

        :param \**kwargs:
          available keyword arguments are the same as those of
          :func:`select`.

        """
        return CompoundSelect(CompoundSelect.INTERSECT_ALL, *selects, **kwargs)

    def _scalar_type(self):
        return self.selects[0]._scalar_type()

    def self_group(self, against=None):
        return SelectStatementGrouping(self)

    def is_derived_from(self, fromclause):
        for s in self.selects:
            if s.is_derived_from(fromclause):
                return True
        return False

    def _set_label_style(self, style):
        if self._label_style is not style:
            self = self._generate()
            select_0 = self.selects[0]._set_label_style(style)
            self.selects = [select_0] + self.selects[1:]

        return self

    def _ensure_disambiguated_names(self):
        new_select = self.selects[0]._ensure_disambiguated_names()
        if new_select is not self.selects[0]:
            self = self._generate()
            self.selects = [new_select] + self.selects[1:]

        return self

    def _generate_fromclause_column_proxies(self, subquery):

        # this is a slightly hacky thing - the union exports a
        # column that resembles just that of the *first* selectable.
        # to get at a "composite" column, particularly foreign keys,
        # you have to dig through the proxies collection which we
        # generate below.  We may want to improve upon this, such as
        # perhaps _make_proxy can accept a list of other columns
        # that are "shared" - schema.column can then copy all the
        # ForeignKeys in. this would allow the union() to have all
        # those fks too.
        select_0 = self.selects[0]

        if self._label_style is not LABEL_STYLE_DEFAULT:
            select_0 = select_0.set_label_style(self._label_style)
        select_0._generate_fromclause_column_proxies(subquery)

        # hand-construct the "_proxies" collection to include all
        # derived columns place a 'weight' annotation corresponding
        # to how low in the list of select()s the column occurs, so
        # that the corresponding_column() operation can resolve
        # conflicts

        for subq_col, select_cols in zip(
            subquery.c._all_columns,
            zip(*[s.selected_columns for s in self.selects]),
        ):
            subq_col._proxies = [
                c._annotate({"weight": i + 1})
                for (i, c) in enumerate(select_cols)
            ]

    def _refresh_for_new_column(self, column):
        super(CompoundSelect, self)._refresh_for_new_column(column)
        for select in self.selects:
            select._refresh_for_new_column(column)

    @property
    def _all_selected_columns(self):
        return self.selects[0]._all_selected_columns

    @property
    def selected_columns(self):
        """A :class:`_expression.ColumnCollection`
        representing the columns that
        this SELECT statement or similar construct returns in its result set,
        not including :class:`_sql.TextClause` constructs.

        For a :class:`_expression.CompoundSelect`, the
        :attr:`_expression.CompoundSelect.selected_columns`
        attribute returns the selected
        columns of the first SELECT statement contained within the series of
        statements within the set operation.

        .. seealso::

            :attr:`_sql.Select.selected_columns`

        .. versionadded:: 1.4

        """
        return self.selects[0].selected_columns

    @property
    @util.deprecated_20(
        ":attr:`.Executable.bind`",
        alternative="Bound metadata is being removed as of SQLAlchemy 2.0.",
        enable_warnings=False,
    )
    def bind(self):
        """Returns the :class:`_engine.Engine` or :class:`_engine.Connection`
        to which this :class:`.Executable` is bound, or None if none found.

        """
        if self._bind:
            return self._bind
        for s in self.selects:
            e = s.bind
            if e:
                return e
        else:
            return None

    @bind.setter
    def bind(self, bind):
        self._bind = bind


class DeprecatedSelectGenerations(object):
    """A collection of methods available on :class:`_sql.Select`, these
    are all **deprecated** methods as they modify the :class:`_sql.Select`
    object in -place.

    """

    @util.deprecated(
        "1.4",
        "The :meth:`_expression.Select.append_correlation` "
        "method is deprecated "
        "and will be removed in a future release.  Use the generative "
        "method :meth:`_expression.Select.correlate`.",
    )
    def append_correlation(self, fromclause):
        """Append the given correlation expression to this select()
        construct.

        This is an **in-place** mutation method; the
        :meth:`_expression.Select.correlate` method is preferred,
        as it provides
        standard :term:`method chaining`.

        """

        self.correlate.non_generative(self, fromclause)

    @util.deprecated(
        "1.4",
        "The :meth:`_expression.Select.append_column` method is deprecated "
        "and will be removed in a future release.  Use the generative "
        "method :meth:`_expression.Select.add_columns`.",
    )
    def append_column(self, column):
        """Append the given column expression to the columns clause of this
        select() construct.

        E.g.::

            my_select.append_column(some_table.c.new_column)

        This is an **in-place** mutation method; the
        :meth:`_expression.Select.add_columns` method is preferred,
        as it provides standard
        :term:`method chaining`.

        """
        self.add_columns.non_generative(self, column)

    @util.deprecated(
        "1.4",
        "The :meth:`_expression.Select.append_prefix` method is deprecated "
        "and will be removed in a future release.  Use the generative "
        "method :meth:`_expression.Select.prefix_with`.",
    )
    def append_prefix(self, clause):
        """Append the given columns clause prefix expression to this select()
        construct.

        This is an **in-place** mutation method; the
        :meth:`_expression.Select.prefix_with` method is preferred,
        as it provides
        standard :term:`method chaining`.

        """
        self.prefix_with.non_generative(self, clause)

    @util.deprecated(
        "1.4",
        "The :meth:`_expression.Select.append_whereclause` "
        "method is deprecated "
        "and will be removed in a future release.  Use the generative "
        "method :meth:`_expression.Select.where`.",
    )
    def append_whereclause(self, whereclause):
        """Append the given expression to this select() construct's WHERE
        criterion.

        The expression will be joined to existing WHERE criterion via AND.

        This is an **in-place** mutation method; the
        :meth:`_expression.Select.where` method is preferred,
        as it provides standard
        :term:`method chaining`.

        """
        self.where.non_generative(self, whereclause)

    @util.deprecated(
        "1.4",
        "The :meth:`_expression.Select.append_having` method is deprecated "
        "and will be removed in a future release.  Use the generative "
        "method :meth:`_expression.Select.having`.",
    )
    def append_having(self, having):
        """Append the given expression to this select() construct's HAVING
        criterion.

        The expression will be joined to existing HAVING criterion via AND.

        This is an **in-place** mutation method; the
        :meth:`_expression.Select.having` method is preferred,
        as it provides standard
        :term:`method chaining`.

        """

        self.having.non_generative(self, having)

    @util.deprecated(
        "1.4",
        "The :meth:`_expression.Select.append_from` method is deprecated "
        "and will be removed in a future release.  Use the generative "
        "method :meth:`_expression.Select.select_from`.",
    )
    def append_from(self, fromclause):
        """Append the given :class:`_expression.FromClause` expression
        to this select() construct's FROM clause.

        This is an **in-place** mutation method; the
        :meth:`_expression.Select.select_from` method is preferred,
        as it provides
        standard :term:`method chaining`.

        """
        self.select_from.non_generative(self, fromclause)


@CompileState.plugin_for("default", "select")
class SelectState(util.MemoizedSlots, CompileState):
    __slots__ = (
        "from_clauses",
        "froms",
        "columns_plus_names",
        "_label_resolve_dict",
    )

    class default_select_compile_options(CacheableOptions):
        _cache_key_traversal = []

    def __init__(self, statement, compiler, **kw):
        self.statement = statement
        self.from_clauses = statement._from_obj

        for memoized_entities in statement._memoized_select_entities:
            self._setup_joins(
                memoized_entities._setup_joins, memoized_entities._raw_columns
            )

        if statement._setup_joins:
            self._setup_joins(statement._setup_joins, statement._raw_columns)

        self.froms = self._get_froms(statement)

        self.columns_plus_names = statement._generate_columns_plus_names(True)

    @classmethod
    def _plugin_not_implemented(cls):
        raise NotImplementedError(
            "The default SELECT construct without plugins does not "
            "implement this method."
        )

    @classmethod
    def get_column_descriptions(cls, statement):
        cls._plugin_not_implemented()

    @classmethod
    def from_statement(cls, statement, from_statement):
        cls._plugin_not_implemented()

    @classmethod
    def _column_naming_convention(cls, label_style):

        table_qualified = label_style is LABEL_STYLE_TABLENAME_PLUS_COL
        dedupe = label_style is not LABEL_STYLE_NONE

        pa = prefix_anon_map()
        names = set()

        def go(c, col_name=None):
            if c._is_text_clause:
                return None

            elif not dedupe:
                name = c._proxy_key
                if name is None:
                    name = "_no_label"
                return name

            name = c._tq_key_label if table_qualified else c._proxy_key

            if name is None:
                name = "_no_label"
                if name in names:
                    return c._anon_label(name) % pa
                else:
                    names.add(name)
                    return name

            elif name in names:
                return (
                    c._anon_tq_key_label % pa
                    if table_qualified
                    else c._anon_key_label % pa
                )
            else:
                names.add(name)
                return name

        return go

    def _get_froms(self, statement):
        return self._normalize_froms(
            itertools.chain(
                itertools.chain.from_iterable(
                    [
                        element._from_objects
                        for element in statement._raw_columns
                    ]
                ),
                itertools.chain.from_iterable(
                    [
                        element._from_objects
                        for element in statement._where_criteria
                    ]
                ),
                self.from_clauses,
            ),
            check_statement=statement,
        )

    def _normalize_froms(self, iterable_of_froms, check_statement=None):
        """given an iterable of things to select FROM, reduce them to what
        would actually render in the FROM clause of a SELECT.

        This does the job of checking for JOINs, tables, etc. that are in fact
        overlapping due to cloning, adaption, present in overlapping joins,
        etc.

        """
        seen = set()
        froms = []

        for item in iterable_of_froms:
            if item._is_subquery and item.element is check_statement:
                raise exc.InvalidRequestError(
                    "select() construct refers to itself as a FROM"
                )

            if not seen.intersection(item._cloned_set):
                froms.append(item)
                seen.update(item._cloned_set)

        if froms:
            toremove = set(
                itertools.chain.from_iterable(
                    [_expand_cloned(f._hide_froms) for f in froms]
                )
            )
            if toremove:
                # filter out to FROM clauses not in the list,
                # using a list to maintain ordering
                froms = [f for f in froms if f not in toremove]

        return froms

    def _get_display_froms(
        self, explicit_correlate_froms=None, implicit_correlate_froms=None
    ):
        """Return the full list of 'from' clauses to be displayed.

        Takes into account a set of existing froms which may be
        rendered in the FROM clause of enclosing selects; this Select
        may want to leave those absent if it is automatically
        correlating.

        """

        froms = self.froms

        if self.statement._correlate:
            to_correlate = self.statement._correlate
            if to_correlate:
                froms = [
                    f
                    for f in froms
                    if f
                    not in _cloned_intersection(
                        _cloned_intersection(
                            froms, explicit_correlate_froms or ()
                        ),
                        to_correlate,
                    )
                ]

        if self.statement._correlate_except is not None:

            froms = [
                f
                for f in froms
                if f
                not in _cloned_difference(
                    _cloned_intersection(
                        froms, explicit_correlate_froms or ()
                    ),
                    self.statement._correlate_except,
                )
            ]

        if (
            self.statement._auto_correlate
            and implicit_correlate_froms
            and len(froms) > 1
        ):

            froms = [
                f
                for f in froms
                if f
                not in _cloned_intersection(froms, implicit_correlate_froms)
            ]

            if not len(froms):
                raise exc.InvalidRequestError(
                    "Select statement '%r"
                    "' returned no FROM clauses "
                    "due to auto-correlation; "
                    "specify correlate(<tables>) "
                    "to control correlation "
                    "manually." % self.statement
                )

        return froms

    def _memoized_attr__label_resolve_dict(self):
        with_cols = dict(
            (c._resolve_label or c._tq_label or c.key, c)
            for c in self.statement._all_selected_columns
            if c._allow_label_resolve
        )
        only_froms = dict(
            (c.key, c)
            for c in _select_iterables(self.froms)
            if c._allow_label_resolve
        )
        only_cols = with_cols.copy()
        for key, value in only_froms.items():
            with_cols.setdefault(key, value)

        return with_cols, only_froms, only_cols

    @classmethod
    def determine_last_joined_entity(cls, stmt):
        if stmt._setup_joins:
            return stmt._setup_joins[-1][0]
        else:
            return None

    @classmethod
    def all_selected_columns(cls, statement):
        return [c for c in _select_iterables(statement._raw_columns)]

    def _setup_joins(self, args, raw_columns):
        for (right, onclause, left, flags) in args:
            isouter = flags["isouter"]
            full = flags["full"]

            if left is None:
                (
                    left,
                    replace_from_obj_index,
                ) = self._join_determine_implicit_left_side(
                    raw_columns, left, right, onclause
                )
            else:
                (replace_from_obj_index) = self._join_place_explicit_left_side(
                    left
                )

            if replace_from_obj_index is not None:
                # splice into an existing element in the
                # self._from_obj list
                left_clause = self.from_clauses[replace_from_obj_index]

                self.from_clauses = (
                    self.from_clauses[:replace_from_obj_index]
                    + (
                        Join(
                            left_clause,
                            right,
                            onclause,
                            isouter=isouter,
                            full=full,
                        ),
                    )
                    + self.from_clauses[replace_from_obj_index + 1 :]
                )
            else:

                self.from_clauses = self.from_clauses + (
                    Join(left, right, onclause, isouter=isouter, full=full),
                )

    @util.preload_module("sqlalchemy.sql.util")
    def _join_determine_implicit_left_side(
        self, raw_columns, left, right, onclause
    ):
        """When join conditions don't express the left side explicitly,
        determine if an existing FROM or entity in this query
        can serve as the left hand side.

        """

        sql_util = util.preloaded.sql_util

        replace_from_obj_index = None

        from_clauses = self.from_clauses

        if from_clauses:

            indexes = sql_util.find_left_clause_to_join_from(
                from_clauses, right, onclause
            )

            if len(indexes) == 1:
                replace_from_obj_index = indexes[0]
                left = from_clauses[replace_from_obj_index]
        else:
            potential = {}
            statement = self.statement

            for from_clause in itertools.chain(
                itertools.chain.from_iterable(
                    [element._from_objects for element in raw_columns]
                ),
                itertools.chain.from_iterable(
                    [
                        element._from_objects
                        for element in statement._where_criteria
                    ]
                ),
            ):

                potential[from_clause] = ()

            all_clauses = list(potential.keys())
            indexes = sql_util.find_left_clause_to_join_from(
                all_clauses, right, onclause
            )

            if len(indexes) == 1:
                left = all_clauses[indexes[0]]

        if len(indexes) > 1:
            raise exc.InvalidRequestError(
                "Can't determine which FROM clause to join "
                "from, there are multiple FROMS which can "
                "join to this entity. Please use the .select_from() "
                "method to establish an explicit left side, as well as "
                "providing an explicit ON clause if not present already to "
                "help resolve the ambiguity."
            )
        elif not indexes:
            raise exc.InvalidRequestError(
                "Don't know how to join to %r. "
                "Please use the .select_from() "
                "method to establish an explicit left side, as well as "
                "providing an explicit ON clause if not present already to "
                "help resolve the ambiguity." % (right,)
            )
        return left, replace_from_obj_index

    @util.preload_module("sqlalchemy.sql.util")
    def _join_place_explicit_left_side(self, left):
        replace_from_obj_index = None

        sql_util = util.preloaded.sql_util

        from_clauses = list(self.statement._iterate_from_elements())

        if from_clauses:
            indexes = sql_util.find_left_clause_that_matches_given(
                self.from_clauses, left
            )
        else:
            indexes = []

        if len(indexes) > 1:
            raise exc.InvalidRequestError(
                "Can't identify which entity in which to assign the "
                "left side of this join.   Please use a more specific "
                "ON clause."
            )

        # have an index, means the left side is already present in
        # an existing FROM in the self._from_obj tuple
        if indexes:
            replace_from_obj_index = indexes[0]

        # no index, means we need to add a new element to the
        # self._from_obj tuple

        return replace_from_obj_index


class _SelectFromElements(object):
    def _iterate_from_elements(self):
        # note this does not include elements
        # in _setup_joins or _legacy_setup_joins

        seen = set()
        for element in self._raw_columns:
            for fr in element._from_objects:
                if fr in seen:
                    continue
                seen.add(fr)
                yield fr
        for element in self._where_criteria:
            for fr in element._from_objects:
                if fr in seen:
                    continue
                seen.add(fr)
                yield fr
        for element in self._from_obj:
            if element in seen:
                continue
            seen.add(element)
            yield element


class _MemoizedSelectEntities(
    traversals.HasCacheKey, traversals.HasCopyInternals, visitors.Traversible
):
    __visit_name__ = "memoized_select_entities"

    _traverse_internals = [
        ("_raw_columns", InternalTraversal.dp_clauseelement_list),
        ("_setup_joins", InternalTraversal.dp_setup_join_tuple),
        ("_legacy_setup_joins", InternalTraversal.dp_setup_join_tuple),
        ("_with_options", InternalTraversal.dp_executable_options),
    ]

    _annotations = util.EMPTY_DICT

    def _clone(self, **kw):
        c = self.__class__.__new__(self.__class__)
        c.__dict__ = {k: v for k, v in self.__dict__.items()}
        c._is_clone_of = self
        return c

    @classmethod
    def _generate_for_statement(cls, select_stmt):
        if (
            select_stmt._setup_joins
            or select_stmt._legacy_setup_joins
            or select_stmt._with_options
        ):
            self = _MemoizedSelectEntities()
            self._raw_columns = select_stmt._raw_columns
            self._setup_joins = select_stmt._setup_joins
            self._legacy_setup_joins = select_stmt._legacy_setup_joins
            self._with_options = select_stmt._with_options

            select_stmt._memoized_select_entities += (self,)
            select_stmt._raw_columns = (
                select_stmt._setup_joins
            ) = (
                select_stmt._legacy_setup_joins
            ) = select_stmt._with_options = ()


class Select(
    HasPrefixes,
    HasSuffixes,
    HasHints,
    HasCompileState,
    DeprecatedSelectGenerations,
    _SelectFromElements,
    GenerativeSelect,
):
    """Represents a ``SELECT`` statement.

    The :class:`_sql.Select` object is normally constructed using the
    :func:`_sql.select` function.  See that function for details.

    .. seealso::

        :func:`_sql.select`

        :ref:`coretutorial_selecting` - in the 1.x tutorial

        :ref:`tutorial_selecting_data` - in the 2.0 tutorial

    """

    __visit_name__ = "select"

    _setup_joins = ()
    _legacy_setup_joins = ()
    _memoized_select_entities = ()

    _distinct = False
    _distinct_on = ()
    _correlate = ()
    _correlate_except = None
    _where_criteria = ()
    _having_criteria = ()
    _from_obj = ()
    _auto_correlate = True

    _compile_options = SelectState.default_select_compile_options

    _traverse_internals = (
        [
            ("_raw_columns", InternalTraversal.dp_clauseelement_list),
            (
                "_memoized_select_entities",
                InternalTraversal.dp_memoized_select_entities,
            ),
            ("_from_obj", InternalTraversal.dp_clauseelement_list),
            ("_where_criteria", InternalTraversal.dp_clauseelement_tuple),
            ("_having_criteria", InternalTraversal.dp_clauseelement_tuple),
            ("_order_by_clauses", InternalTraversal.dp_clauseelement_tuple),
            ("_group_by_clauses", InternalTraversal.dp_clauseelement_tuple),
            ("_setup_joins", InternalTraversal.dp_setup_join_tuple),
            ("_legacy_setup_joins", InternalTraversal.dp_setup_join_tuple),
            ("_correlate", InternalTraversal.dp_clauseelement_tuple),
            ("_correlate_except", InternalTraversal.dp_clauseelement_tuple),
            ("_limit_clause", InternalTraversal.dp_clauseelement),
            ("_offset_clause", InternalTraversal.dp_clauseelement),
            ("_fetch_clause", InternalTraversal.dp_clauseelement),
            ("_fetch_clause_options", InternalTraversal.dp_plain_dict),
            ("_for_update_arg", InternalTraversal.dp_clauseelement),
            ("_distinct", InternalTraversal.dp_boolean),
            ("_distinct_on", InternalTraversal.dp_clauseelement_tuple),
            ("_label_style", InternalTraversal.dp_plain_obj),
        ]
        + HasCTE._has_ctes_traverse_internals
        + HasPrefixes._has_prefixes_traverse_internals
        + HasSuffixes._has_suffixes_traverse_internals
        + HasHints._has_hints_traverse_internals
        + SupportsCloneAnnotations._clone_annotations_traverse_internals
        + Executable._executable_traverse_internals
    )

    _cache_key_traversal = _traverse_internals + [
        ("_compile_options", InternalTraversal.dp_has_cache_key)
    ]

    @classmethod
    def _create_select_from_fromclause(cls, target, entities, *arg, **kw):
        if arg or kw:
            return Select.create_legacy_select(entities, *arg, **kw)
        else:
            return Select._create_select(*entities)

    @classmethod
    @util.deprecated(
        "2.0",
        "The legacy calling style of :func:`_sql.select` is deprecated and "
        "will be removed in SQLAlchemy 2.0.  Please use the new calling "
        "style described at :func:`_sql.select`.",
    )
    def create_legacy_select(
        cls,
        columns=None,
        whereclause=None,
        from_obj=None,
        distinct=False,
        having=None,
        correlate=True,
        prefixes=None,
        suffixes=None,
        **kwargs
    ):
        """Construct a new :class:`_expression.Select` using the 1.x style API.

        This method is called implicitly when the :func:`_expression.select`
        construct is used and the first argument is a Python list or other
        plain sequence object, which is taken to refer to the columns
        collection.

        .. versionchanged:: 1.4 Added the :meth:`.Select.create_legacy_select`
           constructor which documents the calling style in use when the
           :func:`.select` construct is invoked using 1.x-style arguments.

        Similar functionality is also available via the
        :meth:`_expression.FromClause.select` method on any
        :class:`_expression.FromClause`.

        All arguments which accept :class:`_expression.ClauseElement` arguments
        also accept string arguments, which will be converted as appropriate
        into either :func:`_expression.text()` or
        :func:`_expression.literal_column()` constructs.

        .. seealso::

            :ref:`coretutorial_selecting` - Core Tutorial description of
            :func:`_expression.select`.

        :param columns:
          A list of :class:`_expression.ColumnElement` or
          :class:`_expression.FromClause`
          objects which will form the columns clause of the resulting
          statement.   For those objects that are instances of
          :class:`_expression.FromClause` (typically :class:`_schema.Table`
          or :class:`_expression.Alias`
          objects), the :attr:`_expression.FromClause.c`
          collection is extracted
          to form a collection of :class:`_expression.ColumnElement` objects.

          This parameter will also accept :class:`_expression.TextClause`
          constructs as
          given, as well as ORM-mapped classes.

          .. note::

            The :paramref:`_expression.select.columns`
            parameter is not available
            in the method form of :func:`_expression.select`, e.g.
            :meth:`_expression.FromClause.select`.

          .. seealso::

            :meth:`_expression.Select.column`

            :meth:`_expression.Select.with_only_columns`

        :param whereclause:
          A :class:`_expression.ClauseElement`
          expression which will be used to form the
          ``WHERE`` clause.   It is typically preferable to add WHERE
          criterion to an existing :class:`_expression.Select`
          using method chaining
          with :meth:`_expression.Select.where`.

          .. seealso::

            :meth:`_expression.Select.where`

        :param from_obj:
          A list of :class:`_expression.ClauseElement`
          objects which will be added to the
          ``FROM`` clause of the resulting statement.  This is equivalent
          to calling :meth:`_expression.Select.select_from`
          using method chaining on
          an existing :class:`_expression.Select` object.

          .. seealso::

            :meth:`_expression.Select.select_from`
            - full description of explicit
            FROM clause specification.

        :param bind=None:
          an :class:`_engine.Engine` or :class:`_engine.Connection` instance
          to which the
          resulting :class:`_expression.Select` object will be bound.  The
          :class:`_expression.Select`
          object will otherwise automatically bind to
          whatever :class:`~.base.Connectable` instances can be located within
          its contained :class:`_expression.ClauseElement` members.

        :param correlate=True:
          indicates that this :class:`_expression.Select`
          object should have its
          contained :class:`_expression.FromClause`
          elements "correlated" to an enclosing
          :class:`_expression.Select` object.
          It is typically preferable to specify
          correlations on an existing :class:`_expression.Select`
          construct using
          :meth:`_expression.Select.correlate`.

          .. seealso::

            :meth:`_expression.Select.correlate`
            - full description of correlation.

        :param distinct=False:
          when ``True``, applies a ``DISTINCT`` qualifier to the columns
          clause of the resulting statement.

          The boolean argument may also be a column expression or list
          of column expressions - this is a special calling form which
          is understood by the PostgreSQL dialect to render the
          ``DISTINCT ON (<columns>)`` syntax.

          ``distinct`` is also available on an existing
          :class:`_expression.Select`
          object via the :meth:`_expression.Select.distinct` method.

          .. seealso::

            :meth:`_expression.Select.distinct`

        :param group_by:
          a list of :class:`_expression.ClauseElement`
          objects which will comprise the
          ``GROUP BY`` clause of the resulting select.  This parameter
          is typically specified more naturally using the
          :meth:`_expression.Select.group_by` method on an existing
          :class:`_expression.Select`.

          .. seealso::

            :meth:`_expression.Select.group_by`

        :param having:
          a :class:`_expression.ClauseElement`
          that will comprise the ``HAVING`` clause
          of the resulting select when ``GROUP BY`` is used.  This parameter
          is typically specified more naturally using the
          :meth:`_expression.Select.having` method on an existing
          :class:`_expression.Select`.

          .. seealso::

            :meth:`_expression.Select.having`

        :param limit=None:
          a numerical value which usually renders as a ``LIMIT``
          expression in the resulting select.  Backends that don't
          support ``LIMIT`` will attempt to provide similar
          functionality.    This parameter is typically specified more
          naturally using the :meth:`_expression.Select.limit`
          method on an existing
          :class:`_expression.Select`.

          .. seealso::

            :meth:`_expression.Select.limit`

        :param offset=None:
          a numeric value which usually renders as an ``OFFSET``
          expression in the resulting select.  Backends that don't
          support ``OFFSET`` will attempt to provide similar
          functionality.  This parameter is typically specified more naturally
          using the :meth:`_expression.Select.offset` method on an existing
          :class:`_expression.Select`.

          .. seealso::

            :meth:`_expression.Select.offset`

        :param order_by:
          a scalar or list of :class:`_expression.ClauseElement`
          objects which will
          comprise the ``ORDER BY`` clause of the resulting select.
          This parameter is typically specified more naturally using the
          :meth:`_expression.Select.order_by` method on an existing
          :class:`_expression.Select`.

          .. seealso::

            :meth:`_expression.Select.order_by`

        :param use_labels=False:
          when ``True``, the statement will be generated using labels
          for each column in the columns clause, which qualify each
          column with its parent table's (or aliases) name so that name
          conflicts between columns in different tables don't occur.
          The format of the label is ``<tablename>_<column>``.  The "c"
          collection of a :class:`_expression.Subquery` created
          against this :class:`_expression.Select`
          object, as well as the :attr:`_expression.Select.selected_columns`
          collection of the :class:`_expression.Select` itself, will use these
          names for targeting column members.

          This parameter can also be specified on an existing
          :class:`_expression.Select` object using the
          :meth:`_expression.Select.set_label_style`
          method.

          .. seealso::

            :meth:`_expression.Select.set_label_style`

        """
        self = cls.__new__(cls)

        self._auto_correlate = correlate

        if distinct is not False:
            if distinct is True:
                self.distinct.non_generative(self)
            else:
                self.distinct.non_generative(self, *util.to_list(distinct))

        if from_obj is not None:
            self.select_from.non_generative(self, *util.to_list(from_obj))

        try:
            cols_present = bool(columns)
        except TypeError as err:
            util.raise_(
                exc.ArgumentError(
                    "select() construct created in legacy mode, i.e. with "
                    "keyword arguments, must provide the columns argument as "
                    "a Python list or other iterable.",
                    code="c9ae",
                ),
                from_=err,
            )

        if cols_present:
            self._raw_columns = [
                coercions.expect(
                    roles.ColumnsClauseRole, c, apply_propagate_attrs=self
                )
                for c in columns
            ]
        else:
            self._raw_columns = []

        if whereclause is not None:
            self.where.non_generative(self, whereclause)

        if having is not None:
            self.having.non_generative(self, having)

        if prefixes:
            self._setup_prefixes(prefixes)

        if suffixes:
            self._setup_suffixes(suffixes)

        GenerativeSelect.__init__(self, **kwargs)
        return self

    @classmethod
    def _create_future_select(cls, *entities):
        r"""Construct a new :class:`_expression.Select` using the 2.
        x style API.

        .. versionadded:: 1.4 - The :func:`_sql.select` function now accepts
           column arguments positionally.   The top-level :func:`_sql.select`
           function will automatically use the 1.x or 2.x style API based on
           the incoming arguments; using :func:`_future.select` from the
           ``sqlalchemy.future`` module will enforce that only the 2.x style
           constructor is used.

        Similar functionality is also available via the
        :meth:`_expression.FromClause.select` method on any
        :class:`_expression.FromClause`.

        .. seealso::

            :ref:`coretutorial_selecting` - Core Tutorial description of
            :func:`_expression.select`.

        :param \*entities:
          Entities to SELECT from.  For Core usage, this is typically a series
          of :class:`_expression.ColumnElement` and / or
          :class:`_expression.FromClause`
          objects which will form the columns clause of the resulting
          statement.   For those objects that are instances of
          :class:`_expression.FromClause` (typically :class:`_schema.Table`
          or :class:`_expression.Alias`
          objects), the :attr:`_expression.FromClause.c`
          collection is extracted
          to form a collection of :class:`_expression.ColumnElement` objects.

          This parameter will also accept :class:`_expression.TextClause`
          constructs as
          given, as well as ORM-mapped classes.

        """

        self = cls.__new__(cls)
        self._raw_columns = [
            coercions.expect(
                roles.ColumnsClauseRole, ent, apply_propagate_attrs=self
            )
            for ent in entities
        ]

        GenerativeSelect.__init__(self)

        return self

    _create_select = _create_future_select

    @classmethod
    def _create(cls, *args, **kw):
        r"""Create a :class:`.Select` using either the 1.x or 2.0 constructor
        style.

        For the legacy calling style, see :meth:`.Select.create_legacy_select`.
        If the first argument passed is a Python sequence or if keyword
        arguments are present, this style is used.

        .. versionadded:: 2.0 - the :func:`_future.select` construct is
           the same construct as the one returned by
           :func:`_expression.select`, except that the function only
           accepts the "columns clause" entities up front; the rest of the
           state of the SELECT should be built up using generative methods.

        Similar functionality is also available via the
        :meth:`_expression.FromClause.select` method on any
        :class:`_expression.FromClause`.

        .. seealso::

            :ref:`coretutorial_selecting` - Core Tutorial description of
            :func:`_expression.select`.

        :param \*entities:
          Entities to SELECT from.  For Core usage, this is typically a series
          of :class:`_expression.ColumnElement` and / or
          :class:`_expression.FromClause`
          objects which will form the columns clause of the resulting
          statement.   For those objects that are instances of
          :class:`_expression.FromClause` (typically :class:`_schema.Table`
          or :class:`_expression.Alias`
          objects), the :attr:`_expression.FromClause.c`
          collection is extracted
          to form a collection of :class:`_expression.ColumnElement` objects.

          This parameter will also accept :class:`_expression.TextClause`
          constructs as given, as well as ORM-mapped classes.

        """
        if (
            args
            and (
                isinstance(args[0], list)
                or (
                    hasattr(args[0], "__iter__")
                    and not isinstance(
                        args[0], util.string_types + (ClauseElement,)
                    )
                    and inspect(args[0], raiseerr=False) is None
                    and not hasattr(args[0], "__clause_element__")
                )
            )
        ) or kw:
            return cls.create_legacy_select(*args, **kw)
        else:
            return cls._create_future_select(*args)

    def __init__(self):
        raise NotImplementedError()

    def _scalar_type(self):
        elem = self._raw_columns[0]
        cols = list(elem._select_iterable)
        return cols[0].type

    def filter(self, *criteria):
        """A synonym for the :meth:`_future.Select.where` method."""

        return self.where(*criteria)

    def _filter_by_zero(self):
        if self._setup_joins:
            meth = SelectState.get_plugin_class(
                self
            ).determine_last_joined_entity
            _last_joined_entity = meth(self)
            if _last_joined_entity is not None:
                return _last_joined_entity

        if self._from_obj:
            return self._from_obj[0]

        return self._raw_columns[0]

    def filter_by(self, **kwargs):
        r"""apply the given filtering criterion as a WHERE clause
        to this select.

        """
        from_entity = self._filter_by_zero()

        clauses = [
            _entity_namespace_key(from_entity, key) == value
            for key, value in kwargs.items()
        ]
        return self.filter(*clauses)

    @property
    def column_descriptions(self):
        """Return a 'column descriptions' structure which may be
        :term:`plugin-specific`.

        """
        meth = SelectState.get_plugin_class(self).get_column_descriptions
        return meth(self)

    def from_statement(self, statement):
        """Apply the columns which this :class:`.Select` would select
        onto another statement.

        This operation is :term:`plugin-specific` and will raise a not
        supported exception if this :class:`_sql.Select` does not select from
        plugin-enabled entities.


        The statement is typically either a :func:`_expression.text` or
        :func:`_expression.select` construct, and should return the set of
        columns appropriate to the entities represented by this
        :class:`.Select`.

        .. seealso::

            :ref:`orm_queryguide_selecting_text` - usage examples in the
            ORM Querying Guide

        """
        meth = SelectState.get_plugin_class(self).from_statement
        return meth(self, statement)

    @_generative
    def join(self, target, onclause=None, isouter=False, full=False):
        r"""Create a SQL JOIN against this :class:`_expression.Select`
        object's criterion
        and apply generatively, returning the newly resulting
        :class:`_expression.Select`.

        E.g.::

            stmt = select(user_table).join(address_table, user_table.c.id == address_table.c.user_id)

        The above statement generates SQL similar to::

            SELECT user.id, user.name FROM user JOIN address ON user.id = address.user_id

        .. versionchanged:: 1.4 :meth:`_expression.Select.join` now creates
           a :class:`_sql.Join` object between a :class:`_sql.FromClause`
           source that is within the FROM clause of the existing SELECT,
           and a given target :class:`_sql.FromClause`, and then adds
           this :class:`_sql.Join` to the FROM clause of the newly generated
           SELECT statement.    This is completely reworked from the behavior
           in 1.3, which would instead create a subquery of the entire
           :class:`_expression.Select` and then join that subquery to the
           target.

           This is a **backwards incompatible change** as the previous behavior
           was mostly useless, producing an unnamed subquery rejected by
           most databases in any case.   The new behavior is modeled after
           that of the very successful :meth:`_orm.Query.join` method in the
           ORM, in order to support the functionality of :class:`_orm.Query`
           being available by using a :class:`_sql.Select` object with an
           :class:`_orm.Session`.

           See the notes for this change at :ref:`change_select_join`.


        :param target: target table to join towards

        :param onclause: ON clause of the join.  If omitted, an ON clause
         is generated automatically based on the :class:`_schema.ForeignKey`
         linkages between the two tables, if one can be unambiguously
         determined, otherwise an error is raised.

        :param isouter: if True, generate LEFT OUTER join.  Same as
         :meth:`_expression.Select.outerjoin`.

        :param full: if True, generate FULL OUTER join.

        .. seealso::

            :ref:`tutorial_select_join` - in the :doc:`/tutorial/index`

            :ref:`orm_queryguide_joins` - in the :ref:`queryguide_toplevel`

            :meth:`_expression.Select.join_from`

            :meth:`_expression.Select.outerjoin`

        """  # noqa: E501
        target = coercions.expect(
            roles.JoinTargetRole, target, apply_propagate_attrs=self
        )
        if onclause is not None:
            onclause = coercions.expect(roles.OnClauseRole, onclause)
        self._setup_joins += (
            (target, onclause, None, {"isouter": isouter, "full": full}),
        )

    def outerjoin_from(self, from_, target, onclause=None, full=False):
        r"""Create a SQL LEFT OUTER JOIN against this :class:`_expression.Select`
        object's criterion
        and apply generatively, returning the newly resulting
        :class:`_expression.Select`.

        Usage is the same as that of :meth:`_selectable.Select.join_from`.

        """
        return self.join_from(
            from_, target, onclause=onclause, isouter=True, full=full
        )

    @_generative
    def join_from(
        self, from_, target, onclause=None, isouter=False, full=False
    ):
        r"""Create a SQL JOIN against this :class:`_expression.Select`
        object's criterion
        and apply generatively, returning the newly resulting
        :class:`_expression.Select`.

        E.g.::

            stmt = select(user_table, address_table).join_from(
                user_table, address_table, user_table.c.id == address_table.c.user_id
            )

        The above statement generates SQL similar to::

            SELECT user.id, user.name, address.id, address.email, address.user_id
            FROM user JOIN address ON user.id = address.user_id

        .. versionadded:: 1.4

        :param from\_: the left side of the join, will be rendered in the
         FROM clause and is roughly equivalent to using the
         :meth:`.Select.select_from` method.

        :param target: target table to join towards

        :param onclause: ON clause of the join.

        :param isouter: if True, generate LEFT OUTER join.  Same as
         :meth:`_expression.Select.outerjoin`.

        :param full: if True, generate FULL OUTER join.

        .. seealso::

            :ref:`tutorial_select_join` - in the :doc:`/tutorial/index`

            :ref:`orm_queryguide_joins` - in the :ref:`queryguide_toplevel`

            :meth:`_expression.Select.join`

        """  # noqa: E501

        # note the order of parsing from vs. target is important here, as we
        # are also deriving the source of the plugin (i.e. the subject mapper
        # in an ORM query) which should favor the "from_" over the "target"

        from_ = coercions.expect(
            roles.FromClauseRole, from_, apply_propagate_attrs=self
        )
        target = coercions.expect(
            roles.JoinTargetRole, target, apply_propagate_attrs=self
        )
        if onclause is not None:
            onclause = coercions.expect(roles.OnClauseRole, onclause)

        self._setup_joins += (
            (target, onclause, from_, {"isouter": isouter, "full": full}),
        )

    def outerjoin(self, target, onclause=None, full=False):
        """Create a left outer join.

        Parameters are the same as that of :meth:`_expression.Select.join`.

        .. versionchanged:: 1.4 :meth:`_expression.Select.outerjoin` now
           creates a :class:`_sql.Join` object between a
           :class:`_sql.FromClause` source that is within the FROM clause of
           the existing SELECT, and a given target :class:`_sql.FromClause`,
           and then adds this :class:`_sql.Join` to the FROM clause of the
           newly generated SELECT statement.    This is completely reworked
           from the behavior in 1.3, which would instead create a subquery of
           the entire
           :class:`_expression.Select` and then join that subquery to the
           target.

           This is a **backwards incompatible change** as the previous behavior
           was mostly useless, producing an unnamed subquery rejected by
           most databases in any case.   The new behavior is modeled after
           that of the very successful :meth:`_orm.Query.join` method in the
           ORM, in order to support the functionality of :class:`_orm.Query`
           being available by using a :class:`_sql.Select` object with an
           :class:`_orm.Session`.

           See the notes for this change at :ref:`change_select_join`.

        .. seealso::

            :ref:`tutorial_select_join` - in the :doc:`/tutorial/index`

            :ref:`orm_queryguide_joins` - in the :ref:`queryguide_toplevel`

            :meth:`_expression.Select.join`

        """
        return self.join(target, onclause=onclause, isouter=True, full=full)

    @property
    def froms(self):
        """Return the displayed list of :class:`_expression.FromClause`
        elements.

        """
        return self._compile_state_factory(self, None)._get_display_froms()

    @property
    def inner_columns(self):
        """An iterator of all :class:`_expression.ColumnElement`
        expressions which would
        be rendered into the columns clause of the resulting SELECT statement.

        This method is legacy as of 1.4 and is superseded by the
        :attr:`_expression.Select.exported_columns` collection.

        """

        return iter(self._all_selected_columns)

    def is_derived_from(self, fromclause):
        if self in fromclause._cloned_set:
            return True

        for f in self._iterate_from_elements():
            if f.is_derived_from(fromclause):
                return True
        return False

    def _copy_internals(self, clone=_clone, **kw):
        # Select() object has been cloned and probably adapted by the
        # given clone function.  Apply the cloning function to internal
        # objects

        # 1. keep a dictionary of the froms we've cloned, and what
        # they've become.  This allows us to ensure the same cloned from
        # is used when other items such as columns are "cloned"

        all_the_froms = set(
            itertools.chain(
                _from_objects(*self._raw_columns),
                _from_objects(*self._where_criteria),
            )
        )

        # do a clone for the froms we've gathered.  what is important here
        # is if any of the things we are selecting from, like tables,
        # were converted into Join objects.   if so, these need to be
        # added to _from_obj explicitly, because otherwise they won't be
        # part of the new state, as they don't associate themselves with
        # their columns.
        new_froms = {f: clone(f, **kw) for f in all_the_froms}

        # 2. copy FROM collections, adding in joins that we've created.
        existing_from_obj = [clone(f, **kw) for f in self._from_obj]
        add_froms = (
            set(f for f in new_froms.values() if isinstance(f, Join))
            .difference(all_the_froms)
            .difference(existing_from_obj)
        )

        self._from_obj = tuple(existing_from_obj) + tuple(add_froms)

        # 3. clone everything else, making sure we use columns
        # corresponding to the froms we just made.
        def replace(obj, **kw):
            if isinstance(obj, ColumnClause) and obj.table in new_froms:
                newelem = new_froms[obj.table].corresponding_column(obj)
                return newelem

        kw["replace"] = replace

        # copy everything else.   for table-ish things like correlate,
        # correlate_except, setup_joins, these clone normally.  For
        # column-expression oriented things like raw_columns, where_criteria,
        # order by, we get this from the new froms.
        super(Select, self)._copy_internals(
            clone=clone, omit_attrs=("_from_obj",), **kw
        )

        self._reset_memoizations()

    def get_children(self, **kwargs):
        return itertools.chain(
            super(Select, self).get_children(
                omit_attrs=["_from_obj", "_correlate", "_correlate_except"]
            ),
            self._iterate_from_elements(),
        )

    @_generative
    def add_columns(self, *columns):
        """Return a new :func:`_expression.select` construct with
        the given column expressions added to its columns clause.

        E.g.::

            my_select = my_select.add_columns(table.c.new_column)

        See the documentation for
        :meth:`_expression.Select.with_only_columns`
        for guidelines on adding /replacing the columns of a
        :class:`_expression.Select` object.

        """
        self._reset_memoizations()

        self._raw_columns = self._raw_columns + [
            coercions.expect(
                roles.ColumnsClauseRole, column, apply_propagate_attrs=self
            )
            for column in columns
        ]

    def _set_entities(self, entities):
        self._raw_columns = [
            coercions.expect(
                roles.ColumnsClauseRole, ent, apply_propagate_attrs=self
            )
            for ent in util.to_list(entities)
        ]

    @util.deprecated(
        "1.4",
        "The :meth:`_expression.Select.column` method is deprecated and will "
        "be removed in a future release.  Please use "
        ":meth:`_expression.Select.add_columns`",
    )
    def column(self, column):
        """Return a new :func:`_expression.select` construct with
        the given column expression added to its columns clause.

        E.g.::

            my_select = my_select.column(table.c.new_column)

        See the documentation for
        :meth:`_expression.Select.with_only_columns`
        for guidelines on adding /replacing the columns of a
        :class:`_expression.Select` object.

        """
        return self.add_columns(column)

    @util.preload_module("sqlalchemy.sql.util")
    def reduce_columns(self, only_synonyms=True):
        """Return a new :func:`_expression.select` construct with redundantly
        named, equivalently-valued columns removed from the columns clause.

        "Redundant" here means two columns where one refers to the
        other either based on foreign key, or via a simple equality
        comparison in the WHERE clause of the statement.   The primary purpose
        of this method is to automatically construct a select statement
        with all uniquely-named columns, without the need to use
        table-qualified labels as
        :meth:`_expression.Select.set_label_style`
        does.

        When columns are omitted based on foreign key, the referred-to
        column is the one that's kept.  When columns are omitted based on
        WHERE equivalence, the first column in the columns clause is the
        one that's kept.

        :param only_synonyms: when True, limit the removal of columns
         to those which have the same name as the equivalent.   Otherwise,
         all columns that are equivalent to another are removed.

        """
        return self.with_only_columns(
            *util.preloaded.sql_util.reduce_columns(
                self._all_selected_columns,
                only_synonyms=only_synonyms,
                *(self._where_criteria + self._from_obj)
            )
        )

    @_generative
    def with_only_columns(self, *columns):
        r"""Return a new :func:`_expression.select` construct with its columns
        clause replaced with the given columns.

        This method is exactly equivalent to as if the original
        :func:`_expression.select` had been called with the given columns
        clause.   I.e. a statement::

            s = select(table1.c.a, table1.c.b)
            s = s.with_only_columns(table1.c.b)

        should be exactly equivalent to::

            s = select(table1.c.b)

        Note that this will also dynamically alter the FROM clause of the
        statement if it is not explicitly stated.  To maintain the FROM
        clause, ensure the :meth:`_sql.Select.select_from` method is
        used appropriately::

            s = select(table1.c.a, table2.c.b)
            s = s.select_from(table2.c.b).with_only_columns(table1.c.a)

        :param \*columns: column expressions to be used.

         .. versionchanged:: 1.4 the :meth:`_sql.Select.with_only_columns`
            method accepts the list of column expressions positionally;
            passing the expressions as a list is deprecated.

        """

        # memoizations should be cleared here as of
        # I95c560ffcbfa30b26644999412fb6a385125f663 , asserting this
        # is the case for now.
        self._assert_no_memoizations()

        _MemoizedSelectEntities._generate_for_statement(self)

        self._raw_columns = [
            coercions.expect(roles.ColumnsClauseRole, c)
            for c in coercions._expression_collection_was_a_list(
                "columns", "Select.with_only_columns", columns
            )
        ]

    @property
    def whereclause(self):
        """Return the completed WHERE clause for this
        :class:`_expression.Select` statement.

        This assembles the current collection of WHERE criteria
        into a single :class:`_expression.BooleanClauseList` construct.


        .. versionadded:: 1.4

        """

        return BooleanClauseList._construct_for_whereclause(
            self._where_criteria
        )

    _whereclause = whereclause

    @_generative
    def where(self, *whereclause):
        """Return a new :func:`_expression.select` construct with
        the given expression added to
        its WHERE clause, joined to the existing clause via AND, if any.

        """

        assert isinstance(self._where_criteria, tuple)

        for criterion in whereclause:
            where_criteria = coercions.expect(roles.WhereHavingRole, criterion)
            self._where_criteria += (where_criteria,)

    @_generative
    def having(self, having):
        """Return a new :func:`_expression.select` construct with
        the given expression added to
        its HAVING clause, joined to the existing clause via AND, if any.

        """
        self._having_criteria += (
            coercions.expect(roles.WhereHavingRole, having),
        )

    @_generative
    def distinct(self, *expr):
        r"""Return a new :func:`_expression.select` construct which
        will apply DISTINCT to its columns clause.

        :param \*expr: optional column expressions.  When present,
         the PostgreSQL dialect will render a ``DISTINCT ON (<expressions>>)``
         construct.

         .. deprecated:: 1.4 Using \*expr in other dialects is deprecated
            and will raise :class:`_exc.CompileError` in a future version.

        """
        if expr:
            self._distinct = True
            self._distinct_on = self._distinct_on + tuple(
                coercions.expect(roles.ByOfRole, e) for e in expr
            )
        else:
            self._distinct = True

    @_generative
    def select_from(self, *froms):
        r"""Return a new :func:`_expression.select` construct with the
        given FROM expression(s)
        merged into its list of FROM objects.

        E.g.::

            table1 = table('t1', column('a'))
            table2 = table('t2', column('b'))
            s = select(table1.c.a).\
                select_from(
                    table1.join(table2, table1.c.a==table2.c.b)
                )

        The "from" list is a unique set on the identity of each element,
        so adding an already present :class:`_schema.Table`
        or other selectable
        will have no effect.   Passing a :class:`_expression.Join` that refers
        to an already present :class:`_schema.Table`
        or other selectable will have
        the effect of concealing the presence of that selectable as
        an individual element in the rendered FROM list, instead
        rendering it into a JOIN clause.

        While the typical purpose of :meth:`_expression.Select.select_from`
        is to
        replace the default, derived FROM clause with a join, it can
        also be called with individual table elements, multiple times
        if desired, in the case that the FROM clause cannot be fully
        derived from the columns clause::

            select(func.count('*')).select_from(table1)

        """

        self._from_obj += tuple(
            coercions.expect(
                roles.FromClauseRole, fromclause, apply_propagate_attrs=self
            )
            for fromclause in froms
        )

    @_generative
    def correlate(self, *fromclauses):
        r"""Return a new :class:`_expression.Select`
        which will correlate the given FROM
        clauses to that of an enclosing :class:`_expression.Select`.

        Calling this method turns off the :class:`_expression.Select` object's
        default behavior of "auto-correlation".  Normally, FROM elements
        which appear in a :class:`_expression.Select`
        that encloses this one via
        its :term:`WHERE clause`, ORDER BY, HAVING or
        :term:`columns clause` will be omitted from this
        :class:`_expression.Select`
        object's :term:`FROM clause`.
        Setting an explicit correlation collection using the
        :meth:`_expression.Select.correlate`
        method provides a fixed list of FROM objects
        that can potentially take place in this process.

        When :meth:`_expression.Select.correlate`
        is used to apply specific FROM clauses
        for correlation, the FROM elements become candidates for
        correlation regardless of how deeply nested this
        :class:`_expression.Select`
        object is, relative to an enclosing :class:`_expression.Select`
        which refers to
        the same FROM object.  This is in contrast to the behavior of
        "auto-correlation" which only correlates to an immediate enclosing
        :class:`_expression.Select`.
        Multi-level correlation ensures that the link
        between enclosed and enclosing :class:`_expression.Select`
        is always via
        at least one WHERE/ORDER BY/HAVING/columns clause in order for
        correlation to take place.

        If ``None`` is passed, the :class:`_expression.Select`
        object will correlate
        none of its FROM entries, and all will render unconditionally
        in the local FROM clause.

        :param \*fromclauses: a list of one or more
         :class:`_expression.FromClause`
         constructs, or other compatible constructs (i.e. ORM-mapped
         classes) to become part of the correlate collection.

        .. seealso::

            :meth:`_expression.Select.correlate_except`

            :ref:`correlated_subqueries`

        """

        self._auto_correlate = False
        if fromclauses and fromclauses[0] in {None, False}:
            self._correlate = ()
        else:
            self._correlate = self._correlate + tuple(
                coercions.expect(roles.FromClauseRole, f) for f in fromclauses
            )

    @_generative
    def correlate_except(self, *fromclauses):
        r"""Return a new :class:`_expression.Select`
        which will omit the given FROM
        clauses from the auto-correlation process.

        Calling :meth:`_expression.Select.correlate_except` turns off the
        :class:`_expression.Select` object's default behavior of
        "auto-correlation" for the given FROM elements.  An element
        specified here will unconditionally appear in the FROM list, while
        all other FROM elements remain subject to normal auto-correlation
        behaviors.

        If ``None`` is passed, the :class:`_expression.Select`
        object will correlate
        all of its FROM entries.

        :param \*fromclauses: a list of one or more
         :class:`_expression.FromClause`
         constructs, or other compatible constructs (i.e. ORM-mapped
         classes) to become part of the correlate-exception collection.

        .. seealso::

            :meth:`_expression.Select.correlate`

            :ref:`correlated_subqueries`

        """

        self._auto_correlate = False
        if fromclauses and fromclauses[0] in {None, False}:
            self._correlate_except = ()
        else:
            self._correlate_except = (self._correlate_except or ()) + tuple(
                coercions.expect(roles.FromClauseRole, f) for f in fromclauses
            )

    @HasMemoized.memoized_attribute
    def selected_columns(self):
        """A :class:`_expression.ColumnCollection`
        representing the columns that
        this SELECT statement or similar construct returns in its result set,
        not including :class:`_sql.TextClause` constructs.

        This collection differs from the :attr:`_expression.FromClause.columns`
        collection of a :class:`_expression.FromClause` in that the columns
        within this collection cannot be directly nested inside another SELECT
        statement; a subquery must be applied first which provides for the
        necessary parenthesization required by SQL.

        For a :func:`_expression.select` construct, the collection here is
        exactly what would be rendered inside the "SELECT" statement, and the
        :class:`_expression.ColumnElement` objects are directly present as they
        were given, e.g.::

            col1 = column('q', Integer)
            col2 = column('p', Integer)
            stmt = select(col1, col2)

        Above, ``stmt.selected_columns`` would be a collection that contains
        the ``col1`` and ``col2`` objects directly. For a statement that is
        against a :class:`_schema.Table` or other
        :class:`_expression.FromClause`, the collection will use the
        :class:`_expression.ColumnElement` objects that are in the
        :attr:`_expression.FromClause.c` collection of the from element.

        .. note::

            The :attr:`_sql.Select.selected_columns` collection does not
            include expressions established in the columns clause using the
            :func:`_sql.text` construct; these are silently omitted from the
            collection. To use plain textual column expressions inside of a
            :class:`_sql.Select` construct, use the :func:`_sql.literal_column`
            construct.


        .. versionadded:: 1.4

        """

        # compare to SelectState._generate_columns_plus_names, which
        # generates the actual names used in the SELECT string.  that
        # method is more complex because it also renders columns that are
        # fully ambiguous, e.g. same column more than once.
        conv = SelectState._column_naming_convention(self._label_style)

        return ColumnCollection(
            [
                (conv(c), c)
                for c in self._all_selected_columns
                if not c._is_text_clause
            ]
        ).as_immutable()

    @HasMemoized.memoized_attribute
    def _all_selected_columns(self):
        meth = SelectState.get_plugin_class(self).all_selected_columns
        return list(meth(self))

    def _ensure_disambiguated_names(self):
        if self._label_style is LABEL_STYLE_NONE:
            self = self.set_label_style(LABEL_STYLE_DISAMBIGUATE_ONLY)
        return self

    def _generate_columns_plus_names(self, anon_for_dupe_key):
        """Generate column names as rendered in a SELECT statement by
        the compiler.

        This is distinct from the _column_naming_convention generator that's
        intended for population of .c collections and similar, which has
        different rules.   the collection returned here calls upon the
        _column_naming_convention as well.

        """
        cols = self._all_selected_columns

        key_naming_convention = SelectState._column_naming_convention(
            self._label_style
        )

        names = {}

        result = []
        result_append = result.append

        table_qualified = self._label_style is LABEL_STYLE_TABLENAME_PLUS_COL
        label_style_none = self._label_style is LABEL_STYLE_NONE

        for c in cols:
            repeated = False

            if not c._render_label_in_columns_clause:
                effective_name = (
                    required_label_name
                ) = fallback_label_name = None
            elif label_style_none:
                effective_name = required_label_name = None
                fallback_label_name = c._non_anon_label or c._anon_name_label
            else:
                if table_qualified:
                    required_label_name = (
                        effective_name
                    ) = fallback_label_name = c._tq_label
                else:
                    effective_name = fallback_label_name = c._non_anon_label
                    required_label_name = None

                if effective_name is None:
                    # it seems like this could be _proxy_key and we would
                    # not need _expression_label but it isn't
                    # giving us a clue when to use anon_label instead
                    expr_label = c._expression_label
                    if expr_label is None:
                        repeated = c._anon_name_label in names
                        names[c._anon_name_label] = c
                        effective_name = required_label_name = None

                        if repeated:
                            # here, "required_label_name" is sent as
                            # "None" and "fallback_label_name" is sent.
                            if table_qualified:
                                fallback_label_name = c._dedupe_anon_tq_label
                            else:
                                fallback_label_name = c._dedupe_anon_label
                        else:
                            fallback_label_name = c._anon_name_label
                    else:
                        required_label_name = (
                            effective_name
                        ) = fallback_label_name = expr_label

            if effective_name is not None:
                if effective_name in names:
                    # when looking to see if names[name] is the same column as
                    # c, use hash(), so that an annotated version of the column
                    # is seen as the same as the non-annotated
                    if hash(names[effective_name]) != hash(c):

                        # different column under the same name.  apply
                        # disambiguating label
                        if table_qualified:
                            required_label_name = (
                                fallback_label_name
                            ) = c._anon_tq_label
                        else:
                            required_label_name = (
                                fallback_label_name
                            ) = c._anon_name_label

                        if anon_for_dupe_key and required_label_name in names:
                            # here, c._anon_tq_label is definitely unique to
                            # that column identity (or annotated version), so
                            # this should always be true.
                            # this is also an infrequent codepath because
                            # you need two levels of duplication to be here
                            assert hash(names[required_label_name]) == hash(c)

                            # the column under the disambiguating label is
                            # already present.  apply the "dedupe" label to
                            # subsequent occurrences of the column so that the
                            # original stays non-ambiguous
                            if table_qualified:
                                required_label_name = (
                                    fallback_label_name
                                ) = c._dedupe_anon_tq_label
                            else:
                                required_label_name = (
                                    fallback_label_name
                                ) = c._dedupe_anon_label
                            repeated = True
                        else:
                            names[required_label_name] = c
                    elif anon_for_dupe_key:
                        # same column under the same name. apply the "dedupe"
                        # label so that the original stays non-ambiguous
                        if table_qualified:
                            required_label_name = (
                                fallback_label_name
                            ) = c._dedupe_anon_tq_label
                        else:
                            required_label_name = (
                                fallback_label_name
                            ) = c._dedupe_anon_label
                        repeated = True
                else:
                    names[effective_name] = c

            result_append(
                (
                    # string label name, if non-None, must be rendered as a
                    # label, i.e. "AS <name>"
                    required_label_name,
                    # proxy_key that is to be part of the result map for this
                    # col.  this is also the key in a fromclause.c or
                    # select.selected_columns collection
                    key_naming_convention(c),
                    # name that can be used to render an "AS <name>" when
                    # we have to render a label even though
                    # required_label_name was not given
                    fallback_label_name,
                    # the ColumnElement itself
                    c,
                    # True if this is a duplicate of a previous column
                    # in the list of columns
                    repeated,
                )
            )

        return result

    def _generate_fromclause_column_proxies(self, subquery):
        """Generate column proxies to place in the exported ``.c``
        collection of a subquery."""

        prox = [
            c._make_proxy(
                subquery,
                key=proxy_key,
                name=required_label_name,
                name_is_truncatable=True,
            )
            for (
                required_label_name,
                proxy_key,
                fallback_label_name,
                c,
                repeated,
            ) in (self._generate_columns_plus_names(False))
            if not c._is_text_clause
        ]

        subquery._columns._populate_separate_keys(prox)

    def _needs_parens_for_grouping(self):
        return self._has_row_limiting_clause or bool(
            self._order_by_clause.clauses
        )

    def self_group(self, against=None):
        """Return a 'grouping' construct as per the
        :class:`_expression.ClauseElement` specification.

        This produces an element that can be embedded in an expression. Note
        that this method is called automatically as needed when constructing
        expressions and should not require explicit use.

        """
        if (
            isinstance(against, CompoundSelect)
            and not self._needs_parens_for_grouping()
        ):
            return self
        else:
            return SelectStatementGrouping(self)

    def union(self, other, **kwargs):
        """Return a SQL ``UNION`` of this select() construct against
        the given selectable.

        """
        return CompoundSelect._create_union(self, other, **kwargs)

    def union_all(self, other, **kwargs):
        """Return a SQL ``UNION ALL`` of this select() construct against
        the given selectable.

        """
        return CompoundSelect._create_union_all(self, other, **kwargs)

    def except_(self, other, **kwargs):
        """Return a SQL ``EXCEPT`` of this select() construct against
        the given selectable.

        """
        return CompoundSelect._create_except(self, other, **kwargs)

    def except_all(self, other, **kwargs):
        """Return a SQL ``EXCEPT ALL`` of this select() construct against
        the given selectable.

        """
        return CompoundSelect._create_except_all(self, other, **kwargs)

    def intersect(self, other, **kwargs):
        """Return a SQL ``INTERSECT`` of this select() construct against
        the given selectable.

        """
        return CompoundSelect._create_intersect(self, other, **kwargs)

    def intersect_all(self, other, **kwargs):
        """Return a SQL ``INTERSECT ALL`` of this select() construct
        against the given selectable.

        """
        return CompoundSelect._create_intersect_all(self, other, **kwargs)

    @property
    @util.deprecated_20(
        ":attr:`.Executable.bind`",
        alternative="Bound metadata is being removed as of SQLAlchemy 2.0.",
        enable_warnings=False,
    )
    def bind(self):
        """Returns the :class:`_engine.Engine` or :class:`_engine.Connection`
        to which this :class:`.Executable` is bound, or None if none found.

        """
        if self._bind:
            return self._bind

        for item in self._iterate_from_elements():
            if item._is_subquery and item.element is self:
                raise exc.InvalidRequestError(
                    "select() construct refers to itself as a FROM"
                )

            e = item.bind
            if e:
                self._bind = e
                return e
            else:
                break

        for c in self._raw_columns:
            e = c.bind
            if e:
                self._bind = e
                return e

    @bind.setter
    def bind(self, bind):
        self._bind = bind


class ScalarSelect(roles.InElementRole, Generative, Grouping):
    """Represent a scalar subquery.


    A :class:`_sql.ScalarSelect` is created by invoking the
    :meth:`_sql.SelectBase.scalar_subquery` method.   The object
    then participates in other SQL expressions as a SQL column expression
    within the :class:`_sql.ColumnElement` hierarchy.

    .. seealso::

        :meth:`_sql.SelectBase.scalar_subquery`

        :ref:`tutorial_scalar_subquery` - in the 2.0 tutorial

        :ref:`scalar_selects` - in the 1.x tutorial

    """

    _from_objects = []
    _is_from_container = True
    _is_implicitly_boolean = False
    inherit_cache = True

    def __init__(self, element):
        self.element = element
        self.type = element._scalar_type()

    @property
    def columns(self):
        raise exc.InvalidRequestError(
            "Scalar Select expression has no "
            "columns; use this object directly "
            "within a column-level expression."
        )

    c = columns

    @_generative
    def where(self, crit):
        """Apply a WHERE clause to the SELECT statement referred to
        by this :class:`_expression.ScalarSelect`.

        """
        self.element = self.element.where(crit)

    def self_group(self, **kwargs):
        return self

    @_generative
    def correlate(self, *fromclauses):
        r"""Return a new :class:`_expression.ScalarSelect`
        which will correlate the given FROM
        clauses to that of an enclosing :class:`_expression.Select`.

        This method is mirrored from the :meth:`_sql.Select.correlate` method
        of the underlying :class:`_sql.Select`.  The method applies the
        :meth:_sql.Select.correlate` method, then returns a new
        :class:`_sql.ScalarSelect` against that statement.

        .. versionadded:: 1.4 Previously, the
           :meth:`_sql.ScalarSelect.correlate`
           method was only available from :class:`_sql.Select`.

        :param \*fromclauses: a list of one or more
         :class:`_expression.FromClause`
         constructs, or other compatible constructs (i.e. ORM-mapped
         classes) to become part of the correlate collection.

        .. seealso::

            :meth:`_expression.ScalarSelect.correlate_except`

            :ref:`tutorial_scalar_subquery` - in the 2.0 tutorial

            :ref:`correlated_subqueries` - in the 1.x tutorial


        """
        self.element = self.element.correlate(*fromclauses)

    @_generative
    def correlate_except(self, *fromclauses):
        r"""Return a new :class:`_expression.ScalarSelect`
        which will omit the given FROM
        clauses from the auto-correlation process.

        This method is mirrored from the
        :meth:`_sql.Select.correlate_except` method of the underlying
        :class:`_sql.Select`.  The method applies the
        :meth:_sql.Select.correlate_except` method, then returns a new
        :class:`_sql.ScalarSelect` against that statement.

        .. versionadded:: 1.4 Previously, the
           :meth:`_sql.ScalarSelect.correlate_except`
           method was only available from :class:`_sql.Select`.

        :param \*fromclauses: a list of one or more
         :class:`_expression.FromClause`
         constructs, or other compatible constructs (i.e. ORM-mapped
         classes) to become part of the correlate-exception collection.

        .. seealso::

            :meth:`_expression.ScalarSelect.correlate`

            :ref:`tutorial_scalar_subquery` - in the 2.0 tutorial

            :ref:`correlated_subqueries` - in the 1.x tutorial


        """

        self.element = self.element.correlate_except(*fromclauses)


class Exists(UnaryExpression):
    """Represent an ``EXISTS`` clause.

    See :func:`_sql.exists` for a description of usage.

    """

    _from_objects = []
    inherit_cache = True

    def __init__(self, *args, **kwargs):
        """Construct a new :class:`_expression.Exists` construct.

        The :func:`_sql.exists` can be invoked by itself to produce an
        :class:`_sql.Exists` construct, which will accept simple WHERE
        criteria::

            exists_criteria = exists().where(table1.c.col1 == table2.c.col2)

        However, for greater flexibility in constructing the SELECT, an
        existing :class:`_sql.Select` construct may be converted to an
        :class:`_sql.Exists`, most conveniently by making use of the
        :meth:`_sql.SelectBase.exists` method::

            exists_criteria = (
                select(table2.c.col2).
                where(table1.c.col1 == table2.c.col2).
                exists()
            )

        The EXISTS criteria is then used inside of an enclosing SELECT::

            stmt = select(table1.c.col1).where(exists_criteria)

        The above statement will then be of the form::

            SELECT col1 FROM table1 WHERE EXISTS
            (SELECT table2.col2 FROM table2 WHERE table2.col2 = table1.col1)

        .. seealso::

            :ref:`tutorial_exists` - in the :term:`2.0 style` tutorial.

        """  # noqa E501
        if args and isinstance(args[0], (SelectBase, ScalarSelect)):
            s = args[0]
        else:
            if not args:
                args = (literal_column("*"),)
            s = Select._create(*args, **kwargs).scalar_subquery()

        UnaryExpression.__init__(
            self,
            s,
            operator=operators.exists,
            type_=type_api.BOOLEANTYPE,
            wraps_column_expression=True,
        )

    def _regroup(self, fn):
        element = self.element._ungroup()
        element = fn(element)
        return element.self_group(against=operators.exists)

    @util.deprecated_params(
        whereclause=(
            "2.0",
            "The :paramref:`_sql.Exists.select().whereclause` parameter "
            "is deprecated and will be removed in version 2.0.  "
            "Please make use "
            "of the :meth:`.Select.where` "
            "method to add WHERE criteria to the SELECT statement.",
        ),
        kwargs=(
            "2.0",
            "The :meth:`_sql.Exists.select` method will no longer accept "
            "keyword arguments in version 2.0.  "
            "Please use generative methods from the "
            ":class:`_sql.Select` construct in order to apply additional "
            "modifications.",
        ),
    )
    def select(self, whereclause=None, **kwargs):
        r"""Return a SELECT of this :class:`_expression.Exists`.

        e.g.::

            stmt = exists(some_table.c.id).where(some_table.c.id == 5).select()

        This will produce a statement resembling::

            SELECT EXISTS (SELECT id FROM some_table WHERE some_table = :param) AS anon_1

        :param whereclause: a WHERE clause, equivalent to calling the
         :meth:`_sql.Select.where` method.

        :param **kwargs: additional keyword arguments are passed to the
         legacy constructor for :class:`_sql.Select` described at
         :meth:`_sql.Select.create_legacy_select`.

        .. seealso::

            :func:`_expression.select` - general purpose
            method which allows for arbitrary column lists.

        """  # noqa

        if whereclause is not None:
            kwargs["whereclause"] = whereclause
        return Select._create_select_from_fromclause(self, [self], **kwargs)

    def correlate(self, *fromclause):
        """Apply correlation to the subquery noted by this :class:`_sql.Exists`.

        .. seealso::

            :meth:`_sql.ScalarSelect.correlate`

        """
        e = self._clone()
        e.element = self._regroup(
            lambda element: element.correlate(*fromclause)
        )
        return e

    def correlate_except(self, *fromclause):
        """Apply correlation to the subquery noted by this :class:`_sql.Exists`.

        .. seealso::

            :meth:`_sql.ScalarSelect.correlate_except`

        """

        e = self._clone()
        e.element = self._regroup(
            lambda element: element.correlate_except(*fromclause)
        )
        return e

    def select_from(self, *froms):
        """Return a new :class:`_expression.Exists` construct,
        applying the given
        expression to the :meth:`_expression.Select.select_from`
        method of the select
        statement contained.

        .. note:: it is typically preferable to build a :class:`_sql.Select`
           statement first, including the desired WHERE clause, then use the
           :meth:`_sql.SelectBase.exists` method to produce an
           :class:`_sql.Exists` object at once.

        """
        e = self._clone()
        e.element = self._regroup(lambda element: element.select_from(*froms))
        return e

    def where(self, clause):
        """Return a new :func:`_expression.exists` construct with the
        given expression added to
        its WHERE clause, joined to the existing clause via AND, if any.


        .. note:: it is typically preferable to build a :class:`_sql.Select`
           statement first, including the desired WHERE clause, then use the
           :meth:`_sql.SelectBase.exists` method to produce an
           :class:`_sql.Exists` object at once.

        """
        e = self._clone()
        e.element = self._regroup(lambda element: element.where(clause))
        return e


class TextualSelect(SelectBase):
    """Wrap a :class:`_expression.TextClause` construct within a
    :class:`_expression.SelectBase`
    interface.

    This allows the :class:`_expression.TextClause` object to gain a
    ``.c`` collection
    and other FROM-like capabilities such as
    :meth:`_expression.FromClause.alias`,
    :meth:`_expression.SelectBase.cte`, etc.

    The :class:`_expression.TextualSelect` construct is produced via the
    :meth:`_expression.TextClause.columns`
    method - see that method for details.

    .. versionchanged:: 1.4 the :class:`_expression.TextualSelect`
       class was renamed
       from ``TextAsFrom``, to more correctly suit its role as a
       SELECT-oriented object and not a FROM clause.

    .. seealso::

        :func:`_expression.text`

        :meth:`_expression.TextClause.columns` - primary creation interface.

    """

    __visit_name__ = "textual_select"

    _label_style = LABEL_STYLE_NONE

    _traverse_internals = [
        ("element", InternalTraversal.dp_clauseelement),
        ("column_args", InternalTraversal.dp_clauseelement_list),
    ] + SupportsCloneAnnotations._clone_annotations_traverse_internals

    _is_textual = True

    is_text = True
    is_select = True

    def __init__(self, text, columns, positional=False):
        self.element = text
        # convert for ORM attributes->columns, etc
        self.column_args = [
            coercions.expect(roles.ColumnsClauseRole, c) for c in columns
        ]
        self.positional = positional

    @HasMemoized.memoized_attribute
    def selected_columns(self):
        """A :class:`_expression.ColumnCollection`
        representing the columns that
        this SELECT statement or similar construct returns in its result set,
        not including :class:`_sql.TextClause` constructs.

        This collection differs from the :attr:`_expression.FromClause.columns`
        collection of a :class:`_expression.FromClause` in that the columns
        within this collection cannot be directly nested inside another SELECT
        statement; a subquery must be applied first which provides for the
        necessary parenthesization required by SQL.

        For a :class:`_expression.TextualSelect` construct, the collection
        contains the :class:`_expression.ColumnElement` objects that were
        passed to the constructor, typically via the
        :meth:`_expression.TextClause.columns` method.


        .. versionadded:: 1.4

        """
        return ColumnCollection(
            (c.key, c) for c in self.column_args
        ).as_immutable()

    @property
    def _all_selected_columns(self):
        return self.column_args

    def _set_label_style(self, style):
        return self

    def _ensure_disambiguated_names(self):
        return self

    @property
    def _bind(self):
        return self.element._bind

    @_generative
    def bindparams(self, *binds, **bind_as_values):
        self.element = self.element.bindparams(*binds, **bind_as_values)

    def _generate_fromclause_column_proxies(self, fromclause):
        fromclause._columns._populate_separate_keys(
            c._make_proxy(fromclause) for c in self.column_args
        )

    def _scalar_type(self):
        return self.column_args[0].type


TextAsFrom = TextualSelect
"""Backwards compatibility with the previous name"""


class AnnotatedFromClause(Annotated):
    def __init__(self, element, values):
        # force FromClause to generate their internal
        # collections into __dict__
        element.c
        Annotated.__init__(self, element, values)<|MERGE_RESOLUTION|>--- conflicted
+++ resolved
@@ -2116,9 +2116,6 @@
 
     """
 
-<<<<<<< HEAD
-    def cte(self, name=None, recursive=False, nesting=False):
-=======
     _has_ctes_traverse_internals = [
         ("_independent_ctes", InternalTraversal.dp_clauseelement_list),
     ]
@@ -2192,8 +2189,7 @@
         cte = coercions.expect(roles.IsCTERole, cte)
         self._independent_ctes += (cte,)
 
-    def cte(self, name=None, recursive=False):
->>>>>>> 42d747f7
+    def cte(self, name=None, recursive=False, nesting=False):
         r"""Return a new :class:`_expression.CTE`,
         or Common Table Expression instance.
 
