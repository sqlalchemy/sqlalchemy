--- conflicted
+++ resolved
@@ -70,11 +70,7 @@
 from .. import exc
 from .. import util
 from ..util.typing import Literal
-<<<<<<< HEAD
-from ..util.typing import Protocol
 from ..util.typing import Unpack
-=======
->>>>>>> 8f4ac0c0
 
 if typing.TYPE_CHECKING:
     from ._typing import _EquivalentColumnMap
