--- conflicted
+++ resolved
@@ -29,16 +29,11 @@
      mysql: mariadb-connector
 
      oracle: oracle
-<<<<<<< HEAD
      oracle: oracle-oracledb
-     py{3,37,38,39,310,311}-mssql: mssql
-     py{3,37,38,39,310,311}-mssql: mssql-pymssql
-=======
-     oracle: oracle_oracledb
+
      mssql: mssql
      mssql: aioodbc
-     py{3,37,38,39,310,311}-mssql: mssql_pymssql
->>>>>>> 527fac54
+     py{3,37,38,39,310,311}-mssql: mssql-pymssql
 
 install_command=
      # TODO: I can find no way to get pip / tox / anyone to have this
