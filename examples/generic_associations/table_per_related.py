"""Illustrates a generic association which persists association
objects within individual tables, each one generated to persist
those objects on behalf of a particular parent class.

This configuration has the advantage that each type of parent
maintains its "Address" rows separately, so that collection
size for one type of parent will have no impact on other types
of parent.   Navigation between parent and "Address" is simple,
direct, and bidirectional.

This recipe is the most efficient (speed wise and storage wise)
and simple of all of them.

The creation of many related tables may seem at first like an issue
but there really isn't any - the management and targeting of these tables
is completely automated.

"""
<<<<<<< HEAD
=======

from sqlalchemy import Column
>>>>>>> 33af5279
from sqlalchemy import create_engine
from sqlalchemy import ForeignKey
from sqlalchemy import Integer
from sqlalchemy.orm import DeclarativeBase
from sqlalchemy.orm import Mapped
from sqlalchemy.orm import Session
from sqlalchemy.orm import declared_attr
from sqlalchemy.orm import mapped_column
from sqlalchemy.orm import relationship


class Base(DeclarativeBase):
    """Base class which provides automated table name
    and surrogate primary key column.

    """

    @declared_attr
    def __tablename__(cls):
        return cls.__name__.lower()

    id: Mapped[int] = mapped_column(primary_key=True)


class Address:
    """Define columns that will be present in each
    'Address' table.

    This is a declarative mixin, so additional mapped
    attributes beyond simple columns specified here
    should be set up using @declared_attr.

    """

    street: Mapped[str]
    city: Mapped[str]
    zip: Mapped[str]

    def __repr__(self):
        return "%s(street=%r, city=%r, zip=%r)" % (
            self.__class__.__name__,
            self.street,
            self.city,
            self.zip,
        )


class HasAddresses:
    """HasAddresses mixin, creates a new Address class
    for each parent.

    """

    @declared_attr
    def addresses(cls):
        cls.Address = type(
            f"{cls.__name__}Address",
            (Address, Base),
            dict(
                __tablename__=f"{cls.__tablename__}_address",
                parent_id=mapped_column(
                    Integer, ForeignKey(f"{cls.__tablename__}.id")
                ),
                parent=relationship(cls),
            ),
        )
        return relationship(cls.Address)


class Customer(HasAddresses, Base):
    name: Mapped[str]


class Supplier(HasAddresses, Base):
    company_name: Mapped[str]


engine = create_engine("sqlite://", echo=True)
Base.metadata.create_all(engine)

session = Session(engine)

session.add_all(
    [
        Customer(
            name="customer 1",
            addresses=[
                Customer.Address(
                    street="123 anywhere street", city="New York", zip="10110"
                ),
                Customer.Address(
                    street="40 main street", city="San Francisco", zip="95732"
                ),
            ],
        ),
        Supplier(
            company_name="Ace Hammers",
            addresses=[
                Supplier.Address(
                    street="2569 west elm", city="Detroit", zip="56785"
                )
            ],
        ),
    ]
)

session.commit()

for customer in session.query(Customer):
    for address in customer.addresses:
        print(address)
        print(address.parent)<|MERGE_RESOLUTION|>--- conflicted
+++ resolved
@@ -16,11 +16,8 @@
 is completely automated.
 
 """
-<<<<<<< HEAD
-=======
 
 from sqlalchemy import Column
->>>>>>> 33af5279
 from sqlalchemy import create_engine
 from sqlalchemy import ForeignKey
 from sqlalchemy import Integer
